--- conflicted
+++ resolved
@@ -878,11 +878,7 @@
 
 The external URL is used for: 1. Constructing the correct callback URL when configuring the VCS provider. The callback URL points to the frontend. 2. Creating the correct webhook endpoint when configuring the project GitOps workflow. The webhook endpoint points to the backend. |
 | disallow_signup | [bool](#bool) |  | Disallow self-service signup, users can only be invited by the owner. |
-<<<<<<< HEAD
-| outbound_ip_list | [string](#string) | repeated | outbound_ip_list is the outbound IP for Bytebase instance in SaaS mode. |
-=======
 | require_2fa | [bool](#bool) |  | Require 2FA for all users. |
->>>>>>> 79c02c6d
 
 
 
