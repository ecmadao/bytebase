package server

import (
	"context"
	"encoding/json"
	"fmt"
	"net/http"
	"path"
	"strconv"
	"strings"
	"time"

	"github.com/google/jsonapi"
	"github.com/labstack/echo/v4"
	"github.com/pkg/errors"
	"go.uber.org/zap"
	"gopkg.in/yaml.v3"

	"github.com/bytebase/bytebase/api"
	"github.com/bytebase/bytebase/common"
	"github.com/bytebase/bytebase/common/log"
	vcsPlugin "github.com/bytebase/bytebase/plugin/vcs"
	"github.com/bytebase/bytebase/plugin/vcs/github"
	"github.com/bytebase/bytebase/plugin/vcs/gitlab"
)

const (
	// sqlReviewInVCSPRTitle is the pull request title for SQL review CI setup.
	sqlReviewInVCSPRTitle = "chore: setup SQL review CI for Bytebase"
)

func (s *Server) registerProjectRoutes(g *echo.Group) {
	g.POST("/project", func(c echo.Context) error {
		ctx := c.Request().Context()
		projectCreate := &api.ProjectCreate{}
		if err := jsonapi.UnmarshalPayload(c.Request().Body, projectCreate); err != nil {
			return echo.NewHTTPError(http.StatusBadRequest, "Malformed create project request").SetInternal(err)
		}
		if projectCreate.Key == "" {
			return echo.NewHTTPError(http.StatusBadRequest, "Project key cannot be empty")
		}
		if projectCreate.TenantMode == api.TenantModeTenant && !s.feature(api.FeatureMultiTenancy) {
			return echo.NewHTTPError(http.StatusForbidden, api.FeatureMultiTenancy.AccessErrorMessage())
		}
		projectCreate.CreatorID = c.Get(getPrincipalIDContextKey()).(int)
		if projectCreate.TenantMode == "" {
			projectCreate.TenantMode = api.TenantModeDisabled
		}
		if err := api.ValidateProjectDBNameTemplate(projectCreate.DBNameTemplate); err != nil {
			return echo.NewHTTPError(http.StatusBadRequest, fmt.Sprintf("Malformed create project request: %s", err.Error()))
		}
		if projectCreate.TenantMode != api.TenantModeTenant && projectCreate.DBNameTemplate != "" {
			return echo.NewHTTPError(http.StatusBadRequest, "database name template can only be set for tenant mode project")
		}
		project, err := s.store.CreateProject(ctx, projectCreate)
		if err != nil {
			if common.ErrorCode(err) == common.Conflict {
				return echo.NewHTTPError(http.StatusConflict, fmt.Sprintf("Project name already exists: %s", projectCreate.Name))
			}
			return echo.NewHTTPError(http.StatusInternalServerError, "Failed to create project").SetInternal(err)
		}

		projectMember := &api.ProjectMemberCreate{
			CreatorID:   projectCreate.CreatorID,
			ProjectID:   project.ID,
			Role:        common.ProjectOwner,
			PrincipalID: projectCreate.CreatorID,
		}

		if _, err = s.store.CreateProjectMember(ctx, projectMember); err != nil {
			return echo.NewHTTPError(http.StatusInternalServerError, "Failed to add owner after creating project").SetInternal(err)
		}

		c.Response().Header().Set(echo.HeaderContentType, echo.MIMEApplicationJSONCharsetUTF8)
		if err := jsonapi.MarshalPayload(c.Response().Writer, project); err != nil {
			return echo.NewHTTPError(http.StatusInternalServerError, "Failed to marshal create project response").SetInternal(err)
		}
		return nil
	})

	g.GET("/project", func(c echo.Context) error {
		ctx := c.Request().Context()
		projectFind := &api.ProjectFind{}
		if userIDStr := c.QueryParam("user"); userIDStr != "" {
			userID, err := strconv.Atoi(userIDStr)
			if err != nil {
				return echo.NewHTTPError(http.StatusBadRequest, fmt.Sprintf("Query parameter user is not a number: %s", userIDStr)).SetInternal(err)
			}
			projectFind.PrincipalID = &userID
		}

		// Only Owner and DBA can fetch all projects from all users.
		if projectFind.PrincipalID == nil {
			role := c.Get(getRoleContextKey()).(api.Role)
			if role != api.Owner && role != api.DBA {
				return echo.NewHTTPError(http.StatusForbidden, "Not allowed to fetch all project list")
			}
		}

		if rowStatusStr := c.QueryParam("rowstatus"); rowStatusStr != "" {
			rowStatus := api.RowStatus(rowStatusStr)
			projectFind.RowStatus = &rowStatus
		}
		projectList, err := s.store.FindProject(ctx, projectFind)
		if err != nil {
			return echo.NewHTTPError(http.StatusInternalServerError, "Failed to fetch project list").SetInternal(err)
		}

		var activeProjectList []*api.Project
		// if principalID is passed, we will enable the filter logic
		if projectFind.PrincipalID != nil {
			principalID := *projectFind.PrincipalID
			for _, project := range projectList {
				// We will filter those project with the current principal as an inactive member (the role provider differs from that of the project)
				roleProvider := project.RoleProvider
				for _, projectMember := range project.ProjectMemberList {
					if projectMember.PrincipalID == principalID && projectMember.RoleProvider == roleProvider {
						activeProjectList = append(activeProjectList, project)
						break
					}
				}
			}
		} else {
			activeProjectList = projectList
		}

		c.Response().Header().Set(echo.HeaderContentType, echo.MIMEApplicationJSONCharsetUTF8)
		if err := jsonapi.MarshalPayload(c.Response().Writer, activeProjectList); err != nil {
			return echo.NewHTTPError(http.StatusInternalServerError, "Failed to marshal project list response").SetInternal(err)
		}
		return nil
	})

	g.GET("/project/:projectID", func(c echo.Context) error {
		ctx := c.Request().Context()
		id, err := strconv.Atoi(c.Param("projectID"))
		if err != nil {
			return echo.NewHTTPError(http.StatusBadRequest, fmt.Sprintf("ID is not a number: %s", c.Param("projectID"))).SetInternal(err)
		}

		project, err := s.store.GetProjectByID(ctx, id)
		if err != nil {
			return echo.NewHTTPError(http.StatusInternalServerError, fmt.Sprintf("Failed to fetch project ID: %v", id)).SetInternal(err)
		}
		if project == nil {
			return echo.NewHTTPError(http.StatusNotFound, fmt.Sprintf("Project not found with ID %d", id))
		}

		c.Response().Header().Set(echo.HeaderContentType, echo.MIMEApplicationJSONCharsetUTF8)
		if err := jsonapi.MarshalPayload(c.Response().Writer, project); err != nil {
			return echo.NewHTTPError(http.StatusInternalServerError, fmt.Sprintf("Failed to marshal project ID response: %v", id)).SetInternal(err)
		}
		return nil
	})

	g.PATCH("/project/:projectID", func(c echo.Context) error {
		ctx := c.Request().Context()
		id, err := strconv.Atoi(c.Param("projectID"))
		if err != nil {
			return echo.NewHTTPError(http.StatusBadRequest, fmt.Sprintf("ID is not a number: %s", c.Param("projectID"))).SetInternal(err)
		}

		projectPatch := &api.ProjectPatch{
			ID:        id,
			UpdaterID: c.Get(getPrincipalIDContextKey()).(int),
		}
		if err := jsonapi.UnmarshalPayload(c.Request().Body, projectPatch); err != nil {
			return echo.NewHTTPError(http.StatusBadRequest, "Malformed patch project request").SetInternal(err)
		}

		if v := projectPatch.Key; v != nil && *v == "" {
			return echo.NewHTTPError(http.StatusBadRequest, "Project key cannot be empty")
		}
		if v := projectPatch.LGTMCheckSetting; v != nil {
			if !s.feature(api.FeatureLGTM) {
				return echo.NewHTTPError(http.StatusBadRequest, api.FeatureLGTM.AccessErrorMessage())
			}
			if v.Value != api.LGTMValueDisabled && v.Value != api.LGTMValueProjectMember && v.Value != api.LGTMValueProjectOwner {
				return echo.NewHTTPError(http.StatusBadRequest, fmt.Sprintf("Invalid LGTM check setting value: %v", v.Value))
			}
		}
		if v := projectPatch.TenantMode; v != nil {
			if *v == api.TenantModeTenant && !s.feature(api.FeatureMultiTenancy) {
				return echo.NewHTTPError(http.StatusForbidden, api.FeatureMultiTenancy.AccessErrorMessage())
			}
		}
		if v := projectPatch.DBNameTemplate; v != nil {
			if err := api.ValidateProjectDBNameTemplate(*v); err != nil {
				return echo.NewHTTPError(http.StatusBadRequest, fmt.Sprintf("Malformed patch project request: %s", err.Error()))
			}
		}

		// Verify before archiving the project:
		// 1. the project has no database.
		// 2. the issue status of this project should be canceled or done.
		if v := projectPatch.RowStatus; v != nil && *v == string(api.Archived) {
			databases, err := s.store.FindDatabase(ctx, &api.DatabaseFind{ProjectID: &id})
			if err != nil {
				return echo.NewHTTPError(http.StatusInternalServerError, errors.Errorf("failed to find databases in the project %d", id)).SetInternal(err)
			}
			if len(databases) > 0 {
				return echo.NewHTTPError(http.StatusBadRequest, "Please transfer all databases under the project before archiving the project.")
			}

			issueList, err := s.store.FindIssueStripped(ctx, &api.IssueFind{ProjectID: &id, StatusList: []api.IssueStatus{api.IssueOpen}})
			if err != nil {
				return echo.NewHTTPError(http.StatusInternalServerError, errors.Errorf("failed to find issues in the project %d", id)).SetInternal(err)
			}
			if len(issueList) > 0 {
				return echo.NewHTTPError(http.StatusBadRequest, "Please resolve all the issues in it before archiving the project.")
			}
		}

		project, err := s.store.PatchProject(ctx, projectPatch)
		if err != nil {
			if common.ErrorCode(err) == common.NotFound {
				return echo.NewHTTPError(http.StatusNotFound, fmt.Sprintf("Project not found with ID %d", id))
			}
			if common.ErrorCode(err) == common.Conflict {
				return echo.NewHTTPError(http.StatusConflict, errors.Cause(err).Error())
			}
			return echo.NewHTTPError(http.StatusInternalServerError, fmt.Sprintf("Failed to patch project with ID %v", id)).SetInternal(err)
		}

		c.Response().Header().Set(echo.HeaderContentType, echo.MIMEApplicationJSONCharsetUTF8)
		if err := jsonapi.MarshalPayload(c.Response().Writer, project); err != nil {
			return echo.NewHTTPError(http.StatusInternalServerError, fmt.Sprintf("Failed to marshal project ID response: %v", id)).SetInternal(err)
		}
		return nil
	})

	// When we link the repository with the project, we will also change the project workflow type to VCS
	g.POST("/project/:projectID/repository", func(c echo.Context) error {
		ctx := c.Request().Context()
		projectID, err := strconv.Atoi(c.Param("projectID"))
		if err != nil {
			return echo.NewHTTPError(http.StatusBadRequest, fmt.Sprintf("ID is not a number: %s", c.Param("projectID"))).SetInternal(err)
		}
		repositoryCreate := &api.RepositoryCreate{
			ProjectID: projectID,
			CreatorID: c.Get(getPrincipalIDContextKey()).(int),
		}
		if err := jsonapi.UnmarshalPayload(c.Request().Body, repositoryCreate); err != nil {
			return echo.NewHTTPError(http.StatusBadRequest, "Malformed create linked repository request").SetInternal(err)
		}

		if strings.Contains(repositoryCreate.BranchFilter, "*") {
			return echo.NewHTTPError(http.StatusBadRequest, "Wildcard isn't supported for branch setting")
		}

		// We need to check the FilePathTemplate in create repository request.
		// This avoids to a certain extent that the creation succeeds but does not work.
		if err := vcsPlugin.IsAsterisksInTemplateValid(path.Join(repositoryCreate.BaseDirectory, repositoryCreate.FilePathTemplate)); err != nil {
			return echo.NewHTTPError(http.StatusBadRequest, errors.Wrap(err, errors.Wrap(err, "Invalid base directory and filepath template combination").Error()))
		}

		project, err := s.store.GetProjectByID(ctx, projectID)
		if err != nil {
			return echo.NewHTTPError(http.StatusInternalServerError, fmt.Sprintf("Failed to fetch project ID: %v", projectID)).SetInternal(err)
		}
		if project == nil {
			return echo.NewHTTPError(http.StatusNotFound, fmt.Sprintf("Project not found with ID %d", projectID))
		}

		if err := api.ValidateRepositoryFilePathTemplate(repositoryCreate.FilePathTemplate, project.TenantMode, project.DBNameTemplate); err != nil {
			return echo.NewHTTPError(http.StatusBadRequest, fmt.Sprintf("Malformed create linked repository request: %s", err.Error()))
		}

		if err := api.ValidateRepositorySchemaPathTemplate(repositoryCreate.SchemaPathTemplate, project.TenantMode); err != nil {
			return echo.NewHTTPError(http.StatusBadRequest, fmt.Sprintf("Malformed create linked repository request: %s", err.Error()))
		}

		vcs, err := s.store.GetVCSByID(ctx, repositoryCreate.VCSID)
		if err != nil {
			return echo.NewHTTPError(http.StatusInternalServerError, fmt.Sprintf("Failed to find VCS for creating repository: %d", repositoryCreate.VCSID)).SetInternal(err)
		}
		if vcs == nil {
			return echo.NewHTTPError(http.StatusNotFound, fmt.Sprintf("VCS not found with ID: %d", repositoryCreate.VCSID))
		}

		// For a particular VCS repo, all Bytebase projects share the same webhook.
		repositories, err := s.store.FindRepository(ctx, &api.RepositoryFind{
			WebURL: &repositoryCreate.WebURL,
		})
		if err != nil {
			return echo.NewHTTPError(http.StatusInternalServerError, fmt.Sprintf("Failed to find repository with web url: %s", repositoryCreate.WebURL)).SetInternal(err)
		}

		repositoryCreate.WebhookURLHost = s.profile.ExternalURL
		// If we can find at least one repository with the same web url, we will use the same webhook instead of creating a new one.
		if len(repositories) > 0 {
			repo := repositories[0]
			repositoryCreate.WebhookEndpointID = repo.WebhookEndpointID
			repositoryCreate.WebhookSecretToken = repo.WebhookSecretToken
			repositoryCreate.ExternalWebhookID = repo.ExternalWebhookID
		} else {
			repositoryCreate.WebhookEndpointID = fmt.Sprintf("%s/%d", s.workspaceID, time.Now().Unix())
			secretToken, err := common.RandomString(gitlab.SecretTokenLength)
			if err != nil {
				return echo.NewHTTPError(http.StatusInternalServerError, "Failed to generate random secret token for VCS").SetInternal(err)
			}
			repositoryCreate.WebhookSecretToken = secretToken

			webhookID, err := s.createVCSWebhook(ctx, vcs.Type, repositoryCreate.WebhookEndpointID, secretToken, repositoryCreate.AccessToken, vcs.InstanceURL, repositoryCreate.ExternalID)
			if err != nil {
				return echo.NewHTTPError(http.StatusInternalServerError, fmt.Sprintf("Failed to create webhook for project ID: %v", repositoryCreate.ProjectID)).SetInternal(err)
			}
			repositoryCreate.ExternalWebhookID = webhookID
		}
		// Remove enclosing /
		repositoryCreate.BaseDirectory = strings.Trim(repositoryCreate.BaseDirectory, "/")
		repository, err := s.store.CreateRepository(ctx, repositoryCreate)
		if err != nil {
			if common.ErrorCode(err) == common.Conflict {
				return echo.NewHTTPError(http.StatusConflict, fmt.Sprintf("Project %d has already linked repository", repositoryCreate.ProjectID))
			}
			return echo.NewHTTPError(http.StatusInternalServerError, "Failed to link project repository").SetInternal(err)
		}

		//	Setup SQL review CI for VCS
		if repository.EnableSQLReviewCI && api.FeatureFlight[api.FeatureVCSSQLReviewWorkflow] && s.feature(api.FeatureVCSSQLReviewWorkflow) {
			pullRequest, err := s.setupVCSSQLReviewCI(ctx, repository)
			if err != nil {
				return echo.NewHTTPError(http.StatusInternalServerError, "Failed to create SQL review CI").SetInternal(err)
			}
			repository.SQLReviewCIPullRequestURL = pullRequest.URL
		}

		c.Response().Header().Set(echo.HeaderContentType, echo.MIMEApplicationJSONCharsetUTF8)
		if err := jsonapi.MarshalPayload(c.Response().Writer, repository); err != nil {
			return echo.NewHTTPError(http.StatusInternalServerError, "Failed to marshal link project repository response").SetInternal(err)
		}
		return nil
	})

	// Requires a separate API to return the repository, we do this because
	// 1. repository also contains project, which would cause circular dependency when composing it.
	// 2. repository info is only needed when fetching a particular project by id, thus it's unnecessary to include it in the project list response.
	g.GET("/project/:projectID/repository", func(c echo.Context) error {
		ctx := c.Request().Context()
		projectID, err := strconv.Atoi(c.Param("projectID"))
		if err != nil {
			return echo.NewHTTPError(http.StatusBadRequest, fmt.Sprintf("Project ID is not a number: %s", c.Param("projectID"))).SetInternal(err)
		}

		repoFind := &api.RepositoryFind{
			ProjectID: &projectID,
		}
		repoList, err := s.store.FindRepository(ctx, repoFind)
		if err != nil {
			return echo.NewHTTPError(http.StatusInternalServerError, fmt.Sprintf("Failed to fetch repository list for project ID: %d", projectID)).SetInternal(err)
		}

		// Just be defensive, this shouldn't happen because we set UNIQUE constraint on project_id
		if len(repoList) > 1 {
			return echo.NewHTTPError(http.StatusInternalServerError, fmt.Sprintf("Retrieved %d repository list for project ID: %d, expect at most 1", len(repoList), projectID)).SetInternal(err)
		}

		c.Response().Header().Set(echo.HeaderContentType, echo.MIMEApplicationJSONCharsetUTF8)
		if err := jsonapi.MarshalPayload(c.Response().Writer, repoList); err != nil {
			return echo.NewHTTPError(http.StatusInternalServerError, fmt.Sprintf("Failed to marshal project repository response: %v", projectID)).SetInternal(err)
		}
		return nil
	})

	// When we unlink the repository with the project, we will also change the project workflow type to UI
	g.PATCH("/project/:projectID/repository", func(c echo.Context) error {
		ctx := c.Request().Context()
		projectID, err := strconv.Atoi(c.Param("projectID"))
		if err != nil {
			return echo.NewHTTPError(http.StatusBadRequest, fmt.Sprintf("Project ID is not a number: %s", c.Param("projectID"))).SetInternal(err)
		}
		repoPatch := &api.RepositoryPatch{
			UpdaterID: c.Get(getPrincipalIDContextKey()).(int),
		}
		if err := jsonapi.UnmarshalPayload(c.Request().Body, repoPatch); err != nil {
			return echo.NewHTTPError(http.StatusBadRequest, "Malformed patch linked repository request").SetInternal(err)
		}
		if repoPatch.BranchFilter != nil && strings.Contains(*repoPatch.BranchFilter, "*") {
			return echo.NewHTTPError(http.StatusBadRequest, "Wildcard isn't supported for branch setting")
		}

		project, err := s.store.GetProjectByID(ctx, projectID)
		if err != nil {
			return echo.NewHTTPError(http.StatusInternalServerError, fmt.Sprintf("Failed to fetch project ID: %v", projectID)).SetInternal(err)
		}
		if project == nil {
			return echo.NewHTTPError(http.StatusNotFound, fmt.Sprintf("Project not found with ID %d", projectID))
		}

		if repoPatch.FilePathTemplate != nil {
			if err := api.ValidateRepositoryFilePathTemplate(*repoPatch.FilePathTemplate, project.TenantMode, project.DBNameTemplate); err != nil {
				return echo.NewHTTPError(http.StatusBadRequest, fmt.Sprintf("Malformed patch linked repository request: %s", err.Error()))
			}
		}

		if repoPatch.SchemaPathTemplate != nil {
			if err := api.ValidateRepositorySchemaPathTemplate(*repoPatch.SchemaPathTemplate, project.TenantMode); err != nil {
				return echo.NewHTTPError(http.StatusBadRequest, fmt.Sprintf("Malformed create linked repository request: %s", err.Error()))
			}
		}

		// Remove enclosing /
		if repoPatch.BaseDirectory != nil {
			baseDir := strings.Trim(*repoPatch.BaseDirectory, "/")
			repoPatch.BaseDirectory = &baseDir
		}

		repoFind := &api.RepositoryFind{
			ProjectID: &projectID,
		}
		repoList, err := s.store.FindRepository(ctx, repoFind)
		if err != nil {
			return echo.NewHTTPError(http.StatusInternalServerError, fmt.Sprintf("Failed to fetch repository list for project ID: %d", projectID)).SetInternal(err)
		}

		// Just be defensive, this shouldn't happen because we set UNIQUE constraint on project_id
		if len(repoList) > 1 {
			return echo.NewHTTPError(http.StatusInternalServerError, fmt.Sprintf("Retrieved %d repository list for project ID: %d, expect at most 1", len(repoList), projectID)).SetInternal(err)
		} else if len(repoList) == 0 {
			return echo.NewHTTPError(http.StatusNotFound, fmt.Sprintf("Repository not found for project ID: %d", projectID))
		}

		repo := repoList[0]
		repoPatch.ID = &repo.ID

		// We need to check the FilePathTemplate in create repository request.
		// This avoids to a certain extent that the creation succeeds but does not work.
		newBaseDirectory, newFilePathTemplate := repo.BaseDirectory, repo.FilePathTemplate
		if repoPatch.BaseDirectory != nil {
			newBaseDirectory = *repoPatch.BaseDirectory
		}
		if repoPatch.FilePathTemplate != nil {
			newFilePathTemplate = *repoPatch.FilePathTemplate
		}

		if err := vcsPlugin.IsAsterisksInTemplateValid(path.Join(newBaseDirectory, newFilePathTemplate)); err != nil {
			return echo.NewHTTPError(http.StatusBadRequest, errors.Wrap(err, "Invalid base directory and filepath template combination").Error())
		}

		updatedRepo, err := s.store.PatchRepository(ctx, repoPatch)
		if err != nil {
			return echo.NewHTTPError(http.StatusInternalServerError, fmt.Sprintf("Failed to update repository for project ID: %d", projectID)).SetInternal(err)
		}

		//	Setup SQL review CI for VCS
		if !repo.EnableSQLReviewCI && updatedRepo.EnableSQLReviewCI && api.FeatureFlight[api.FeatureVCSSQLReviewWorkflow] && s.feature(api.FeatureVCSSQLReviewWorkflow) {
			pullRequest, err := s.setupVCSSQLReviewCI(ctx, updatedRepo)
			if err != nil {
				return echo.NewHTTPError(http.StatusInternalServerError, "Failed to create SQL review CI").SetInternal(err)
			}
			updatedRepo.SQLReviewCIPullRequestURL = pullRequest.URL
		}

		c.Response().Header().Set(echo.HeaderContentType, echo.MIMEApplicationJSONCharsetUTF8)
		if err := jsonapi.MarshalPayload(c.Response().Writer, updatedRepo); err != nil {
			return echo.NewHTTPError(http.StatusInternalServerError, fmt.Sprintf("Failed to marshal project repository response: %v", projectID)).SetInternal(err)
		}
		return nil
	})

	// When we unlink the repository with the project, we will also change the project workflow type to UI
	g.DELETE("/project/:projectID/repository", func(c echo.Context) error {
		ctx := c.Request().Context()
		projectID, err := strconv.Atoi(c.Param("projectID"))
		if err != nil {
			return echo.NewHTTPError(http.StatusBadRequest, fmt.Sprintf("Project ID is not a number: %s", c.Param("projectID"))).SetInternal(err)
		}

		repositoryFind := &api.RepositoryFind{
			ProjectID: &projectID,
		}
		repoList, err := s.store.FindRepository(ctx, repositoryFind)
		if err != nil {
			return echo.NewHTTPError(http.StatusInternalServerError, fmt.Sprintf("Failed to fetch repository list for project ID: %d", projectID)).SetInternal(err)
		}

		// Just be defensive, this shouldn't happen because we set UNIQUE constraint on project_id
		if len(repoList) > 1 {
			return echo.NewHTTPError(http.StatusInternalServerError, fmt.Sprintf("Retrieved %d repository list for project ID: %d, expect at most 1", len(repoList), projectID)).SetInternal(err)
		} else if len(repoList) == 0 {
			return echo.NewHTTPError(http.StatusNotFound, fmt.Sprintf("Repository not found for project ID: %d", projectID))
		}

		repo := repoList[0]
		vcs, err := s.store.GetVCSByID(ctx, repo.VCSID)
		if err != nil {
			return echo.NewHTTPError(http.StatusInternalServerError, fmt.Sprintf("Failed to delete repository for project ID: %d", projectID)).SetInternal(err)
		}
		if vcs == nil {
			return echo.NewHTTPError(http.StatusNotFound, fmt.Sprintf("VCS not found with ID: %d", repo.VCSID))
		}

		repositoryDelete := &api.RepositoryDelete{
			ProjectID: projectID,
			DeleterID: c.Get(getPrincipalIDContextKey()).(int),
		}
		if err := s.store.DeleteRepository(ctx, repositoryDelete); err != nil {
			return echo.NewHTTPError(http.StatusInternalServerError, fmt.Sprintf("Failed to delete repository for project ID: %d", projectID)).SetInternal(err)
		}

		// We use one webhook in one repo for at least one Bytebase project, so we only delete the webhook if this project is the last one using this webhook.
		repos, err := s.store.FindRepository(ctx, &api.RepositoryFind{
			WebURL: &repo.WebURL,
		})
		if err != nil {
			return echo.NewHTTPError(http.StatusInternalServerError, fmt.Sprintf("Failed to find repository for web url: %s", repo.WebURL)).SetInternal(err)
		}
		if len(repos) == 0 {
			// Delete the webhook after we successfully delete the repository.
			// This is because in case the webhook deletion fails, we can still have a cleanup process to cleanup the orphaned webhook.
			// If we delete it before we delete the repository, then if the repository deletion fails, we will have a broken repository with no webhook.
			if err = vcsPlugin.Get(vcs.Type, vcsPlugin.ProviderConfig{}).DeleteWebhook(
				ctx,
				// Need to get ApplicationID, Secret from vcs instead of repository.vcs since the latter is not composed.
				common.OauthContext{
					ClientID:     vcs.ApplicationID,
					ClientSecret: vcs.Secret,
					AccessToken:  repo.AccessToken,
					RefreshToken: repo.RefreshToken,
					Refresher:    refreshTokenNoop(),
				},
				vcs.InstanceURL,
				repo.ExternalID,
				repo.ExternalWebhookID,
			); err != nil {
				// Despite the error here, we have deleted the repository in the database, we still return success.
				log.Error("Failed to delete webhook for project", zap.Int("project", projectID), zap.Int("repo", repo.ID), zap.Error(err))
			}
		}

		c.Response().Header().Set(echo.HeaderContentType, echo.MIMEApplicationJSONCharsetUTF8)
		c.Response().WriteHeader(http.StatusOK)
		return nil
	})

	g.PATCH("/project/:id/deployment", func(c echo.Context) error {
		ctx := c.Request().Context()
		id, err := strconv.Atoi(c.Param("id"))
		if err != nil {
			return echo.NewHTTPError(http.StatusBadRequest, fmt.Sprintf("ID is not a number: %s", c.Param("id"))).SetInternal(err)
		}

		deploymentConfigUpsert := &api.DeploymentConfigUpsert{}
		if err := jsonapi.UnmarshalPayload(c.Request().Body, deploymentConfigUpsert); err != nil {
			return echo.NewHTTPError(http.StatusBadRequest, "Malformed set deployment configuration request").SetInternal(err)
		}
		deploymentConfigUpsert.UpdaterID = c.Get(getPrincipalIDContextKey()).(int)

		project, err := s.store.GetProjectByID(ctx, id)
		if err != nil {
			return echo.NewHTTPError(http.StatusInternalServerError, fmt.Sprintf("Failed to fetch project ID: %v", id)).SetInternal(err)
		}
		if project == nil {
			return echo.NewHTTPError(http.StatusNotFound, fmt.Sprintf("Project not found with ID %d", id))
		}
		deploymentConfigUpsert.ProjectID = id

		deploymentConfig, err := s.store.UpsertDeploymentConfig(ctx, deploymentConfigUpsert)
		if err != nil {
			return echo.NewHTTPError(http.StatusInternalServerError, "Failed to set deployment configuration").SetInternal(err)
		}

		c.Response().Header().Set(echo.HeaderContentType, echo.MIMEApplicationJSONCharsetUTF8)
		if err := jsonapi.MarshalPayload(c.Response().Writer, deploymentConfig); err != nil {
			return echo.NewHTTPError(http.StatusInternalServerError, "Failed to marshal set deployment configuration response").SetInternal(err)
		}
		return nil
	})

	g.GET("/project/:id/deployment", func(c echo.Context) error {
		ctx := c.Request().Context()
		id, err := strconv.Atoi(c.Param("id"))
		if err != nil {
			return echo.NewHTTPError(http.StatusBadRequest, fmt.Sprintf("ID is not a number: %s", c.Param("id"))).SetInternal(err)
		}

		project, err := s.store.GetProjectByID(ctx, id)
		if err != nil {
			return echo.NewHTTPError(http.StatusInternalServerError, fmt.Sprintf("Failed to fetch project ID: %v", id)).SetInternal(err)
		}
		if project == nil {
			return echo.NewHTTPError(http.StatusNotFound, fmt.Sprintf("Project not found with ID %d", id))
		}

		deploymentConfig, err := s.store.GetDeploymentConfigByProjectID(ctx, id)
		if err != nil {
			return echo.NewHTTPError(http.StatusInternalServerError, fmt.Sprintf("Failed to get deployment configuration for project id: %d", id)).SetInternal(err)
		}

		// We should return empty deployment config when it doesn't exist.
		if deploymentConfig == nil {
			deploymentConfig = &api.DeploymentConfig{}
		}

		c.Response().Header().Set(echo.HeaderContentType, echo.MIMEApplicationJSONCharsetUTF8)
		if err := jsonapi.MarshalPayload(c.Response().Writer, deploymentConfig); err != nil {
			return echo.NewHTTPError(http.StatusInternalServerError, fmt.Sprintf("Failed to marshal get deployment configuration response: %v", id)).SetInternal(err)
		}
		return nil
	})
}

func (s *Server) setupVCSSQLReviewCI(ctx context.Context, repository *api.Repository) (*vcsPlugin.PullRequest, error) {
	branch, err := s.setupVCSSQLReviewBranch(ctx, repository)
	if err != nil {
		return nil, err
	}

	if err := vcsPlugin.Get(repository.VCS.Type, vcsPlugin.ProviderConfig{}).UpsertEnvironmentVariable(
		ctx,
		common.OauthContext{
			ClientID:     repository.VCS.ApplicationID,
			ClientSecret: repository.VCS.Secret,
			AccessToken:  repository.AccessToken,
			RefreshToken: repository.RefreshToken,
			Refresher:    s.refreshToken(ctx, repository.WebURL),
		},
		repository.VCS.InstanceURL,
		repository.ExternalID,
		vcsPlugin.SQLReviewAPISecretName,
		repository.WebhookSecretToken,
	); err != nil {
		return nil, err
	}

	sqlReviewEndpoint := fmt.Sprintf("%s/hook/sql-review/%s", s.profile.ExternalURL, repository.WebhookEndpointID)

	switch repository.VCS.Type {
	case vcsPlugin.GitHubCom:
<<<<<<< HEAD
		if err := s.setupVCSSQLReviewCIForGitHub(ctx, repository, branch); err != nil {
			return nil, err
		}
	case vcsPlugin.GitLabSelfHost:
		if err := s.setupVCSSQLReviewCIForGitLab(ctx, repository, branch); err != nil {
			return nil, err
=======
		if err := s.setupVCSSQLReviewCIForGitHub(ctx, repository, branch, sqlReviewEndpoint); err != nil {
			return err
		}
	case vcsPlugin.GitLabSelfHost:
		if err := s.setupVCSSQLReviewCIForGitLab(ctx, repository, branch, sqlReviewEndpoint); err != nil {
			return err
>>>>>>> b8ac5ee3
		}
	}

	return vcsPlugin.Get(repository.VCS.Type, vcsPlugin.ProviderConfig{}).CreatePullRequest(
		ctx,
		common.OauthContext{
			ClientID:     repository.VCS.ApplicationID,
			ClientSecret: repository.VCS.Secret,
			AccessToken:  repository.AccessToken,
			RefreshToken: repository.RefreshToken,
			Refresher:    s.refreshToken(ctx, repository.WebURL),
		},
		repository.VCS.InstanceURL,
		repository.ExternalID,
		&vcsPlugin.PullRequestCreate{
			Title:                 sqlReviewInVCSPRTitle,
			Body:                  "This pull request is auto-generated by Bytebase for GitOps workflow.",
			Head:                  branch.Name,
			Base:                  repository.BranchFilter,
			RemoveHeadAfterMerged: true,
		},
	)
}

// setupVCSSQLReviewBranch will create a new branch to setup SQL review CI.
func (s *Server) setupVCSSQLReviewBranch(ctx context.Context, repository *api.Repository) (*vcsPlugin.BranchInfo, error) {
	branch, err := vcsPlugin.Get(repository.VCS.Type, vcsPlugin.ProviderConfig{}).GetBranch(
		ctx,
		common.OauthContext{
			ClientID:     repository.VCS.ApplicationID,
			ClientSecret: repository.VCS.Secret,
			AccessToken:  repository.AccessToken,
			RefreshToken: repository.RefreshToken,
			Refresher:    s.refreshToken(ctx, repository.WebURL),
		},
		repository.VCS.InstanceURL,
		repository.ExternalID,
		repository.BranchFilter,
	)
	if err != nil {
		return nil, err
	}
	log.Debug("VCS target branch info", zap.String("last_commit", branch.LastCommitID), zap.String("name", branch.Name))

	branchCreate := &vcsPlugin.BranchInfo{
		Name:         fmt.Sprintf("bytebase-vcs-%d", time.Now().Unix()),
		LastCommitID: branch.LastCommitID,
	}
	if err := vcsPlugin.Get(repository.VCS.Type, vcsPlugin.ProviderConfig{}).CreateBranch(
		ctx,
		common.OauthContext{
			ClientID:     repository.VCS.ApplicationID,
			ClientSecret: repository.VCS.Secret,
			AccessToken:  repository.AccessToken,
			RefreshToken: repository.RefreshToken,
			Refresher:    s.refreshToken(ctx, repository.WebURL),
		},
		repository.VCS.InstanceURL,
		repository.ExternalID,
		branchCreate,
	); err != nil {
		return nil, err
	}

	return branchCreate, nil
}

// setupVCSSQLReviewCIForGitHub will create the pull request in GitHub to setup SQL review action.
func (s *Server) setupVCSSQLReviewCIForGitHub(ctx context.Context, repository *api.Repository, branch *vcsPlugin.BranchInfo, sqlReviewEndpoint string) error {
	sqlReviewConfig := github.SetupSQLReviewCI(sqlReviewEndpoint)
	fileLastCommitID := ""

	fileMeta, err := vcsPlugin.Get(repository.VCS.Type, vcsPlugin.ProviderConfig{}).ReadFileMeta(
		ctx,
		common.OauthContext{
			ClientID:     repository.VCS.ApplicationID,
			ClientSecret: repository.VCS.Secret,
			AccessToken:  repository.AccessToken,
			RefreshToken: repository.RefreshToken,
			Refresher:    s.refreshToken(ctx, repository.WebURL),
		},
		repository.VCS.InstanceURL,
		repository.ExternalID,
		github.SQLReviewActionFilePath,
		branch.Name,
	)
	if err != nil {
		log.Debug(
			"Failed to get file meta",
			zap.String("file", github.SQLReviewActionFilePath),
			zap.String("last_commit", branch.LastCommitID),
			zap.Int("code", common.ErrorCode(err).Int()),
			zap.Error(err),
		)
	} else if fileMeta != nil {
		fileLastCommitID = fileMeta.LastCommitID
	}

	return vcsPlugin.Get(repository.VCS.Type, vcsPlugin.ProviderConfig{}).CreateFile(
		ctx,
		common.OauthContext{
			ClientID:     repository.VCS.ApplicationID,
			ClientSecret: repository.VCS.Secret,
			AccessToken:  repository.AccessToken,
			RefreshToken: repository.RefreshToken,
			Refresher:    s.refreshToken(ctx, repository.WebURL),
		},
		repository.VCS.InstanceURL,
		repository.ExternalID,
		github.SQLReviewActionFilePath,
		vcsPlugin.FileCommitCreate{
			Branch:        branch.Name,
			CommitMessage: sqlReviewInVCSPRTitle,
			Content:       sqlReviewConfig,
			LastCommitID:  fileLastCommitID,
		},
	)
}

// setupVCSSQLReviewCIForGitLab will create or update SQL review related files in GitLab to setup SQL review CI.
func (s *Server) setupVCSSQLReviewCIForGitLab(ctx context.Context, repository *api.Repository, branch *vcsPlugin.BranchInfo, sqlReviewEndpoint string) error {
	// create or update the .gitlab-ci.yml
	if err := s.createOrUpdateVCSSQLReviewFileForGitLab(ctx, repository, branch, gitlab.CIFilePath, func(fileMeta *vcsPlugin.FileMeta) (string, error) {
		content := make(map[string]interface{})

		if fileMeta != nil {
			ciFileContent, err := vcsPlugin.Get(repository.VCS.Type, vcsPlugin.ProviderConfig{}).ReadFileContent(
				ctx,
				common.OauthContext{
					ClientID:     repository.VCS.ApplicationID,
					ClientSecret: repository.VCS.Secret,
					AccessToken:  repository.AccessToken,
					RefreshToken: repository.RefreshToken,
					Refresher:    s.refreshToken(ctx, repository.WebURL),
				},
				repository.VCS.InstanceURL,
				repository.ExternalID,
				gitlab.CIFilePath,
				fileMeta.LastCommitID,
			)
			if err != nil {
				return "", err
			}
			if err := yaml.Unmarshal([]byte(ciFileContent), &content); err != nil {
				return "", err
			}
		}

		newContent, err := gitlab.SetupGitLabCI(content)
		if err != nil {
			return "", err
		}

		return newContent, nil
	}); err != nil {
		return err
	}

	// create or update the SQL review CI.
	return s.createOrUpdateVCSSQLReviewFileForGitLab(ctx, repository, branch, gitlab.SQLReviewCIFilePath, func(_ *vcsPlugin.FileMeta) (string, error) {
		return gitlab.SetupSQLReviewCI(sqlReviewEndpoint), nil
	})
}

// createOrUpdateVCSSQLReviewFileForGitLab will create or update SQL review file for GitLab CI.
func (s *Server) createOrUpdateVCSSQLReviewFileForGitLab(
	ctx context.Context,
	repository *api.Repository,
	branch *vcsPlugin.BranchInfo,
	fileName string,
	getNewContent func(meta *vcsPlugin.FileMeta) (string, error),
) error {
	fileExisted := true
	fileMeta, err := vcsPlugin.Get(repository.VCS.Type, vcsPlugin.ProviderConfig{}).ReadFileMeta(
		ctx,
		common.OauthContext{
			ClientID:     repository.VCS.ApplicationID,
			ClientSecret: repository.VCS.Secret,
			AccessToken:  repository.AccessToken,
			RefreshToken: repository.RefreshToken,
			Refresher:    s.refreshToken(ctx, repository.WebURL),
		},
		repository.VCS.InstanceURL,
		repository.ExternalID,
		fileName,
		branch.Name,
	)
	if err != nil {
		log.Debug(
			"Failed to get file meta",
			zap.String("last_commit", branch.LastCommitID),
			zap.Int("code", common.ErrorCode(err).Int()),
			zap.Error(err),
		)
		if common.ErrorCode(err) == common.NotFound {
			fileExisted = false
		} else {
			return err
		}
	}

	newContent, err := getNewContent(fileMeta)
	if err != nil {
		return err
	}

	if fileExisted {
		return vcsPlugin.Get(repository.VCS.Type, vcsPlugin.ProviderConfig{}).OverwriteFile(
			ctx,
			common.OauthContext{
				ClientID:     repository.VCS.ApplicationID,
				ClientSecret: repository.VCS.Secret,
				AccessToken:  repository.AccessToken,
				RefreshToken: repository.RefreshToken,
				Refresher:    s.refreshToken(ctx, repository.WebURL),
			},
			repository.VCS.InstanceURL,
			repository.ExternalID,
			fileName,
			vcsPlugin.FileCommitCreate{
				Branch:        branch.Name,
				CommitMessage: sqlReviewInVCSPRTitle,
				Content:       newContent,
				LastCommitID:  fileMeta.LastCommitID,
			},
		)
	}

	return vcsPlugin.Get(repository.VCS.Type, vcsPlugin.ProviderConfig{}).CreateFile(
		ctx,
		common.OauthContext{
			ClientID:     repository.VCS.ApplicationID,
			ClientSecret: repository.VCS.Secret,
			AccessToken:  repository.AccessToken,
			RefreshToken: repository.RefreshToken,
			Refresher:    s.refreshToken(ctx, repository.WebURL),
		},
		repository.VCS.InstanceURL,
		repository.ExternalID,
		fileName,
		vcsPlugin.FileCommitCreate{
			Branch:        branch.Name,
			CommitMessage: sqlReviewInVCSPRTitle,
			Content:       newContent,
		},
	)
}

func (s *Server) createVCSWebhook(ctx context.Context, vcsType vcsPlugin.Type, webhookEndpointID, secretToken, accessToken, instanceURL, externalRepoID string) (string, error) {
	// Create a new webhook and retrieve the created webhook ID
	var webhookCreatePayload []byte
	var err error
	switch vcsType {
	case vcsPlugin.GitLabSelfHost:
		webhookCreate := gitlab.WebhookCreate{
			URL:                   fmt.Sprintf("%s/hook/gitlab/%s", s.profile.ExternalURL, webhookEndpointID),
			SecretToken:           secretToken,
			PushEvents:            true,
			EnableSSLVerification: false, // TODO(tianzhou): This is set to false, be lax to not enable_ssl_verification
		}
		webhookCreatePayload, err = json.Marshal(webhookCreate)
		if err != nil {
			return "", errors.Wrap(err, "failed to marshal request body for creating webhook")
		}
	case vcsPlugin.GitHubCom:
		webhookPost := github.WebhookCreateOrUpdate{
			Config: github.WebhookConfig{
				URL:         fmt.Sprintf("%s/hook/github/%s", s.profile.ExternalURL, webhookEndpointID),
				ContentType: "json",
				Secret:      secretToken,
				InsecureSSL: 1, // TODO: Allow user to specify this value through api.RepositoryCreate
			},
			Events: []string{"push"},
		}
		webhookCreatePayload, err = json.Marshal(webhookPost)
		if err != nil {
			return "", errors.Wrap(err, "failed to marshal request body for creating webhook")
		}
	}
	webhookID, err := vcsPlugin.Get(vcsType, vcsPlugin.ProviderConfig{}).CreateWebhook(
		ctx,
		common.OauthContext{
			AccessToken: accessToken,
			// We use refreshTokenNoop() because the repository isn't created yet.
			Refresher: refreshTokenNoop(),
		},
		instanceURL,
		externalRepoID,
		webhookCreatePayload,
	)
	if err != nil {
		return "", errors.Wrap(err, "failed to create webhook")
	}
	return webhookID, nil
}

// refreshToken is a token refresher that stores the latest access token configuration to repository.
func (s *Server) refreshToken(ctx context.Context, webURL string) common.TokenRefresher {
	return func(token, refreshToken string, expiresTs int64) error {
		_, err := s.store.PatchRepository(ctx, &api.RepositoryPatch{
			WebURL:       &webURL,
			UpdaterID:    api.SystemBotID,
			AccessToken:  &token,
			ExpiresTs:    &expiresTs,
			RefreshToken: &refreshToken,
		})
		return err
	}
}

// refreshToken is a no-op token refresher. It should be used when the repository isn't created yet.
func refreshTokenNoop() common.TokenRefresher {
	return func(newToken, newRefreshToken string, expiresTs int64) error {
		return nil
	}
}<|MERGE_RESOLUTION|>--- conflicted
+++ resolved
@@ -628,21 +628,12 @@
 
 	switch repository.VCS.Type {
 	case vcsPlugin.GitHubCom:
-<<<<<<< HEAD
-		if err := s.setupVCSSQLReviewCIForGitHub(ctx, repository, branch); err != nil {
+		if err := s.setupVCSSQLReviewCIForGitHub(ctx, repository, branch, sqlReviewEndpoint); err != nil {
 			return nil, err
-		}
-	case vcsPlugin.GitLabSelfHost:
-		if err := s.setupVCSSQLReviewCIForGitLab(ctx, repository, branch); err != nil {
-			return nil, err
-=======
-		if err := s.setupVCSSQLReviewCIForGitHub(ctx, repository, branch, sqlReviewEndpoint); err != nil {
-			return err
 		}
 	case vcsPlugin.GitLabSelfHost:
 		if err := s.setupVCSSQLReviewCIForGitLab(ctx, repository, branch, sqlReviewEndpoint); err != nil {
-			return err
->>>>>>> b8ac5ee3
+			return nil, err
 		}
 	}
 
