--- conflicted
+++ resolved
@@ -67,11 +67,7 @@
 		return nil, err
 	}
 
-<<<<<<< HEAD
 	adviceList, err := advisor.SchemaReviewCheck(payload.Statement, policy.RuleList, advisor.SQLReviewCheckContext{
-=======
-	adviceList, err := advisor.SchemaReviewCheck(payload.Statement, policy, advisor.SQLReviewCheckContext{
->>>>>>> f778edb7
 		Charset:   payload.Charset,
 		Collation: payload.Collation,
 		DbType:    dbType,
