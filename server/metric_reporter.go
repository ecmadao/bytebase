--- conflicted
+++ resolved
@@ -6,16 +6,8 @@
 	"sync"
 	"time"
 
-<<<<<<< HEAD
-	metricAPI "github.com/bytebase/bytebase/plugin/metric"
-	"github.com/bytebase/bytebase/plugin/metric/collector"
-	"github.com/bytebase/bytebase/plugin/metric/reporter"
-=======
-	"github.com/bytebase/bytebase/api"
-	enterpriseAPI "github.com/bytebase/bytebase/enterprise/api"
 	"github.com/bytebase/bytebase/plugin/metric"
 	"github.com/bytebase/bytebase/plugin/metric/segment"
->>>>>>> 7b9bda80
 
 	"go.uber.org/zap"
 )
@@ -28,44 +20,20 @@
 type MetricReporter struct {
 	l *zap.Logger
 
-<<<<<<< HEAD
-	identifier collector.MetricIdentifier
-	reporter   reporter.MetricReporter
-	collectors map[string]collector.MetricCollector
+	identifier metric.Identifier
+	reporter   metric.Reporter
+	collectors map[string]metric.Collector
 }
 
 // NewMetricReporter creates a new metric scheduler.
-func NewMetricReporter(logger *zap.Logger, workspaceID string, connectionKey string, identifier collector.MetricIdentifier) *MetricReporter {
-	r := reporter.NewSegmentReporter(logger, connectionKey, workspaceID)
+func NewMetricReporter(logger *zap.Logger, workspaceID string, connectionKey string, identifier metric.Identifier) *MetricReporter {
+	r := segment.NewReporter(logger, connectionKey, workspaceID)
 
 	return &MetricReporter{
 		l:          logger,
 		identifier: identifier,
 		reporter:   r,
-		collectors: make(map[string]collector.MetricCollector),
-=======
-	// subscription is the pointer to the server.subscription.
-	// the subscription can be updated by users so we need the pointer to get the latest value.
-	subscription *enterpriseAPI.Subscription
-	// Version is the bytebase's version
-	version     string
-	workspaceID string
-	reporter    metric.Reporter
-	collectors  map[string]metric.Collector
-}
-
-// NewMetricReporter creates a new metric scheduler.
-func NewMetricReporter(logger *zap.Logger, server *Server, workspaceID string) *MetricReporter {
-	r := segment.NewReporter(logger, server.profile.MetricConnectionKey, workspaceID)
-
-	return &MetricReporter{
-		l:            logger,
-		subscription: &server.subscription,
-		version:      server.profile.Version,
-		workspaceID:  workspaceID,
-		reporter:     r,
-		collectors:   make(map[string]metric.Collector),
->>>>>>> 7b9bda80
+		collectors: make(map[string]metric.Collector),
 	}
 }
 
@@ -137,22 +105,12 @@
 
 // Identify will identify the workspace and update the subscription plan.
 func (m *MetricReporter) identify(ctx context.Context) {
-	identity, err := m.identifier.Collect(ctx)
+	identity, err := m.identifier.Identify(ctx)
 	if err != nil {
 		m.l.Debug("collect identity failed", zap.Error(err))
 		return
 	}
-<<<<<<< HEAD
 	if err := m.reporter.Identify(identity); err != nil {
-=======
-	if err := m.reporter.Identify(&metric.Identifier{
-		ID: m.workspaceID,
-		Labels: map[string]string{
-			identifyTraitForPlan:    plan,
-			identifyTraitForVersion: m.version,
-		},
-	}); err != nil {
->>>>>>> 7b9bda80
 		m.l.Debug("reporter identify failed", zap.Error(err))
 	}
 }