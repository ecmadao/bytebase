--- conflicted
+++ resolved
@@ -361,11 +361,7 @@
 		{
 			Status:  advisor.Warn,
 			Code:    advisor.NotFound,
-<<<<<<< HEAD
-			Title:   "Cannot found SQL review policy",
-=======
 			Title:   "SQL review policy not found",
->>>>>>> 1c6f1fa1
 			Content: fmt.Sprintf("You can configure the SQL review policy on %s/setting/sql-review", s.profile.ExternalURL),
 			Line:    1,
 		},
