// Package github is the plugin for GitHub.
package github

import (
	"bytes"
	"context"
	"encoding/base64"
	"encoding/json"
	"fmt"
	"io"
	"net/http"
	"net/url"
	"strconv"
	"strings"
	"time"

	_ "embed"

	"github.com/pkg/errors"

	"github.com/bytebase/bytebase/common"
	"github.com/bytebase/bytebase/plugin/vcs"
	"github.com/bytebase/bytebase/plugin/vcs/internal/oauth"
)

// SQLReviewAction is the GitHub action for SQL review in VCS workflow.
//
//go:embed sql-review-action.yml
var SQLReviewAction string

const (
	// githubComURL is URL for the GitHub.com.
	githubComURL = "https://github.com"

	// apiPageSize is the default page size when making API requests.
	apiPageSize = 100

	// SQLReviewActionFilePath is the SQL review action file path.
	SQLReviewActionFilePath = ".github/workflows/sql-review.yml"
)

func init() {
	vcs.Register(vcs.GitHubCom, newProvider)
}

var _ vcs.Provider = (*Provider)(nil)

// Provider is a GitHub VCS provider.
type Provider struct {
	client *http.Client
}

func newProvider(config vcs.ProviderConfig) vcs.Provider {
	if config.Client == nil {
		config.Client = &http.Client{}
	}
	return &Provider{
		client: config.Client,
	}
}

// APIURL returns the API URL path of GitHub.
func (*Provider) APIURL(instanceURL string) string {
	if instanceURL == githubComURL {
		return "https://api.github.com"
	}

	// If it's not the GitHub.com, we use the API URL for the GitHub Enterprise Server.
	return fmt.Sprintf("%s/api/v3", instanceURL)
}

// RepositoryRole is the role of the repository collaborator.
type RepositoryRole string

// The list of GitHub roles.
const (
	RepositoryRoleAdmin    RepositoryRole = "admin"
	RepositoryRoleMaintain RepositoryRole = "maintain"
	RepositoryRoleWrite    RepositoryRole = "write"
	RepositoryRoleTriage   RepositoryRole = "triage"
	RepositoryRoleRead     RepositoryRole = "read"
)

// RepositoryCollaborator represents a GitHub API response for a repository
// collaborator.
type RepositoryCollaborator struct {
	Login    string `json:"login"`
	RoleName string `json:"role_name"`
}

// User represents a GitHub API response for a user.
type User struct {
	Name  string `json:"name"`
	Email string `json:"email"`
}

// Repository represents a GitHub API response for a repository.
type Repository struct {
	ID          int64  `json:"id"`
	Name        string `json:"name"`
	FullName    string `json:"full_name"`
	HTMLURL     string `json:"html_url"`
	Permissions struct {
		Admin bool `json:"admin"`
	} `json:"permissions"`
}

// RepositoryTree represents a GitHub API response for a repository tree.
type RepositoryTree struct {
	Tree []RepositoryTreeNode `json:"tree"`
}

// RepositoryTreeNode represents a GitHub API response for a repository tree
// node.
type RepositoryTreeNode struct {
	Path string `json:"path"`
	Type string `json:"type"`
}

// File represents a GitHub API response for a repository file.
type File struct {
	Encoding string `json:"encoding"`
	Size     int64  `json:"size"`
	Name     string `json:"name"`
	Path     string `json:"path"`
	Content  string `json:"content"`
	SHA      string `json:"sha"`
}

// WebhookType is the GitHub webhook type.
type WebhookType string

const (
	// WebhookPush is the webhook type for push.
	WebhookPush WebhookType = "push"
	// WebhookPing is the webhook type for ping.
	WebhookPing WebhookType = "ping"
)

// WebhookInfo represents a GitHub API response for the webhook information.
type WebhookInfo struct {
	ID int `json:"id"`
}

// WebhookConfig represents the GitHub API message for webhook configuration.
type WebhookConfig struct {
	// URL is the URL to which the payloads will be delivered.
	URL string `json:"url"`
	// ContentType is the media type used to serialize the payloads. Supported
	// values include "json" and "form". The default is "form".
	ContentType string `json:"content_type"`
	// Secret is the secret will be used as the key to generate the HMAC hex digest
	// value for delivery signature headers.
	Secret string `json:"secret"`
	// InsecureSSL determines whether the SSL certificate of the host for url will
	// be verified when delivering payloads. Supported values include 0
	// (verification is performed) and 1 (verification is not performed). The
	// default is 0.
	InsecureSSL int `json:"insecure_ssl"`
}

// WebhookCreateOrUpdate represents a GitHub API request for creating or
// updating a webhook.
//
// NOTE: GitHub uses different API payloads for creating and updating webhooks
// (the latter has more options), but we are not using any differentiated parts
// so it makes sense to have a combined struct until we needed.
type WebhookCreateOrUpdate struct {
	// Config contains settings for the webhook.
	Config WebhookConfig `json:"config"`
	// Events determines what events the hook is triggered for. The default is
	// ["push"]. The full list of events can be viewed at
	// https://docs.github.com/webhooks/event-payloads.
	Events []string `json:"events"`
}

// WebhookRepository is the API message for webhook repository.
type WebhookRepository struct {
	ID       int    `json:"id"`
	FullName string `json:"full_name"`
	HTMLURL  string `json:"html_url"`
}

// WebhookCommitAuthor is the API message for webhook commit author.
type WebhookCommitAuthor struct {
	Name  string `json:"name"`
	Email string `json:"email"`
}

// WebhookSender is the API message for webhook sender.
type WebhookSender struct {
	Login string `json:"login"`
}

// WebhookCommit is the API message for webhook commit.
type WebhookCommit struct {
	ID        string              `json:"id"`
	Distinct  bool                `json:"distinct"`
	Message   string              `json:"message"`
	Timestamp time.Time           `json:"timestamp"`
	URL       string              `json:"url"`
	Author    WebhookCommitAuthor `json:"author"`
	Added     []string            `json:"added"`
	Modified  []string            `json:"modified"`
}

// WebhookPushEvent is the API message for webhook push event.
type WebhookPushEvent struct {
	Ref        string            `json:"ref"`
	Repository WebhookRepository `json:"repository"`
	Sender     WebhookSender     `json:"sender"`
	Commits    []WebhookCommit   `json:"commits"`
}

// fetchUserInfoImpl fetches user information from the given resourceURI, which
// should be either "user" or "users/{username}".
func (p *Provider) fetchUserInfoImpl(ctx context.Context, oauthCtx common.OauthContext, instanceURL, resourceURI string) (*vcs.UserInfo, error) {
	url := fmt.Sprintf("%s/%s", p.APIURL(instanceURL), resourceURI)
	code, _, body, err := oauth.Get(
		ctx,
		p.client,
		url,
		&oauthCtx.AccessToken,
		tokenRefresher(
			instanceURL,
			oauthContext{
				ClientID:     oauthCtx.ClientID,
				ClientSecret: oauthCtx.ClientSecret,
				RefreshToken: oauthCtx.RefreshToken,
			},
			oauthCtx.Refresher,
		),
	)
	if err != nil {
		return nil, errors.Wrap(err, "GET")
	}

	if code == http.StatusNotFound {
		return nil, common.Errorf(common.NotFound, "failed to read user info from URL %s", url)
	} else if code >= 300 {
		return nil, errors.Errorf("failed to read user info from URL %s, status code: %d, body: %s", url, code, body)
	}

	var user User
	if err = json.Unmarshal([]byte(body), &user); err != nil {
		return nil, errors.Wrap(err, "unmarshal")
	}
	return &vcs.UserInfo{
		PublicEmail: user.Email,
		Name:        user.Name,
		State:       vcs.StateActive,
	}, err
}

// TryLogin tries to fetch the user info from the current OAuth context.
func (p *Provider) TryLogin(ctx context.Context, oauthCtx common.OauthContext, instanceURL string) (*vcs.UserInfo, error) {
	return p.fetchUserInfoImpl(ctx, oauthCtx, instanceURL, "user")
}

// CommitAuthor represents a GitHub API response for a commit author.
type CommitAuthor struct {
	// Date expects corresponding JSON value is a string in RFC 3339 format,
	// see https://pkg.go.dev/time#Time.MarshalJSON.
	Date time.Time `json:"date"`
	Name string    `json:"name"`
}

// Commit represents a GitHub API response for a commit.
type Commit struct {
	SHA    string       `json:"sha"`
	Author CommitAuthor `json:"author"`
}

// FileCommit represents a GitHub API request for committing a file.
type FileCommit struct {
	Message string `json:"message"`
	Content string `json:"content"`
	SHA     string `json:"sha,omitempty"`
	Branch  string `json:"branch,omitempty"`
}

// FetchCommitByID fetches the commit data by its ID from the repository.
func (p *Provider) FetchCommitByID(ctx context.Context, oauthCtx common.OauthContext, instanceURL, repositoryID, commitID string) (*vcs.Commit, error) {
	url := fmt.Sprintf("%s/repos/%s/git/commits/%s", p.APIURL(instanceURL), repositoryID, commitID)
	code, _, body, err := oauth.Get(
		ctx,
		p.client,
		url,
		&oauthCtx.AccessToken,
		tokenRefresher(
			instanceURL,
			oauthContext{
				ClientID:     oauthCtx.ClientID,
				ClientSecret: oauthCtx.ClientSecret,
				RefreshToken: oauthCtx.RefreshToken,
			},
			oauthCtx.Refresher,
		),
	)
	if err != nil {
		return nil, errors.Wrap(err, "GET")
	}

	if code == http.StatusNotFound {
		return nil, common.Errorf(common.NotFound, "failed to fetch commit data from URL %s", url)
	} else if code >= 300 {
		return nil, errors.Errorf("failed to fetch commit data from URL %s, status code: %d, body: %s", url, code, body)
	}

	commit := &Commit{}
	if err := json.Unmarshal([]byte(body), commit); err != nil {
		return nil, errors.Wrap(err, "unmarshal body")
	}

	return &vcs.Commit{
		ID:         commit.SHA,
		AuthorName: commit.Author.Name,
		CreatedTs:  commit.Author.Date.Unix(),
	}, nil
}

// FetchUserInfo fetches user info of given user ID.
func (p *Provider) FetchUserInfo(ctx context.Context, oauthCtx common.OauthContext, instanceURL, username string) (*vcs.UserInfo, error) {
	return p.fetchUserInfoImpl(ctx, oauthCtx, instanceURL, fmt.Sprintf("users/%s", username))
}

func getRoleAndMappedRole(roleName string) (githubRole RepositoryRole, bytebaseRole common.ProjectRole) {
	// Please refer to https://docs.github.com/en/organizations/managing-access-to-your-organizations-repositories/repository-roles-for-an-organization#repository-roles-for-organizations
	// for the detailed role descriptions of GitHub.
	switch roleName {
	case "admin":
		return RepositoryRoleAdmin, common.ProjectOwner
	case "maintain":
		return RepositoryRoleMaintain, common.ProjectOwner
	case "write":
		return RepositoryRoleWrite, common.ProjectOwner
	case "triage":
		return RepositoryRoleTriage, common.ProjectDeveloper
	case "read":
		return RepositoryRoleRead, common.ProjectDeveloper
	}
	return "", ""
}

// FetchRepositoryActiveMemberList fetch all active members of a repository
//
// Docs: https://docs.github.com/en/rest/collaborators/collaborators#list-repository-collaborators
func (p *Provider) FetchRepositoryActiveMemberList(ctx context.Context, oauthCtx common.OauthContext, instanceURL, repositoryID string) ([]*vcs.RepositoryMember, error) {
	var allCollaborators []RepositoryCollaborator
	page := 1
	for {
		collaborators, hasNextPage, err := p.fetchPaginatedRepositoryCollaborators(ctx, oauthCtx, instanceURL, repositoryID, page)
		if err != nil {
			return nil, errors.Wrap(err, "fetch paginated list")
		}
		allCollaborators = append(allCollaborators, collaborators...)

		if !hasNextPage {
			break
		}
		page++
	}

	var emptyEmailUserList []string
	var allMembers []*vcs.RepositoryMember
	for _, c := range allCollaborators {
		userInfo, err := p.FetchUserInfo(ctx, oauthCtx, githubComURL, c.Login)
		if err != nil {
			return nil, errors.Wrapf(err, "fetch user info, login: %s", c.Login)
		}

		if userInfo.PublicEmail == "" {
			emptyEmailUserList = append(emptyEmailUserList, userInfo.Name)
			continue
		}

		githubRole, bytebaseRole := getRoleAndMappedRole(c.RoleName)
		allMembers = append(allMembers,
			&vcs.RepositoryMember{
				Name:         userInfo.Name,
				Email:        userInfo.PublicEmail,
				Role:         bytebaseRole,
				VCSRole:      string(githubRole),
				State:        vcs.StateActive,
				RoleProvider: vcs.GitHubCom,
			},
		)
	}

	if len(emptyEmailUserList) != 0 {
		return nil, errors.Errorf("[ %v ] did not configure their public email in GitHub, please make sure every members' public email is configured before syncing, see https://docs.github.com/en/account-and-profile", strings.Join(emptyEmailUserList, ", "))
	}

	return allMembers, nil
}

// fetchPaginatedRepositoryCollaborators fetches collaborators of a repository
// in given page. It return the paginated results along with a boolean
// indicating whether the next page exists.
func (p *Provider) fetchPaginatedRepositoryCollaborators(ctx context.Context, oauthCtx common.OauthContext, instanceURL, repositoryID string, page int) (collaborators []RepositoryCollaborator, hasNextPage bool, err error) {
	url := fmt.Sprintf("%s/repos/%s/collaborators?page=%d&per_page=%d", p.APIURL(instanceURL), repositoryID, page, apiPageSize)
	code, _, body, err := oauth.Get(
		ctx,
		p.client,
		url,
		&oauthCtx.AccessToken,
		tokenRefresher(
			instanceURL,
			oauthContext{
				ClientID:     oauthCtx.ClientID,
				ClientSecret: oauthCtx.ClientSecret,
				RefreshToken: oauthCtx.RefreshToken,
			},
			oauthCtx.Refresher,
		),
	)
	if err != nil {
		return nil, false, errors.Wrapf(err, "GET %s", url)
	}

	if code == http.StatusNotFound {
		return nil, false, common.Errorf(common.NotFound, "failed to fetch repository collaborators from URL %s", url)
	} else if code >= 300 {
		return nil, false,
			errors.Errorf("failed to read repository collaborators from URL %s, status code: %d, body: %s",
				url,
				code,
				body,
			)
	}

	if err := json.Unmarshal([]byte(body), &collaborators); err != nil {
		return nil, false, errors.Wrap(err, "unmarshal body")
	}

	// NOTE: We deliberately choose to not use the Link header for checking the next
	// page to avoid introducing a new dependency, see
	// https://github.com/bytebase/bytebase/pull/1423#discussion_r884278534 for the
	// discussion.
	return collaborators, len(collaborators) >= apiPageSize, nil
}

// oauthResponse is a GitHub OAuth response.
type oauthResponse struct {
	AccessToken      string `json:"access_token" `
	Error            string `json:"error,omitempty"`
	ErrorDescription string `json:"error_description,omitempty"`
}

// toVCSOAuthToken converts the response to *vcs.OAuthToken.
func (o oauthResponse) toVCSOAuthToken() *vcs.OAuthToken {
	oauthToken := &vcs.OAuthToken{
		AccessToken: o.AccessToken,
		// GitHub OAuth token never expires
	}
	return oauthToken
}

// ExchangeOAuthToken exchanges OAuth content with the provided authorization code.
func (p *Provider) ExchangeOAuthToken(ctx context.Context, instanceURL string, oauthExchange *common.OAuthExchange) (*vcs.OAuthToken, error) {
	urlParams := &url.Values{}
	urlParams.Set("client_id", oauthExchange.ClientID)
	urlParams.Set("client_secret", oauthExchange.ClientSecret)
	urlParams.Set("code", oauthExchange.Code)
	urlParams.Set("redirect_uri", oauthExchange.RedirectURL)
	url := fmt.Sprintf("%s/login/oauth/access_token?%s", instanceURL, urlParams.Encode())

	req, err := http.NewRequestWithContext(ctx, http.MethodPost, url, nil)
	if err != nil {
		urlParams.Set("client_secret", "**redacted**")
		redactedURL := fmt.Sprintf("%s/login/oauth/access_token?%s", instanceURL, urlParams.Encode())
		return nil, errors.Wrapf(err, "construct POST %s", redactedURL)
	}

	// GitHub returns URL-encoded parameters as the response format by default,
	// we need to ask for a JSON response explicitly.
	req.Header.Set("Accept", "application/json")

	resp, err := p.client.Do(req)
	if err != nil {
		return nil, errors.Wrap(err, "failed to exchange OAuth token")
	}

	body, err := io.ReadAll(resp.Body)
	if err != nil {
		return nil, errors.Wrapf(err, "failed to read OAuth response body, code %v", resp.StatusCode)
	}
	defer func() {
		_ = resp.Body.Close()
	}()

	oauthResp := new(oauthResponse)
	if err := json.Unmarshal(body, oauthResp); err != nil {
		return nil, errors.Wrapf(err, "failed to unmarshal OAuth response body, code %v", resp.StatusCode)
	}
	if oauthResp.Error != "" {
		return nil, errors.Errorf("failed to exchange OAuth token, error: %v, error_description: %v", oauthResp.Error, oauthResp.ErrorDescription)
	}
	return oauthResp.toVCSOAuthToken(), nil
}

// FetchAllRepositoryList fetches all repositories where the authenticated user
// has admin permissions, which is required to create webhook in the repository.
//
// NOTE: GitHub API does not provide a native filter for admin permissions, thus
// we need to first fetch all repositories and then filter down the list using
// the `permissions.admin` field.
//
// Docs: https://docs.github.com/en/rest/repos/repos#list-repositories-for-the-authenticated-user
func (p *Provider) FetchAllRepositoryList(ctx context.Context, oauthCtx common.OauthContext, instanceURL string) ([]*vcs.Repository, error) {
	var githubRepos []Repository
	page := 1
	for {
		repos, hasNextPage, err := p.fetchPaginatedRepositoryList(ctx, oauthCtx, instanceURL, page)
		if err != nil {
			return nil, errors.Wrap(err, "fetch paginated list")
		}
		githubRepos = append(githubRepos, repos...)

		if !hasNextPage {
			break
		}
		page++
	}

	var allRepos []*vcs.Repository
	for _, r := range githubRepos {
		if !r.Permissions.Admin {
			continue
		}
		allRepos = append(allRepos,
			&vcs.Repository{
				ID:       r.ID,
				Name:     r.Name,
				FullPath: r.FullName,
				WebURL:   r.HTMLURL,
			},
		)
	}
	return allRepos, nil
}

// fetchPaginatedRepositoryList fetches repositories where the authenticated
// user has access to in given page. It returns the paginated results along
// with a boolean indicating whether the next page exists.
func (p *Provider) fetchPaginatedRepositoryList(ctx context.Context, oauthCtx common.OauthContext, instanceURL string, page int) (repos []Repository, hasNextPage bool, err error) {
	url := fmt.Sprintf("%s/user/repos?page=%d&per_page=%d", p.APIURL(instanceURL), page, apiPageSize)
	code, _, body, err := oauth.Get(
		ctx,
		p.client,
		url,
		&oauthCtx.AccessToken,
		tokenRefresher(
			instanceURL,
			oauthContext{
				ClientID:     oauthCtx.ClientID,
				ClientSecret: oauthCtx.ClientSecret,
				RefreshToken: oauthCtx.RefreshToken,
			},
			oauthCtx.Refresher,
		),
	)
	if err != nil {
		return nil, false, errors.Wrapf(err, "GET %s", url)
	}

	if code == http.StatusNotFound {
		return nil, false, common.Errorf(common.NotFound, "failed to fetch repository list from URL %s", url)
	} else if code >= 300 {
		return nil, false,
			errors.Errorf("failed to fetch repository list from URL %s, status code: %d, body: %s",
				url,
				code,
				body,
			)
	}

	if err := json.Unmarshal([]byte(body), &repos); err != nil {
		return nil, false, errors.Wrap(err, "unmarshal")
	}

	// NOTE: We deliberately choose to not use the Link header for checking the next
	// page to avoid introducing a new dependency, see
	// https://github.com/bytebase/bytebase/pull/1423#discussion_r884278534 for the
	// discussion.
	return repos, len(repos) >= apiPageSize, nil
}

// FetchRepositoryFileList fetches the all files from the given repository tree
// recursively.
//
// Docs: https://docs.github.com/en/rest/git/trees#get-a-tree
//
// TODO: GitHub returns truncated response if the number of items in the tree
// array exceeded their maximum limit. It is not noted what exactly is the
// maximum limit and requires making non-recursive request to each sub-tree.
func (p *Provider) FetchRepositoryFileList(ctx context.Context, oauthCtx common.OauthContext, instanceURL, repositoryID, ref, filePath string) ([]*vcs.RepositoryTreeNode, error) {
	url := fmt.Sprintf("%s/repos/%s/git/trees/%s?recursive=true", p.APIURL(instanceURL), repositoryID, ref)
	code, _, body, err := oauth.Get(
		ctx,
		p.client,
		url,
		&oauthCtx.AccessToken,
		tokenRefresher(
			instanceURL,
			oauthContext{
				ClientID:     oauthCtx.ClientID,
				ClientSecret: oauthCtx.ClientSecret,
				RefreshToken: oauthCtx.RefreshToken,
			},
			oauthCtx.Refresher,
		),
	)
	if err != nil {
		return nil, errors.Wrapf(err, "GET %s", url)
	}

	if code == http.StatusNotFound {
		return nil, common.Errorf(common.NotFound, "failed to fetch repository file list from URL %s", url)
	} else if code >= 300 {
		return nil,
			errors.Errorf("failed to fetch repository file list from URL %s, status code: %d, body: %s",
				url,
				code,
				body,
			)
	}

	var repoTree RepositoryTree
	if err := json.Unmarshal([]byte(body), &repoTree); err != nil {
		return nil, errors.Wrap(err, "unmarshal body")
	}

	if filePath != "" && !strings.HasSuffix(filePath, "/") {
		filePath += "/"
	}

	var allTreeNodes []*vcs.RepositoryTreeNode
	for _, n := range repoTree.Tree {
		// GitHub does not support filtering by path prefix, thus simulating the
		// behavior here.
		if n.Type == "blob" && strings.HasPrefix(n.Path, filePath) {
			allTreeNodes = append(allTreeNodes,
				&vcs.RepositoryTreeNode{
					Path: n.Path,
					Type: n.Type,
				},
			)
		}
	}
	return allTreeNodes, nil
}

// CreateFile creates a file at given path in the repository.
//
// Docs: https://docs.github.com/en/rest/repos/contents#create-or-update-file-contents
func (p *Provider) CreateFile(ctx context.Context, oauthCtx common.OauthContext, instanceURL, repositoryID, filePath string, fileCommitCreate vcs.FileCommitCreate) error {
	body, err := json.Marshal(
		FileCommit{
			Message: fileCommitCreate.CommitMessage,
			Content: base64.StdEncoding.EncodeToString([]byte(fileCommitCreate.Content)),
			Branch:  fileCommitCreate.Branch,
			SHA:     fileCommitCreate.LastCommitID,
		},
	)
	if err != nil {
		return errors.Wrap(err, "marshal file commit")
	}

	url := fmt.Sprintf("%s/repos/%s/contents/%s", p.APIURL(instanceURL), repositoryID, url.QueryEscape(filePath))
<<<<<<< HEAD
	code, resp, err := oauth.Put(
=======
	code, _, _, err := oauth.Put(
>>>>>>> 6bd98ddc
		ctx,
		p.client,
		url,
		&oauthCtx.AccessToken,
		bytes.NewReader(body),
		tokenRefresher(
			instanceURL,
			oauthContext{
				ClientID:     oauthCtx.ClientID,
				ClientSecret: oauthCtx.ClientSecret,
				RefreshToken: oauthCtx.RefreshToken,
			},
			oauthCtx.Refresher,
		),
	)
	if err != nil {
		return errors.Wrapf(err, "PUT %s", url)
	}

	if code == http.StatusNotFound {
		return common.Errorf(common.NotFound, "failed to create/update file through URL %s", url)
	} else if code >= 300 {
		return errors.Errorf("failed to create/update file through URL %s, status code: %d, body: %s",
			url,
			code,
			resp,
		)
	}
	return nil
}

// OverwriteFile overwrites an existing file at given path in the repository.
//
// Docs: https://docs.github.com/en/rest/repos/contents#create-or-update-file-contents
func (p *Provider) OverwriteFile(ctx context.Context, oauthCtx common.OauthContext, instanceURL, repositoryID, filePath string, fileCommitCreate vcs.FileCommitCreate) error {
	return p.CreateFile(ctx, oauthCtx, instanceURL, repositoryID, filePath, fileCommitCreate)
}

// ReadFileMeta reads the metadata of the given file in the repository.
//
// Docs: https://docs.github.com/en/rest/repos/contents#get-repository-content
func (p *Provider) ReadFileMeta(ctx context.Context, oauthCtx common.OauthContext, instanceURL, repositoryID, filePath, ref string) (*vcs.FileMeta, error) {
	file, err := p.readFile(ctx, oauthCtx, instanceURL, repositoryID, filePath, ref)
	if err != nil {
		return nil, errors.Wrap(err, "read file")
	}

	return &vcs.FileMeta{
		Name:         file.Name,
		Path:         file.Path,
		Size:         file.Size,
		LastCommitID: file.SHA,
	}, nil
}

// ReadFileContent reads the content of the given file in the repository.
//
// Docs: https://docs.github.com/en/rest/repos/contents#get-repository-content
func (p *Provider) ReadFileContent(ctx context.Context, oauthCtx common.OauthContext, instanceURL, repositoryID, filePath, ref string) (string, error) {
	file, err := p.readFile(ctx, oauthCtx, instanceURL, repositoryID, filePath, ref)
	if err != nil {
		return "", errors.Wrap(err, "read file")
	}
	return file.Content, nil
}

// readFile reads the given file in the repository.
func (p *Provider) readFile(ctx context.Context, oauthCtx common.OauthContext, instanceURL, repositoryID, filePath, ref string) (*File, error) {
	url := fmt.Sprintf("%s/repos/%s/contents/%s?ref=%s", p.APIURL(instanceURL), repositoryID, url.QueryEscape(filePath), ref)
	code, _, body, err := oauth.Get(
		ctx,
		p.client,
		url,
		&oauthCtx.AccessToken,
		tokenRefresher(
			instanceURL,
			oauthContext{
				ClientID:     oauthCtx.ClientID,
				ClientSecret: oauthCtx.ClientSecret,
				RefreshToken: oauthCtx.RefreshToken,
			},
			oauthCtx.Refresher,
		),
	)
	if err != nil {
		return nil, errors.Wrapf(err, "GET %s", url)
	}

	if code == http.StatusNotFound {
		return nil, common.Errorf(common.NotFound, "failed to read file from URL %s", url)
	} else if code >= 300 {
		return nil,
			errors.Errorf("failed to read file from URL %s, status code: %d, body: %s",
				url,
				code,
				body,
			)
	}

	// This API endpoint returns a JSON array if the path is a directory, and we do
	// not want that.
	if body != "" && body[0] == '[' {
		return nil, errors.Errorf("%q is a directory not a file", filePath)
	}

	var file File
	if err = json.Unmarshal([]byte(body), &file); err != nil {
		return nil, errors.Wrap(err, "unmarshal body")
	}

	if file.Encoding == "base64" {
		decodedContent, err := base64.StdEncoding.DecodeString(file.Content)
		if err != nil {
			return nil, errors.Wrap(err, "decode file content")
		}
		file.Content = string(decodedContent)
	}
	return &file, nil
}

type gitHubBranchCreate struct {
	Ref string `json:"ref"`
	SHA string `json:"sha"`
}

type gitHubBranch struct {
	Ref    string          `json:"ref"`
	Object referenceObject `json:"object"`
}

type referenceObject struct {
	SHA string `json:"sha"`
}

// GetBranch gets the given branch in the repository.
//
// Docs: https://docs.github.com/en/rest/git/refs#get-a-reference
func (p *Provider) GetBranch(ctx context.Context, oauthCtx common.OauthContext, instanceURL, repositoryID, branchName string) (*vcs.BranchInfo, error) {
	url := fmt.Sprintf("%s/repos/%s/git/ref/heads/%s", p.APIURL(instanceURL), repositoryID, branchName)
	code, body, err := oauth.Get(
		ctx,
		p.client,
		url,
		&oauthCtx.AccessToken,
		tokenRefresher(
			instanceURL,
			oauthContext{
				ClientID:     oauthCtx.ClientID,
				ClientSecret: oauthCtx.ClientSecret,
				RefreshToken: oauthCtx.RefreshToken,
			},
			oauthCtx.Refresher,
		),
	)
	if err != nil {
		return nil, errors.Wrapf(err, "GET %s", url)
	}

	if code == http.StatusNotFound {
		return nil, common.Errorf(common.NotFound, "failed to create branch from URL %s", url)
	} else if code >= 300 {
		return nil, errors.Errorf("failed to create branch from URL %s, status code: %d, body: %s",
			url,
			code,
			body,
		)
	}

	res := new(gitHubBranch)
	if err := json.Unmarshal([]byte(body), res); err != nil {
		return nil, err
	}

	name, err := vcs.Branch(res.Ref)
	if err != nil {
		return nil, err
	}

	return &vcs.BranchInfo{
		Name:         name,
		LastCommitID: res.Object.SHA,
	}, nil
}

// CreateBranch creates the branch in the repository.
//
// Docs: https://docs.github.com/en/rest/git/refs#create-a-reference
func (p *Provider) CreateBranch(ctx context.Context, oauthCtx common.OauthContext, instanceURL, repositoryID string, branch *vcs.BranchInfo) error {
	body, err := json.Marshal(
		gitHubBranchCreate{
			Ref: fmt.Sprintf("refs/heads/%s", branch.Name),
			SHA: branch.LastCommitID,
		},
	)
	if err != nil {
		return errors.Wrap(err, "marshal branch create")
	}

	url := fmt.Sprintf("%s/repos/%s/git/refs", p.APIURL(instanceURL), repositoryID)
	code, resp, err := oauth.Post(
		ctx,
		p.client,
		url,
		&oauthCtx.AccessToken,
		bytes.NewReader(body),
		tokenRefresher(
			instanceURL,
			oauthContext{
				ClientID:     oauthCtx.ClientID,
				ClientSecret: oauthCtx.ClientSecret,
				RefreshToken: oauthCtx.RefreshToken,
			},
			oauthCtx.Refresher,
		),
	)
	if err != nil {
		return errors.Wrapf(err, "GET %s", url)
	}

	if code == http.StatusNotFound {
		return common.Errorf(common.NotFound, "failed to create branch from URL %s", url)
	} else if code >= 300 {
		return errors.Errorf("failed to create branch from URL %s, status code: %d, body: %s",
			url,
			code,
			resp,
		)
	}

	return nil
}

// CreatePullRequest creates the pull request in the repository.
//
// Docs: https://docs.github.com/en/rest/pulls/pulls#create-a-pull-request
func (p *Provider) CreatePullRequest(ctx context.Context, oauthCtx common.OauthContext, instanceURL, repositoryID string, pullRequestCreate *vcs.PullRequestCreate) error {
	body, err := json.Marshal(pullRequestCreate)
	if err != nil {
		return errors.Wrap(err, "marshal pull request create")
	}

	url := fmt.Sprintf("%s/repos/%s/pulls", p.APIURL(instanceURL), repositoryID)
	code, resp, err := oauth.Post(
		ctx,
		p.client,
		url,
		&oauthCtx.AccessToken,
		bytes.NewReader(body),
		tokenRefresher(
			instanceURL,
			oauthContext{
				ClientID:     oauthCtx.ClientID,
				ClientSecret: oauthCtx.ClientSecret,
				RefreshToken: oauthCtx.RefreshToken,
			},
			oauthCtx.Refresher,
		),
	)
	if err != nil {
		return errors.Wrapf(err, "GET %s", url)
	}

	if code == http.StatusNotFound {
		return common.Errorf(common.NotFound, "failed to create pull request from URL %s", url)
	} else if code >= 300 {
		return errors.Errorf("failed to create pull request from URL %s, status code: %d, body: %s",
			url,
			code,
			resp,
		)
	}

	return nil
}

// CreateWebhook creates a webhook in the repository with given payload.
//
// Docs: https://docs.github.com/en/rest/webhooks/repos#create-a-repository-webhook
func (p *Provider) CreateWebhook(ctx context.Context, oauthCtx common.OauthContext, instanceURL, repositoryID string, payload []byte) (string, error) {
	url := fmt.Sprintf("%s/repos/%s/hooks", p.APIURL(instanceURL), repositoryID)
	code, _, body, err := oauth.Post(
		ctx,
		p.client,
		url,
		&oauthCtx.AccessToken,
		bytes.NewReader(payload),
		tokenRefresher(
			instanceURL,
			oauthContext{
				ClientID:     oauthCtx.ClientID,
				ClientSecret: oauthCtx.ClientSecret,
				RefreshToken: oauthCtx.RefreshToken,
			},
			oauthCtx.Refresher,
		),
	)
	if err != nil {
		return "", errors.Wrapf(err, "POST %s", url)
	}

	if code == http.StatusNotFound {
		return "", common.Errorf(common.NotFound, "failed to create webhook through URL %s", url)
	}

	// GitHub returns 201 HTTP status codes upon successful webhook creation,
	// see https://docs.github.com/en/rest/webhooks/repos#create-a-repository-webhook for details.
	if code != http.StatusCreated {
		return "", errors.Errorf("failed to create webhook through URL %s, status code: %d, body: %s",
			url,
			code,
			body,
		)
	}

	var webhookInfo WebhookInfo
	if err = json.Unmarshal([]byte(body), &webhookInfo); err != nil {
		return "", errors.Wrap(err, "unmarshal body")
	}
	return strconv.Itoa(webhookInfo.ID), nil
}

// PatchWebhook patches the webhook in the repository with given payload.
//
// Docs: https://docs.github.com/en/rest/webhooks/repos#update-a-repository-webhook
func (p *Provider) PatchWebhook(ctx context.Context, oauthCtx common.OauthContext, instanceURL, repositoryID, webhookID string, payload []byte) error {
	url := fmt.Sprintf("%s/repos/%s/hooks/%s", p.APIURL(instanceURL), repositoryID, webhookID)
	code, _, body, err := oauth.Patch(
		ctx,
		p.client,
		url,
		&oauthCtx.AccessToken,
		bytes.NewReader(payload),
		tokenRefresher(
			instanceURL,
			oauthContext{
				ClientID:     oauthCtx.ClientID,
				ClientSecret: oauthCtx.ClientSecret,
				RefreshToken: oauthCtx.RefreshToken,
			},
			oauthCtx.Refresher,
		),
	)
	if err != nil {
		return errors.Wrapf(err, "PATCH %s", url)
	}

	if code == http.StatusNotFound {
		return common.Errorf(common.NotFound, "failed to patch webhook through URL %s", url)
	} else if code >= 300 {
		return errors.Errorf("failed to patch webhook through URL %s, status code: %d, body: %s",
			url,
			code,
			body,
		)
	}
	return nil
}

// DeleteWebhook deletes the webhook from the repository.
//
// Docs: https://docs.github.com/en/rest/webhooks/repos#delete-a-repository-webhook
func (p *Provider) DeleteWebhook(ctx context.Context, oauthCtx common.OauthContext, instanceURL, repositoryID, webhookID string) error {
	url := fmt.Sprintf("%s/repos/%s/hooks/%s", p.APIURL(instanceURL), repositoryID, webhookID)
	code, _, body, err := oauth.Delete(
		ctx,
		p.client,
		url,
		&oauthCtx.AccessToken,
		tokenRefresher(
			instanceURL,
			oauthContext{
				ClientID:     oauthCtx.ClientID,
				ClientSecret: oauthCtx.ClientSecret,
				RefreshToken: oauthCtx.RefreshToken,
			},
			oauthCtx.Refresher,
		),
	)
	if err != nil {
		return errors.Wrapf(err, "DELETE %s", url)
	}

	if code == http.StatusNotFound {
		return nil // It is OK if the webhook has already gone
	} else if code >= 300 {
		return errors.Errorf("failed to delete webhook through URL %s, status code: %d, body: %s",
			url,
			code,
			body,
		)
	}
	return nil
}

// oauthContext is the request context for refreshing oauth token.
type oauthContext struct {
	ClientID     string `json:"client_id"`
	ClientSecret string `json:"client_secret"`
	RefreshToken string `json:"refresh_token"`
	GrantType    string `json:"grant_type"`
}

type refreshOAuthResponse struct {
	AccessToken  string `json:"access_token"`
	RefreshToken string `json:"refresh_token"`
	ExpiresIn    string `json:"expires_in"`
	CreatedAt    int64  `json:"created_at"`
	// token_type, scope are not used.
}

func tokenRefresher(instanceURL string, oauthCtx oauthContext, refresher common.TokenRefresher) oauth.TokenRefresher {
	return func(ctx context.Context, client *http.Client, oldToken *string) error {
		url := fmt.Sprintf("%s/login/oauth/access_token", instanceURL)
		oauthCtx.GrantType = "refresh_token"
		body, err := json.Marshal(oauthCtx)
		if err != nil {
			return err
		}

		req, err := http.NewRequestWithContext(ctx, http.MethodPost, url, bytes.NewReader(body))
		if err != nil {
			return errors.Wrapf(err, "construct POST %s", url)
		}

		req.Header.Set("Content-Type", "application/json")
		resp, err := client.Do(req)
		if err != nil {
			return errors.Wrapf(err, "POST %s", url)
		}

		body, err = io.ReadAll(resp.Body)
		if err != nil {
			return errors.Wrapf(err, "read body of POST %s", url)
		}
		defer resp.Body.Close()

		if resp.StatusCode != http.StatusOK {
			return errors.Errorf("non-200 POST %s status code %d with body %q", url, resp.StatusCode, body)
		}

		var r refreshOAuthResponse
		if err = json.Unmarshal(body, &r); err != nil {
			return errors.Wrapf(err, "unmarshal body from POST %s", url)
		}

		// Update the old token to new value for retries.
		*oldToken = r.AccessToken

		// OAuth token never expires for traditional GitHub OAuth (i.e. not a GitHub App)
		var expireAt int64
		if r.ExpiresIn != "" {
			expiresIn, _ := strconv.ParseInt(r.ExpiresIn, 10, 64)
			expireAt = r.CreatedAt + expiresIn
		}
		return refresher(r.AccessToken, r.RefreshToken, expireAt)
	}
}<|MERGE_RESOLUTION|>--- conflicted
+++ resolved
@@ -668,11 +668,7 @@
 	}
 
 	url := fmt.Sprintf("%s/repos/%s/contents/%s", p.APIURL(instanceURL), repositoryID, url.QueryEscape(filePath))
-<<<<<<< HEAD
-	code, resp, err := oauth.Put(
-=======
-	code, _, _, err := oauth.Put(
->>>>>>> 6bd98ddc
+	code, _, resp, err := oauth.Put(
 		ctx,
 		p.client,
 		url,
@@ -812,7 +808,7 @@
 // Docs: https://docs.github.com/en/rest/git/refs#get-a-reference
 func (p *Provider) GetBranch(ctx context.Context, oauthCtx common.OauthContext, instanceURL, repositoryID, branchName string) (*vcs.BranchInfo, error) {
 	url := fmt.Sprintf("%s/repos/%s/git/ref/heads/%s", p.APIURL(instanceURL), repositoryID, branchName)
-	code, body, err := oauth.Get(
+	code, _, body, err := oauth.Get(
 		ctx,
 		p.client,
 		url,
@@ -872,7 +868,7 @@
 	}
 
 	url := fmt.Sprintf("%s/repos/%s/git/refs", p.APIURL(instanceURL), repositoryID)
-	code, resp, err := oauth.Post(
+	code, _, resp, err := oauth.Post(
 		ctx,
 		p.client,
 		url,
@@ -915,7 +911,7 @@
 	}
 
 	url := fmt.Sprintf("%s/repos/%s/pulls", p.APIURL(instanceURL), repositoryID)
-	code, resp, err := oauth.Post(
+	code, _, resp, err := oauth.Post(
 		ctx,
 		p.client,
 		url,
