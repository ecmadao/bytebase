--- conflicted
+++ resolved
@@ -65,14 +65,13 @@
 
 	// MySQLNamingTableConvention is an advisor type for MySQL table naming convention.
 	MySQLNamingTableConvention Type = "bb.plugin.advisor.mysql.naming.table"
-<<<<<<< HEAD
+
 	// MySQLNamingIndexConvention is an advisor type for MySQL index key naming convention.
 	MySQLNamingIndexConvention Type = "bb.plugin.advisor.mysql.naming.index"
-=======
+
 	// MySQLNamingColumnConvention is an advisor type for MySQL column naming convention.
 	MySQLNamingColumnConvention Type = "bb.plugin.advisor.mysql.naming.column"
 
->>>>>>> 7a1e6f88
 	// MySQLColumnRequirement is an advisor type for MySQL column requirement.
 	MySQLColumnRequirement Type = "bb.plugin.advisor.mysql.column.require"
 )
