// Package advisor defines the interface for analyzing sql statements.
// The advisor could be syntax checker, index suggestion etc.
package advisor

import (
	"fmt"
	"sync"

	"github.com/bytebase/bytebase/api"
	"github.com/bytebase/bytebase/common"
	"github.com/bytebase/bytebase/plugin/db"
	"go.uber.org/zap"
)

// Status is the advisor result status.
type Status string

const (
	// Success is the advisor status for successes.
	Success Status = "SUCCESS"
	// Warn is the advisor status for warnings.
	Warn Status = "WARN"
	// Error is the advisor status for errors.
	Error Status = "ERROR"
)

func (e Status) String() string {
	switch e {
	case Success:
		return "INFO"
	case Warn:
		return "WARN"
	case Error:
		return "ERROR"
	}
	return "UNKNOWN"
}

// NewStatusBySchemaReviewRuleLevel returns status by SchemaReviewRuleLevel.
func NewStatusBySchemaReviewRuleLevel(level api.SchemaReviewRuleLevel) (Status, error) {
	switch level {
	case api.SchemaRuleLevelError:
		return Error, nil
	case api.SchemaRuleLevelWarning:
		return Warn, nil
	}
	return "", fmt.Errorf("unexpected rule level type: %s", level)
}

// Type is the type of advisor.
type Type string

const (
	// Fake is a fake advisor type for testing.
	Fake Type = "bb.plugin.advisor.fake"
	// MySQLSyntax is an advisor type for MySQL syntax.
	MySQLSyntax Type = "bb.plugin.advisor.mysql.syntax"
	// MySQLMigrationCompatibility is an advisor type for MySQL migration compatibility.
	MySQLMigrationCompatibility Type = "bb.plugin.advisor.mysql.migration-compatibility"
	// MySQLWhereRequirement is an advisor type for MySQL WHERE clause requirement.
	MySQLWhereRequirement Type = "bb.plugin.advisor.mysql.where.require"
<<<<<<< HEAD
	// MySQLTableNamingConvention is an advisor type for MySQL table naming convention.
	MySQLTableNamingConvention Type = "bb.plugin.advisor.mysql.naming.table"
	// MySQLIndexNamingConvention is an advisor type for MySQL index key naming convention.
	MySQLIndexNamingConvention Type = "bb.plugin.advisor.mysql.naming.index"
=======
	// MySQLNamingTableConvention is an advisor type for MySQL table naming convention.
	MySQLNamingTableConvention Type = "bb.plugin.advisor.mysql.naming.table"
>>>>>>> 62a5a96b
	// MySQLColumnRequirement is an advisor type for MySQL column requirement.
	MySQLColumnRequirement Type = "bb.plugin.advisor.mysql.column.require"
)

// Advice is the result of an advisor.
type Advice struct {
	Status  Status
	Code    common.Code
	Title   string
	Content string
}

// Context is the context for advisor.
type Context struct {
	Logger    *zap.Logger
	Charset   string
	Collation string

	// Schema review rule special fields.
	Rule *api.SchemaReviewRule
}

// Advisor is the interface for advisor.
type Advisor interface {
	Check(ctx Context, statement string) ([]Advice, error)
}

var (
	advisorMu sync.RWMutex
	advisors  = make(map[db.Type]map[Type]Advisor)
)

// Register makes a advisor available by the provided id.
// If Register is called twice with the same name or if advisor is nil,
// it panics.
func Register(dbType db.Type, advType Type, f Advisor) {
	advisorMu.Lock()
	defer advisorMu.Unlock()
	if f == nil {
		panic("advisor: Register advisor is nil")
	}
	dbAdvisors, ok := advisors[dbType]
	if !ok {
		advisors[dbType] = map[Type]Advisor{
			advType: f,
		}
	} else {
		if _, dup := dbAdvisors[advType]; dup {
			panic(fmt.Sprintf("advisor: Register called twice for advisor %v for %v", advType, dbType))
		}
		dbAdvisors[advType] = f
	}
}

// Check runs the advisor and returns the advices.
func Check(dbType db.Type, advType Type, ctx Context, statement string) ([]Advice, error) {
	advisorMu.RLock()
	dbAdvisors, ok := advisors[dbType]
	defer advisorMu.RUnlock()
	if !ok {
		return nil, fmt.Errorf("advisor: unknown advisor %v for %v", advType, dbType)
	}

	f, ok := dbAdvisors[advType]
	if !ok {
		return nil, fmt.Errorf("advisor: unknown advisor %v for %v", advType, dbType)
	}

	return f.Check(ctx, statement)
}<|MERGE_RESOLUTION|>--- conflicted
+++ resolved
@@ -59,15 +59,11 @@
 	MySQLMigrationCompatibility Type = "bb.plugin.advisor.mysql.migration-compatibility"
 	// MySQLWhereRequirement is an advisor type for MySQL WHERE clause requirement.
 	MySQLWhereRequirement Type = "bb.plugin.advisor.mysql.where.require"
-<<<<<<< HEAD
-	// MySQLTableNamingConvention is an advisor type for MySQL table naming convention.
-	MySQLTableNamingConvention Type = "bb.plugin.advisor.mysql.naming.table"
-	// MySQLIndexNamingConvention is an advisor type for MySQL index key naming convention.
-	MySQLIndexNamingConvention Type = "bb.plugin.advisor.mysql.naming.index"
-=======
+
 	// MySQLNamingTableConvention is an advisor type for MySQL table naming convention.
 	MySQLNamingTableConvention Type = "bb.plugin.advisor.mysql.naming.table"
->>>>>>> 62a5a96b
+	// MySQLNamingIndexConvention is an advisor type for MySQL index key naming convention.
+	MySQLNamingIndexConvention Type = "bb.plugin.advisor.mysql.naming.index"
 	// MySQLColumnRequirement is an advisor type for MySQL column requirement.
 	MySQLColumnRequirement Type = "bb.plugin.advisor.mysql.column.require"
 )
