ruleList:
  - type: engine.mysql.use-innodb
    category: ENGINE
    engineList:
      - MYSQL
      - MARIADB
  - type: table.require-pk
    category: TABLE
    engineList:
      - MYSQL
      - TIDB
      - POSTGRES
      - ORACLE
      - OCEANBASE_ORACLE
      - OCEANBASE
      - SNOWFLAKE
      - MSSQL
      - MARIADB
      - GAUSSDB 
  - type: table.no-foreign-key
    category: TABLE
    engineList:
      - MYSQL
      - TIDB
      - POSTGRES
      - ORACLE
      - OCEANBASE_ORACLE
      - OCEANBASE
      - SNOWFLAKE
      - MSSQL
      - MARIADB
      - GAUSSDB 
  - type: table.drop-naming-convention
    category: TABLE
    engineList:
      - MYSQL
      - TIDB
      - POSTGRES
      - OCEANBASE
      - SNOWFLAKE
      - MSSQL
      - MARIADB
      - GAUSSDB 
    componentList:
      - key: format
        payload:
          type: STRING
          default: _del$
  - type: table.comment
    category: TABLE
    engineList:
      - MYSQL
      - TIDB
      - OCEANBASE
      - MARIADB
    componentList:
      - key: required
        payload:
          type: BOOLEAN
          default: false
      - key: maxLength
        payload:
          type: NUMBER
          default: 64
  - type: table.disallow-partition
    category: TABLE
    engineList:
      - MYSQL
      - TIDB
      - POSTGRES
      - OCEANBASE
      - MARIADB
      - GAUSSDB
  - type: table.disallow-trigger
    category: TABLE
    engineList:
      - MYSQL
  - type: table.no-duplicate-index
    category: TABLE
    engineList:
      - MYSQL
  - type: table.text-fields-total-length
    category: TABLE
    engineList:
      - MYSQL
    componentList:
      - key: number
        payload:
          type: NUMBER
          default: 1000
  - type: table.disallow-set-charset
    category: TABLE
    engineList:
      - MYSQL
  - type: table.disallow-ddl
    category: TABLE
    engineList:
      - MSSQL
    componentList:
      - key: list
        payload:
          type: STRING_ARRAY
          default: []
  - type: table.disallow-dml
    category: TABLE
    engineList:
      - MSSQL
    componentList:
      - key: list
        payload:
          type: STRING_ARRAY
          default: []
  - type: table.limit-size
    category: TABLE
    engineList:
      - MYSQL
    componentList:
      - key: number
        payload:
          type: NUMBER
          default: 10000000
  - type: statement.select.no-select-all
    category: STATEMENT
    engineList:
      - MYSQL
      - TIDB
      - POSTGRES
      - ORACLE
      - OCEANBASE_ORACLE
      - OCEANBASE
      - SNOWFLAKE
      - MSSQL
      - MARIADB
      - GAUSSDB 
  - type: statement.where.require
    category: STATEMENT
    engineList:
      - MYSQL
      - TIDB
      - POSTGRES
      - ORACLE
      - OCEANBASE_ORACLE
      - OCEANBASE
      - SNOWFLAKE
      - MSSQL
      - MARIADB
      - GAUSSDB 
  - type: statement.where.no-leading-wildcard-like
    category: STATEMENT
    engineList:
      - MYSQL
      - TIDB
      - POSTGRES
      - ORACLE
      - OCEANBASE_ORACLE
      - OCEANBASE
      - MARIADB
<<<<<<< HEAD
      - GAUSSDB 
  - type: statement.disallow-cascade
=======
  - type: statement.disallow-on-del-cascade
    category: STATEMENT
    engineList:
      - POSTGRES
  - type: statement.disallow-rm-tbl-cascade
>>>>>>> 3e234beb
    category: STATEMENT
    engineList:
      - POSTGRES
  - type: statement.disallow-commit
    category: STATEMENT
    engineList:
      - MYSQL
      - TIDB
      - POSTGRES
      - OCEANBASE
      - MARIADB
      - GAUSSDB 
  - type: statement.disallow-limit
    category: STATEMENT
    engineList:
      - MYSQL
      - TIDB
      - OCEANBASE
      - MARIADB
  - type: statement.disallow-order-by
    category: STATEMENT
    engineList:
      - MYSQL
      - TIDB
      - OCEANBASE
      - MARIADB
  - type: statement.merge-alter-table
    category: STATEMENT
    engineList:
      - MYSQL
      - TIDB
      - POSTGRES
      - OCEANBASE
      - MARIADB
      - GAUSSDB 
  - type: statement.insert.row-limit
    category: STATEMENT
    engineList:
      - MYSQL
      - POSTGRES
      - OCEANBASE
      - MARIADB
      - GAUSSDB 
    componentList:
      - key: number
        payload:
          type: NUMBER
          default: 1000
  - type: statement.insert.must-specify-column
    category: STATEMENT
    engineList:
      - MYSQL
      - TIDB
      - POSTGRES
      - ORACLE
      - OCEANBASE_ORACLE
      - OCEANBASE
      - MARIADB
      - GAUSSDB 
  - type: statement.insert.disallow-order-by-rand
    category: STATEMENT
    engineList:
      - MYSQL
      - TIDB
      - POSTGRES
      - OCEANBASE
      - MARIADB
      - GAUSSDB 
  - type: statement.affected-row-limit
    category: STATEMENT
    engineList:
      - MYSQL
      - POSTGRES
      - OCEANBASE
      - MARIADB
      - GAUSSDB 
    componentList:
      - key: number
        payload:
          type: NUMBER
          default: 1000
  - type: statement.dml-dry-run
    category: STATEMENT
    engineList:
      - MYSQL
      - POSTGRES
      - OCEANBASE
      - MARIADB
      - TIDB
      - GAUSSDB
  - type: statement.disallow-add-column-with-default
    category: STATEMENT
    engineList:
      - POSTGRES
  - type: statement.add-check-not-valid
    category: STATEMENT
    engineList:
      - POSTGRES
  - type: statement.disallow-add-not-null
    category: STATEMENT
    engineList:
      - POSTGRES
  - type: statement.select-full-table-scan
    category: STATEMENT
    engineList:
      - MYSQL
      - OCEANBASE
      - MARIADB
  - type: statement.create-specify-schema
    category: STATEMENT
    engineList:
      - POSTGRES
  - type: statement.check-set-role-variable
    category: STATEMENT
    engineList:
      - POSTGRES
  - type: statement.disallow-using-temporary
    category: STATEMENT
    engineList:
      - MYSQL
  - type: statement.disallow-using-filesort
    category: STATEMENT
    engineList:
      - MYSQL
  - type: statement.where.no-equal-null
    category: STATEMENT
    engineList:
      - MYSQL
  - type: statement.where.disallow-using-function
    category: STATEMENT
    engineList:
      - MYSQL
  - type: statement.query.minimum-plan-level
    category: STATEMENT
    engineList:
      - MYSQL
    componentList:
      - key: level
        payload:
          type: STRING
          default: INDEX
  - type: statement.where.maximum-logical-operator-count
    category: STATEMENT
    engineList:
      - MYSQL
    componentList:
      - key: number
        payload:
          type: NUMBER
          default: 10
  - type: statement.maximum-limit-value
    category: STATEMENT
    engineList:
      - MYSQL
      - OCEANBASE
      - MARIADB
      - TIDB
      - POSTGRES
    componentList:
      - key: number
        payload:
          type: NUMBER
          default: 1000
  - type: statement.maximum-join-table-count
    category: STATEMENT
    engineList:
      - MYSQL
    componentList:
      - key: number
        payload:
          type: NUMBER
          default: 2
  - type: statement.maximum-statements-in-transaction
    category: STATEMENT
    engineList:
      - MYSQL
    componentList:
      - key: number
        payload:
          type: NUMBER
          default: 10
  - type: statement.join-strict-column-attrs
    category: STATEMENT
    engineList:
      - MYSQL
  - type: statement.disallow-mix-ddl-dml
    category: STATEMENT
    engineList:
      - MYSQL
      - POSTGRES
      - TIDB
  - type: statement.prior-backup-check
    category: STATEMENT
    engineList:
      - MYSQL
      - POSTGRES
      - TIDB
  - type: statement.add-column-without-position
    category: STATEMENT
    engineList:
      - OCEANBASE
  - type: statement.disallow-offline-ddl
    category: STATEMENT
    engineList:
      - OCEANBASE
  - type: naming.fully-qualified
    category: NAMING
    engineList:
      - POSTGRES
  - type: naming.table
    category: NAMING
    engineList:
      - MYSQL
      - TIDB
      - POSTGRES
      - ORACLE
      - OCEANBASE_ORACLE
      - OCEANBASE
      - SNOWFLAKE
      - MSSQL
      - MARIADB
      - GAUSSDB 
    componentList:
      - key: format
        payload:
          type: STRING
          default: "^[a-z]+(_[a-z]+)*$"
      - key: maxLength
        payload:
          type: NUMBER
          default: 64
  - type: naming.column
    category: NAMING
    engineList:
      - MYSQL
      - TIDB
      - POSTGRES
      - OCEANBASE
      - MARIADB
      - GAUSSDB 
    componentList:
      - key: format
        payload:
          type: STRING
          default: "^[a-z]+(_[a-z]+)*$"
      - key: maxLength
        payload:
          type: NUMBER
          default: 64
  - type: naming.index.uk
    category: NAMING
    engineList:
      - MYSQL
      - TIDB
      - POSTGRES
      - OCEANBASE
      - MARIADB
      - GAUSSDB 
    componentList:
      - key: format
        payload:
          type: TEMPLATE
          default: "^uk_{{table}}_{{column_list}}$"
          templateList:
            - table
            - column_list
      - key: maxLength
        payload:
          type: NUMBER
          default: 64
  - type: naming.index.idx
    category: NAMING
    engineList:
      - MYSQL
      - TIDB
      - POSTGRES
      - OCEANBASE
      - MARIADB
      - GAUSSDB 
    componentList:
      - key: format
        payload:
          type: TEMPLATE
          default: "^idx_{{table}}_{{column_list}}$"
          templateList:
            - table
            - column_list
      - key: maxLength
        payload:
          type: NUMBER
          default: 64
  - type: naming.index.fk
    category: NAMING
    engineList:
      - MYSQL
      - TIDB
      - POSTGRES
      - OCEANBASE
      - MARIADB
      - GAUSSDB 
    componentList:
      - key: format
        payload:
          type: TEMPLATE
          default: "^fk_{{referencing_table}}_{{referencing_column}}_{{referenced_table}}_{{referenced_column}}$"
          templateList:
            - referencing_table
            - referencing_column
            - referenced_table
            - referenced_column
      - key: maxLength
        payload:
          type: NUMBER
          default: 64
  - type: naming.index.pk
    category: NAMING
    engineList:
      - POSTGRES
    componentList:
      - key: format
        payload:
          type: TEMPLATE
          default: "^pk_{{table}}_{{column_list}}$"
          templateList:
            - table
            - column_list
      - key: maxLength
        payload:
          type: NUMBER
          default: 63
  - type: naming.column.auto-increment
    category: NAMING
    engineList:
      - MYSQL
      - TIDB
      - OCEANBASE
      - MARIADB
    componentList:
      - key: format
        payload:
          type: STRING
          default: "^id$"
      - key: maxLength
        payload:
          type: NUMBER
          default: 64
  - type: naming.table.no-keyword
    category: NAMING
    engineList:
      - ORACLE
      - OCEANBASE_ORACLE
      - SNOWFLAKE
      - MSSQL
  - type: naming.identifier.no-keyword
    category: NAMING
    engineList:
      - ORACLE
      - OCEANBASE_ORACLE
      - SNOWFLAKE
      - MSSQL
      - MYSQL
  - type: naming.identifier.case
    category: NAMING
    engineList:
      - ORACLE
      - OCEANBASE_ORACLE
      - SNOWFLAKE
    componentList:
      - key: upper
        payload:
          type: BOOLEAN
          default: true
  - type: column.required
    category: COLUMN
    engineList:
      - MYSQL
      - TIDB
      - POSTGRES
      - ORACLE
      - OCEANBASE_ORACLE
      - OCEANBASE
      - SNOWFLAKE
      - MSSQL
      - MARIADB
      - GAUSSDB 
    componentList:
      - key: list
        payload:
          type: STRING_ARRAY
          default:
            - id
            - created_ts
            - updated_ts
            - creator_id
            - updater_id
    individualConfigList:
      - engine: SNOWFLAKE
        payload:
          list:
            default:
              - ID
              - CREATED_TS
              - UPDATED_TS
              - CREATOR_ID
              - UPDATER_ID
      - engine: ORACLE
        payload:
          list:
            default:
              - ID
              - CREATED_TS
              - UPDATED_TS
              - CREATOR_ID
              - UPDATER_ID
  - type: column.no-null
    category: COLUMN
    engineList:
      - MYSQL
      - TIDB
      - POSTGRES
      - ORACLE
      - OCEANBASE_ORACLE
      - OCEANBASE
      - SNOWFLAKE
      - MSSQL
      - MARIADB
      - GAUSSDB
  - type: column.disallow-change-type
    category: COLUMN
    engineList:
      - MYSQL
      - TIDB
      - POSTGRES
      - OCEANBASE
      - MARIADB
      - GAUSSDB 
  - type: column.set-default-for-not-null
    category: COLUMN
    engineList:
      - MYSQL
      - TIDB
      - ORACLE
      - OCEANBASE_ORACLE
      - OCEANBASE
      - MARIADB
  - type: column.disallow-change
    category: COLUMN
    engineList:
      - MYSQL
      - TIDB
      - OCEANBASE
      - MARIADB
  - type: column.disallow-changing-order
    category: COLUMN
    engineList:
      - MYSQL
      - TIDB
      - OCEANBASE
      - MARIADB
  - type: column.disallow-drop
    category: COLUMN
    engineList:
      - OCEANBASE
  - type: column.disallow-drop-in-index
    category: COLUMN
    engineList:
      - MYSQL
      - TIDB
      - OCEANBASE
      - MARIADB
  - type: column.comment
    category: COLUMN
    engineList:
      - MYSQL
      - TIDB
      - OCEANBASE
      - MARIADB
    componentList:
      - key: required
        payload:
          type: BOOLEAN
          default: false
      - key: maxLength
        payload:
          type: NUMBER
          default: 64
  - type: column.auto-increment-must-integer
    category: COLUMN
    engineList:
      - MYSQL
      - TIDB
      - OCEANBASE
      - MARIADB
  - type: column.type-disallow-list
    category: COLUMN
    engineList:
      - MYSQL
      - TIDB
      - POSTGRES
      - ORACLE
      - OCEANBASE_ORACLE
      - OCEANBASE
      - MARIADB
      - MSSQL
      - GAUSSDB
    componentList:
      - key: list
        payload:
          type: STRING_ARRAY
          default: []
  - type: column.disallow-set-charset
    category: COLUMN
    engineList:
      - MYSQL
      - TIDB
      - OCEANBASE
      - MARIADB
  - type: column.maximum-character-length
    category: COLUMN
    engineList:
      - MYSQL
      - TIDB
      - POSTGRES
      - ORACLE
      - OCEANBASE_ORACLE
      - OCEANBASE
      - MARIADB
      - GAUSSDB
    componentList:
      - key: number
        payload:
          type: NUMBER
          default: 20
  - type: column.maximum-varchar-length
    category: COLUMN
    engineList:
      - MYSQL
      - OCEANBASE
      - MARIADB
      - ORACLE
      - OCEANBASE_ORACLE
      - SNOWFLAKE
      - MSSQL
    componentList:
      - key: number
        payload:
          type: NUMBER
          default: 2560
  - type: column.auto-increment-initial-value
    category: COLUMN
    engineList:
      - MYSQL
      - TIDB
      - OCEANBASE
      - MARIADB
    componentList:
      - key: number
        payload:
          type: NUMBER
          default: 1
  - type: column.auto-increment-must-unsigned
    category: COLUMN
    engineList:
      - MYSQL
      - TIDB
      - OCEANBASE
      - MARIADB
  - type: column.current-time-count-limit
    category: COLUMN
    engineList:
      - MYSQL
      - TIDB
      - OCEANBASE
      - MARIADB
  - type: column.require-default
    category: COLUMN
    engineList:
      - MYSQL
      - TIDB
      - POSTGRES
      - ORACLE
      - OCEANBASE_ORACLE
      - OCEANBASE
      - MARIADB
      - GAUSSDB
  - type: schema.backward-compatibility
    category: SCHEMA
    engineList:
      - MYSQL
      - TIDB
      - POSTGRES
      - OCEANBASE
      - SNOWFLAKE
      - MSSQL
      - MARIADB
      - GAUSSDB
  - type: database.drop-empty-database
    category: DATABASE
    engineList:
      - MYSQL
      - TIDB
      - OCEANBASE
      - MARIADB
  - type: index.no-duplicate-column
    category: INDEX
    engineList:
      - MYSQL
      - TIDB
      - POSTGRES
      - OCEANBASE
      - MARIADB
      - GAUSSDB 
  - type: index.key-number-limit
    category: INDEX
    engineList:
      - MYSQL
      - TIDB
      - POSTGRES
      - ORACLE
      - OCEANBASE_ORACLE
      - OCEANBASE
      - MARIADB
      - GAUSSDB
    componentList:
      - key: number
        payload:
          type: NUMBER
          default: 5
  - type: index.pk-type-limit
    category: INDEX
    engineList:
      - MYSQL
      - TIDB
      - OCEANBASE
      - MARIADB
  - type: index.type-no-blob
    category: INDEX
    engineList:
      - MYSQL
      - TIDB
      - OCEANBASE
      - MARIADB
  - type: index.total-number-limit
    category: INDEX
    engineList:
      - MYSQL
      - TIDB
      - POSTGRES
      - OCEANBASE
      - MARIADB
      - GAUSSDB
    componentList:
      - key: number
        payload:
          type: NUMBER
          default: 5
  - type: index.primary-key-type-allowlist
    category: INDEX
    engineList:
      - MYSQL
      - TIDB
      - POSTGRES
      - OCEANBASE
      - GAUSSDB
    componentList:
      - key: list
        payload:
          type: STRING_ARRAY
          default: []
  - type: index.create-concurrently
    category: INDEX
    engineList:
      - POSTGRES
  - type: index.type-allow-list
    category: INDEX
    engineList:
      - MYSQL
    componentList:
      - key: list
        payload:
          type: STRING_ARRAY
          default: []
  - type: system.charset.allowlist
    category: SYSTEM
    engineList:
      - MYSQL
      - TIDB
      - POSTGRES
      - OCEANBASE
      - MARIADB
      - GAUSSDB
    componentList:
      - key: list
        payload:
          type: STRING_ARRAY
          default: []
  - type: system.collation.allowlist
    category: SYSTEM
    engineList:
      - MYSQL
      - TIDB
      - POSTGRES
      - OCEANBASE
      - MARIADB
      - GAUSSDB
    componentList:
      - key: list
        payload:
          type: STRING_ARRAY
          default: []
  - type: system.comment.length
    category: SYSTEM
    engineList:
      - POSTGRES
    componentList:
      - key: number
        payload:
          type: NUMBER
          default: 64
  - type: system.procedure.disallow-create
    category: SYSTEM
    engineList:
      - MYSQL
  - type: system.event.disallow-create
    category: SYSTEM
    engineList:
      - MYSQL
  - type: system.view.disallow-create
    category: SYSTEM
    engineList:
      - MYSQL
  - type: system.function.disallow-create
    category: SYSTEM
    engineList:
      - MYSQL
  - type: system.function.disallowed-list
    category: SYSTEM
    engineList:
      - MYSQL
    componentList:
      - key: list
        payload:
          type: STRING_ARRAY
          default: []
  - type: advice.online-migration
    category: ADVICE
    engineList:
      - MYSQL
    componentList:
      - key: number
        payload:
          type: NUMBER
          default: 100000000
  - type: statement.add-foreign-key-not-valid
    category: STATEMENT
    engineList:
      - POSTGRES
  - type: statement.non-transactional
    category: STATEMENT
    engineList:
      - POSTGRES<|MERGE_RESOLUTION|>--- conflicted
+++ resolved
@@ -155,16 +155,12 @@
       - OCEANBASE_ORACLE
       - OCEANBASE
       - MARIADB
-<<<<<<< HEAD
-      - GAUSSDB 
-  - type: statement.disallow-cascade
-=======
+      - GAUSSDB
   - type: statement.disallow-on-del-cascade
     category: STATEMENT
     engineList:
       - POSTGRES
   - type: statement.disallow-rm-tbl-cascade
->>>>>>> 3e234beb
     category: STATEMENT
     engineList:
       - POSTGRES
@@ -176,7 +172,7 @@
       - POSTGRES
       - OCEANBASE
       - MARIADB
-      - GAUSSDB 
+      - GAUSSDB
   - type: statement.disallow-limit
     category: STATEMENT
     engineList:
