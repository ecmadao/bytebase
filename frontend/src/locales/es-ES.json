{
  "common": {
    "view": "Ver",
    "you": "tu",
    "general": "General",
    "slack": "Slack",
    "discord": "Discord",
    "teams": "Teams",
    "dingtalk": "DingTalk",
    "feishu": "Feishu",
    "wecom": "WeCom",
    "system": "Sistema",
    "custom": "Personalizado",
    "im": "IM",
    "overview": "Resumen",
    "change-history": "Historial de cambios",
    "webhook": "Webhook",
    "webhooks": "Webhooks",
    "key": "Clave",
    "workflow": "Flujo de trabajo",
    "unread": "No leído",
    "read": "Leído",
    "activity": "Actividad",
    "activities": "Actividades",
    "sign-in": "Iniciar sesión",
    "sign-up": "Registrarse",
    "email": "Correo electrónico",
    "username": "Nombre de usuario",
    "credentials": "Credenciales",
    "password": "Contraseña",
    "activate": "Activar",
    "save": "Guardar",
    "cancel": "Cancelar",
    "cancelled": "Cancelado",
    "comment": "Comentario",
    "home": "Inicio",
    "setting": "Configuración",
    "settings": "Configuraciones",
    "project": "Proyecto",
    "projects": "Proyectos",
    "default-project": "Proyecto predeterminado",
    "visit-default-project": "@:common.visit @:common.default-project",
    "help": "Ayuda",
    "database": "Base de datos",
    "databases": "Bases de datos",
    "description": "Descripción",
    "instance": "Instancia",
    "instances": "Instancias",
    "environment": "Entorno",
    "environments": "Entornos",
    "environment-name": "Nombre del entorno",
    "quick-action": "Acción rápida",
    "archive": "Archivo",
    "archived": "Archivada",
    "no-license": "Sin licencia",
    "logout": "Cerrar sesión",
    "close": "Cerrar",
    "latest": "Último",
    "error": "Error",
    "canceled": "Cancelado",
    "approval": "Aprobación",
    "approve": "Aprobar",
    "done": "Hecho",
    "create": "Crear",
    "run": "Ejecutar",
    "retry": "Reintentar",
    "skip": "Saltar",
    "reopen": "Reabrir",
    "dismiss": "Descartar",
    "back": "Volver",
    "next": "Siguiente",
    "edit": "Editar",
    "update": "Actualizar",
    "updated": "Actualizado",
    "visit": "Visitar",
    "role": {
      "self": "Rol"
    },
    "revert": "Revertir",
    "apply": "Aplicar",
    "reorder": "Reordenar",
    "id": "ID",
    "name": "Nombre",
    "creator": "Creador",
    "updater": "Actualizador",
    "version": "Versión",
    "issue": "Incidencia",
    "issues": "Incidencias",
    "duration": "Duración",
    "created-at": "Creado",
    "updated-at": "Actualizado",
    "commit": "Confirmar",
    "statement": "Declaración",
    "sql-statement": "Declaración SQL",
    "snapshot": "Instantánea",
    "status": "Estado",
    "stage": "Etapa",
    "task": "Tarea",
    "tasks": "Tareas",
    "blocking-task": "Tarea de bloqueo",
    "sql": "SQL",
    "unassigned": "No asignado",
    "new": "Nuevo",
    "add": "Agregar",
    "confirm-and-add": "Confirmar y agregar",
    "confirm-and-update": "Confirmar y actualizar",
    "query": "Consulta",
    "transfer": "Transferir",
    "migration": "Migración",
    "schema": "Esquema",
    "anomalies": "Anomalías",
    "do-not-show-again": "No mostrar de nuevo",
    "detail": "Detalle",
    "type": "Tipo",
    "language": "Idioma",
    "repository": "Repositorio",
    "change": "Cambiar",
    "branch": "Rama",
    "required-placeholder": "Texto provisional requerido",
    "optional-placeholder": "Texto provisional opcional",
    "optional-directory-wildcard": "Comodín de directorio opcional",
    "sensitive-placeholder": "Sensible - solo escritura",
    "enabled": "habilitado",
    "default": "predeterminado",
    "gitops": "GitOps",
    "restore": "Restaurar",
    "detailed-guide": "guía detallada",
    "workspace": "espacio de trabajo",
    "application": "Aplicación",
    "confirm": "Confirmar",
    "coming-later": "Disponible más tarde",
    "learn-more": "Aprender más",
    "troubleshoot": "Solucionar problemas",
    "schema-version": "Versión de esquema",
    "time": "Tiempo",
    "manual": "Manual",
    "automatic": "Automático",
    "Default": "Predeterminado",
    "definition": "Definición",
    "empty": "Vacío",
    "connecting": "Conectando...",
    "creating": "Creando...",
    "updating": "Actualizando...",
    "address": "Dirección",
    "assigned": "Asignado",
    "subscribed": "Subscrito",
    "created": "Creado",
    "label": "Etiqueta",
    "labels": "Etiquetas",
    "mode": "Modo",
    "roletype": "Tipo de Rol",
    "readonly": "Solo lectura",
    "user": "Usuario",
    "added-time": "Hora agregado",
    "data-source": "Fuente de datos",
    "grant": "Conceder",
    "admin": "Admin",
    "read-only": "Solo lectura",
    "connection-string": "Cadena de conexión",
    "agents": "Agentes",
    "billings": "Facturación",
    "all": "Todos",
    "recent": "Reciente",
    "deployment-config": "Configuración de Despliegue",
    "by": "por",
    "ok": "OK",
    "share": "Compartir",
    "others": "Otros",
    "or": "o",
    "export": "Exportar",
    "tips": "Consejos",
    "template": "Plantilla",
    "delete": "Eliminar",
    "history": "Historial",
    "loading": "Cargando",
    "from": "desde",
    "copy": "Copiar",
    "copied": "Copiado",
    "manage": "Administrar",
    "table": "Tabla",
    "search": "Buscar",
    "warning": "Advertencia",
    "edited": "editado",
    "preview": "Previsualización",
    "file-selector": {
      "type-limit": "Solo se admiten archivos {extension}",
      "size-limit": "El tamaño del archivo debe ser menor que {size} MiB"
    },
    "no-data": "Sin datos",
    "visibility": "Visibilidad",
    "duplicate": "Duplicar",
    "clear-search": "Borrar búsqueda",
    "enable": "Habilitar",
    "disable": "Inhabilitar",
    "view-doc": "Ver doc",
    "write-only": "solo escritura",
    "pitr": "PITR",
    "fix": "Corregir",
    "go-now": "Ir ahora",
    "sync": "Sincronizar",
    "sync-now": "Sincronizar ahora",
    "show-help": "Mostrar ayuda",
    "success": "Éxito",
    "failed": "Falló",
    "load-more": "Cargar más",
    "access-denied": "Acceso denegado",
    "no": "No",
    "yes": "Sí",
    "advanced": "Avanzado",
    "restart": "Reiniciar",
    "want-help": "Buscar Ayuda",
    "operation": "Operación",
    "total": "Total",
    "discard-changes": "Descartar cambios",
    "error-message": "Mensaje de error",
    "demo-mode": "Demostración",
    "operations": "Operaciones",
    "on": "Encendido",
    "off": "Apagado",
    "verify": "Verificar",
    "regenerate": "Regenerar",
    "download": "Descargar",
    "will-lose-unsaved-data": "Se perderán los datos no guardados.",
    "deleted": "Eliminado",
    "will-override-current-data": "Se sobrescribirán los datos actuales.",
    "rollout": "Implementar",
    "uploading": "Subiendo",
    "active": "Activo",
    "added": "Agregado",
    "revoke": "Revocar",
    "cannot-undo-this-action": "No se puede deshacer esta acción",
    "expand": "Expandir",
    "collapse": "Colapsar",
    "select": "Seleccionar",
    "optional": "Opcional",
    "reason": "Razón",
    "date": {
      "days": "{days} días",
      "months": "{months} meses",
      "years": "{years} años"
    },
    "expiration": "Expiración",
    "configure": "Configurar",
    "groups": "Grupos",
    "database-groups": "Grupo de bases de datos",
    "members": "Miembros",
    "warehouse": "Almacén",
    "schedule": "Horario",
    "state": "Estado",
    "condition": "Condición",
    "search-user": "Buscar usuario",
    "branches": "Ramas",
    "merge": "Combinar",
    "info": "Información",
    "minutes": "Minutos",
    "go-to-configure": "Configurar",
    "updated-at-by": "Actualizado {time} por {user}",
    "created-at-by": "Creado {time} por {user}",
    "filter-by-name": "Filtrar por nombre",
    "tenant": "Arrendataria",
    "license": "Licencia",
    "show-all": "Mostrar todo",
    "view-details": "Ver detalles",
    "force-verb": "forzar {verbo}",
    "nothing-changed": "nada ha cambiado",
    "untitled": "Intitulado",
    "nickname": "Apodo",
    "missing-permission": "Faltan permisos requeridos",
    "continue-anyway": "De todas maneras, continúe",
    "permissions": "Permisos",
    "cutover": "transición",
    "baseline": "Base",
    "project-member": "Miembro del proyecto",
    "leave-without-saving": "¿Salir sin ahorrar?",
    "configure-now": "Configurar ahora",
    "connection": "Conexión",
    "permission-denied": "Permiso denegado",
    "resource": "Recurso",
    "closed": "Cerrado",
    "options": "Opciones",
    "reset": "Reiniciar",
    "refresh": "Actualizar",
    "rollback": "Retroceder",
    "rows": {
      "self": "filas",
      "n-rows": "{n} filas"
    },
<<<<<<< HEAD
    "back-to-workspace": "Volver al espacio de trabajo"
=======
    "override": "Anular"
>>>>>>> 944360a5
  },
  "error-page": {
    "go-back-home": "Volver al inicio"
  },
  "anomaly-center": "Centro de Anomalías",
  "kbar": {
    "recently-visited": "Visitado Recientemente",
    "navigation": "Navegación",
    "help": {
      "navigate": "navegar",
      "perform": "realizar",
      "close": "cerrar",
      "back": "volver"
    },
    "options": {
      "placeholder": "Escriba un comando o búsqueda…"
    },
    "preferences": {
      "common": "Preferencias",
      "change-language": "Cambiar idioma…"
    }
  },
  "task": {
    "checking": "Comprobando...",
    "run-task": "Ejecutar comprobaciones",
    "check-result": {
      "title": "Resultado de la comprobación para {name}",
      "title-general": "Comprobar resultado"
    },
    "check-type": {
      "fake": "Falso",
      "syntax": "Sintaxis",
      "compatibility": "Compatibilidad",
      "connection": "Conexión",
      "sql-review": "Revisión de SQL",
      "earliest-allowed-time": "Hora permitida más temprana",
      "ghost-sync": "Sincronización gh-ost",
      "statement-type": "Tipo de declaración",
      "lgtm": "LGTM",
      "pitr": "PITR",
      "affected-rows": "Filas afectadas (estimación basada en información estadística)",
      "sql-type": "Tipo de SQL",
      "summary-report": "Informe resumido"
    },
    "rollout-time": "Tiempo de implementación",
    "earliest-allowed-time-hint": "El tiempo de implementación es cuando deseas que una tarea se ejecute; si no se especifica, se ejecuta cuando se cumplen todos los criterios.",
    "earliest-allowed-time-unset": "No establecido",
    "comment": "Comentario",
    "invoker": "Convocador",
    "started": "Iniciado",
    "ended": "Finalizado",
    "view-change": "Ver cambio",
    "view-change-history": "Ver historial de cambios",
    "status": {
      "running": "Ejecutándose",
      "failed": "Fallido",
      "canceled": "Cancelado",
      "success": "Éxito",
      "warn": "Advertencia",
      "error": "Error"
    },
    "type": {
      "bb-task-database-schema-update-ghost-sync": "Sincronizar datos",
      "bb-task-database-schema-update-ghost-cutover": "Cambiar de tabla",
      "bb-task-database-schema-update-ghost-drop-original-table": "Eliminar tabla original"
    },
    "progress": {
      "completed-units": "Completado {units}",
      "total-units": "Total {units}",
      "eta": "ETA",
      "units": {
        "unit": "unidades",
        "row": "filas"
      },
      "counting": "Contando"
    },
    "n-similar-tasks": "({count} tareas similares)",
    "skip": "Saltar",
    "skip-modal-title": "¿Saltar tarea [{name}]?",
    "task-checks": "Comprobaciones de tarea",
    "prior-backup": "Respaldo Previo",
    "skip-failed-in-current-stage": "Saltar tareas fallidas en la etapa actual",
    "apply-change-to-all-pending-tasks": {
      "title": "¿Aplicar cambio a todas las tareas pendientes?",
      "self": "Aplicar cambio a todas las tareas pendientes",
      "current-only": "Aplicar cambio solo a la tarea actual"
    },
    "execution-time": "Tiempo de ejecución",
    "run-checks": "Ejecutar comprobaciones",
    "run-checks-in-current-stage": "Ejecutar comprobaciones en la etapa actual",
    "database-create": {
      "pending": "(pendiente de crear)",
      "created": "(creado)"
    },
    "action-failed-in-current-stage": "{action} tareas fallidas en la etapa actual",
    "action-all-tasks-in-current-stage": "{action} todas las tareas en la etapa actual",
    "cancel-task": "Cancelar tarea | Cancelar tareas",
    "created": "Creado",
    "online-migration": {
      "self": "Migración en línea",
      "configure-ghost-parameters-for-db": "Configurar los parámetros de gh-ost para la base de datos '{db}'",
      "configure-ghost-parameters": "Configurar los parámetros de gh-ost",
      "ghost-parameters": "parámetros de gh-ost",
      "configure": "Configurar",
      "error": {
        "some-tasks-are-not-editable-in-batch-mode": "Algunas tareas no se pueden editar en modo por lotes",
        "task-is-not-editable": "Esta tarea no es editable",
        "x-status-task-is-not-editable": "La tarea {status} no es editable",
        "nothing-changed": "nada ha cambiado",
        "not-applicable": {
          "some-tasks-dont-meet-ghost-requirement": "Algunas tareas no cumplen con los requisitos de gh-ost."
        }
      },
      "show-default-parameters": "Mostrar parámetros predeterminados",
      "hide-default-parameters": "Ocultar parámetros predeterminados",
      "enable": "Habilitar la migración en línea",
      "disable": "Deshabilitar la migración en línea",
      "advice-split-statement-to-single-online-migration-issue": "Se recomienda dividir esta declaración en un único problema de migración en línea."
    },
    "prior-backup-tips": "Haga una copia de seguridad de los datos afectados con anticipación"
  },
  "task-run": {
    "status": {
      "enqueued": "Esperando a ser ejecutada.",
      "enqueued-with-rollout-time": "Esperando para ejecutar, {time} para ejecutar.",
      "dumping-schema-before-executing-sql": "Listo para ejecutar, exportando esquema.",
      "preparing-to-export-data": "Preparándose para exportar datos.",
      "exporting-data": "Exportación de datos.",
      "executing-sql": "Ejecutando SQL.",
      "executing-sql-detail": "Ejecutando SQL {actual} de {total}, desde ({startLine}, {startColumn}) hasta ({endLine}, {endColumn}).",
      "dumping-schema-after-executing-sql": "Ejecución SQL completada, exportando esquema ahora.",
      "failed-sql-detail": "La ejecución falló desde ({startLine}, {startColumn}) hasta ({endLine}, {endColumn}): {message}.",
      "waiting-connection": "Esperando conexiones de instancia disponibles. \nEl recuento de conexiones de instancia ha alcanzado el límite.",
      "waiting-task": "Esperando a que termine otra tarea."
    }
  },
  "banner": {
    "update-license": "Actualizar licencia",
    "license-expires": "Su licencia para {plan} ha caducado el {expireAt}.",
    "trial-expires": "Su prueba gratuita para {plan} caducará en {days} días el {expireAt}.",
    "trial-expired": "Su prueba gratuita de {plan} ha caducado.",
    "extend-trial": "Extender el tiempo de prueba",
    "deploy": "Auto Hospedaje",
    "cloud": "Cloud",
    "request-demo": "Reserva una demo de producto de 30 minutos.",
    "readonly": "Bytebase está en modo de solo lectura. Todavía puede ver la consola, pero cualquier intento de cambio fallará.",
    "external-url": "Bytebase no ha configurado --external-url"
  },
  "intro": {
    "doc": "doc",
    "issue": "incidencia",
    "quickstart": "inicio rápido"
  },
  "bbkit": {
    "common": {
      "ok": "OK",
      "cancel": "Cancelar",
      "back": "Volver",
      "next": "Siguiente",
      "finish": "Finalizar",
      "step": "Paso"
    },
    "attention": {
      "default": "Atención requerida"
    },
    "confirm-button": {
      "sure-to-delete": "¿Estás seguro de que deseas eliminar?",
      "cannot-undo": "Esta acción no se puede deshacer."
    }
  },
  "settings": {
    "sidebar": {
      "account": "Cuenta",
      "profile": "Perfil",
      "workspace": "Espacio de trabajo",
      "security-and-policy": "Seguridad y Política",
      "integration": "Integración",
      "general": "General",
      "members-and-groups": "Miembros y grupos",
      "im-integration": "Integración de IM",
      "sso": "SSO",
      "gitops": "GitOps",
      "subscription": "Suscripción",
      "labels": "Etiquetas",
      "sensitive-data": "Enmascaramiento de Datos",
      "access-control": "Control de Acceso a Datos",
      "audit-log": "Registro de auditoría",
      "custom-roles": "Roles personalizados",
      "mail-delivery": "Entrega de Correo"
    },
    "profile": {
      "email": "Correo electrónico",
      "role": "Rol",
      "phone": "Número de móvil",
      "country-code": "Códigos de país y de área",
      "password": "Contraseña",
      "password-confirm": "Confirmar contraseña",
      "password-confirm-placeholder": "Confirmar nueva contraseña",
      "password-mismatch": "Nueva contraseña no coincide",
      "subscription": "(Actualice para habilitar la gestión de roles)"
    },
    "members": {
      "active": "Miembros activos",
      "inactive": "Miembros inactivos",
      "helper": "Agregar o invitar por dirección de correo electrónico",
      "add-more": "+ Agregar más",
      "add": "Agregar",
      "invites": "Enviar invitaciones",
      "invited": "Invitado",
      "yourself": "Tú",
      "upgrade": "Actualice para habilitar la gestión de roles",
      "select-role": "Seleccione el rol",
      "not-assigned": "No asignado",
      "table": {
        "account": "Cuenta",
        "role": "Rol",
        "groups": "Grupos",
        "update-time": "Hora de Actualización",
        "granted-time": "Hora de Concesión",
        "roles": "Roles"
      },
      "groups": {
        "self": "Grupos",
        "add-group": "Añadir grupo",
        "update-group": "Grupo de actualización",
        "delete-warning": "Se eliminará el grupo \"{name}\". Esta acción no se puede deshacer.",
        "delete-warning-with-resources": "El grupo \"{name}\" lo utilizan los siguientes recursos:",
        "form": {
          "email": "Correo electrónico",
          "email-tips": "El correo electrónico debe ser único y no se puede cambiar después de su creación.",
          "title": "Título",
          "description": "Descripción",
          "members": "Miembros",
          "add-member": "Añadir miembro",
          "role": {
            "owner": "Propietario del grupo",
            "member": "Miembro del grupo"
          }
        },
        "n-members": "{n} miembros",
        "group-members": "Miembros del grupo",
        "group-roles": "Roles grupales",
        "edit-group": "Editar grupo",
        "workspace-domain-required": "Primero configure un dominio de espacio de trabajo."
      },
      "action": {
        "deactivate": "Desactivar",
        "deactivate-confirm-title": "¿Estás seguro de que deseas desactivar?",
        "delete-confirm-title": "¿Estás seguro de eliminar?",
        "deactivate-confirm-description": "Aún puedes reactivar más tarde",
        "reactivate": "Reactivar",
        "reactivate-confirm-title": "¿Estás seguro de que deseas reactivar?"
      },
      "tooltip": {
        "upgrade": "Actualice para habilitar la gestión de roles",
        "not-allow-edit": "Solo el administrador puede cambiar el rol",
        "not-allow-remove": "No se puede eliminar el último administrador",
        "project-role-provider-gitlab": "Mapeado desde el rol {rawRole} en el proyecto correspondiente de GitLab.",
        "cannot-change-role-of-systembot-or-service-account": "No se puede cambiar el rol de la cuenta bot del sistema o de la cuenta de servicio"
      },
      "system-bot": "Bot del Sistema",
      "service-account": "Cuenta de Servicio",
      "copy-service-key": "Copiar Clave de Servicio",
      "reset-service-key": "Restablecer Clave de Servicio",
      "reset-service-key-alert": "Esta acción no se puede deshacer. La clave antigua dejará de funcionar de inmediato. ¿Está seguro de que desea restablecer esta clave de servicio?",
      "service-key-copied": "Clave de Servicio copiada al portapapeles, por favor manténgala en secreto.",
      "create-as-service-account": "Crear como cuenta de servicio",
      "show-inactive": "Mostrar miembros inactivos",
      "remove-self-admin": {
        "title": "¿Estás seguro de revocarte @.lower:role.workspace-admin.self?",
        "description": "Asegúrese de que los @.lower:role.workspace-admin.self restantes puedan iniciar sesión; de lo contrario, nadie podrá administrar los usuarios."
      },
      "view-by-principals": "Ver por responsables",
      "view-by-roles": "Ver por roles",
      "add-member": "Agregar miembro",
      "update-member": "Actualizar miembro",
      "workspace-role-at-least-one": "El espacio de trabajo debe tener al menos un administrador"
    },
    "im-integration": {
      "description": "Envíe mensajes directos a los usuarios para eventos de problemas específicos. Funciona con el webhook del proyecto."
    },
    "sso": {
      "create": "Crear SSO",
      "description": "Inicio de Sesión Único (SSO) es un método de autenticación que permite a los usuarios autenticarse en múltiples aplicaciones y sitios web a través de un solo conjunto de credenciales.",
      "archive": "Archivar este SSO",
      "archive-info": "Los SSO archivados no se mostrarán.",
      "restore": "Restaurar este SSO",
      "form": {
        "type": "Tipo",
        "learn-more-with-user-doc": "Obtenga más información sobre la configuración",
        "redirect-url": "URL de redireccionamiento de autorización",
        "redirect-url-description": "Se utilizará para completar el campo correspondiente en el formulario de la aplicación del proveedor de identidad.",
        "use-template": "Usar plantilla",
        "select-template": "Seleccionar plantilla",
        "basic-information": "Información básica",
        "name": "Nombre",
        "name-description": "El nombre de visualización que se mostrará a los usuarios",
        "resource-id": "ID de recurso",
        "resource-id-description": "Una cadena única y los caracteres válidos son /[a-z][0-9]-/",
        "domain": "Dominio",
        "domain-description": "El nombre de dominio del proveedor de identidad",
        "identity-provider-information": "Información del proveedor de identidad",
        "identity-provider-information-description": "La información es proporcionada por su proveedor de identidad.",
        "identity-provider-needed-information": "Cree su aplicación SSO con la siguiente información.",
        "endpoints": "Endpoints",
        "endpoints-description": "Las URL relacionadas proporcionadas por su proveedor de OAuth.",
        "auth-url-description": "El enlace a la página de inicio de sesión de OAuth",
        "scopes-description": "Una lista separada por espacios de ámbitos que se llevarán al acceder a la URL de autenticación",
        "token-url-description": "La dirección API para obtener el token de acceso",
        "user-info-url-description": "La dirección API para obtener la información del usuario mediante el token de acceso",
        "security-protocol": "Protocolo de seguridad",
        "connection-security": "Seguridad de la conexión",
        "connection-security-skip-tls-verify": "Omitir verificación TLS",
        "user-information-mapping": "Mapeo de información del usuario",
        "user-information-mapping-description": "Mapea los nombres de campo de la API de información del usuario al usuario Bytebase.",
        "identifier": "Correo electrónico de usuario de Bytebase",
        "identifier-tips": "Debe ser una cadena única. Y si no está en formato de correo electrónico, se empalmará con el dominio.",
        "display-name": "Nombre para mostrar de usuario de Bytebase",
        "phone": "Número de teléfono de usuario de Bytebase",
        "auth-style": {
          "self": "Estilo de autenticación",
          "in-params": {
            "self": "En parámetros"
          },
          "in-header": {
            "self": "En encabezado"
          }
        }
      },
      "copy-redirect-url": "URL de redireccionamiento copiada al portapapeles."
    },
    "general": {
      "workspace": {
        "id": "ID del espacio de trabajo",
        "id-description": "La identificación única del espacio de trabajo de solo lectura.",
        "branding": "Marca",
        "only-admin-can-edit": "Solo el administrador del espacio de trabajo puede actualizar la configuración.",
        "logo": "Logo",
        "logo-aspect": "El tamaño sugerido para el logo debería tener una proporción de 5:2, por ejemplo, 100 x 40.",
        "select-logo": "Subir un archivo",
        "drag-logo": "o arrastrar aquí",
        "logo-upload-tip": "{extension} hasta {size} MiB",
        "logo-upload-succeed": "Logo actualizado correctamente",
        "security": "Seguridad",
        "watermark": {
          "self": "Marca de agua",
          "update-success": "Configuración de marca de agua actualizada",
          "description": "Mostrar marcas de agua en las páginas, incluyendo el nombre de usuario, el ID y el correo electrónico.",
          "only-admin-can-edit": "Solo el administrador del espacio de trabajo puede actualizar la configuración de la marca de agua.",
          "enable": "Activar marca de agua"
        },
        "disallow-signup": {
          "enable": "Deshabilitar el registro de autoservicio",
          "description": "Una vez deshabilitado, los usuarios no pueden registrarse por sí mismos y solo pueden ser invitados por el administrador del espacio de trabajo."
        },
        "require-2fa": {
          "enable": "Requerir autenticación de dos factores para todos los usuarios",
          "description": "Cuando está habilitado, los usuarios que no tienen la autenticación de dos factores habilitada para sus cuentas personales serán obligados a configurarla.",
          "need-all-user-2fa-enabled": "Requiere que todos los usuarios habiliten 2FA primero. Todavía hay {count} usuarios que no han habilitado 2FA: {users}"
        },
        "network": "Red",
        "external-url": {
          "self": "URL Externa",
          "description": "La URL externa donde el usuario visita Bytebase, debe comenzar con http:// o https://."
        },
        "gitops-webhook-url": {
          "self": "URL del webhook GitOps",
          "description": "La URL utilizada para enviar webhooks de GitOps a la instancia de Bytebase.",
          "default-to-external-url": "Predeterminado a URL Externa"
        },
        "sign-in-frequency": {
          "self": "Frecuencia de inicio de sesión",
          "description": "La frecuencia de inicio de sesión es el período antes de que un usuario deba iniciar sesión nuevamente.",
          "hours": "Horas",
          "days": "Días",
          "config-updated": "La configuración se ha actualizado. Necesita reiniciar Bytebase y volver a iniciar sesión para que surta efecto."
        },
        "maximum-role-expiration": {
          "self": "Caducidad máxima del rol",
          "description": "La caducidad máxima de la función es el período máximo que se puede otorgar una función a un usuario.",
          "days": "Días)",
          "never-expires": "Nunca expira"
        },
        "maximum-sql-result": {
          "self": "Tamaño máximo del resultado SQL",
          "description": "Limite el tamaño del resultado de la consulta SQL de salida."
        },
        "domain-restriction": {
          "self": "Dominio de espacio de trabajo",
          "description": "Especifique el dominio que podría usarse como dominio de correo electrónico para los miembros del espacio de trabajo.",
          "domain-input-placeholder": "Por favor ingrese el dominio, p.e. ejemplo.com",
          "members-restriction": {
            "self": "Restricción de miembros",
            "description": "Restrinja el inicio de sesión a usuarios con direcciones de correo electrónico de los dominios especificados."
          }
        },
        "config-updated": "La configuración se ha actualizado.",
        "plugin": {
          "openai": {
            "ai-augmentation": "Mejora IA",
            "openai-key": {
              "self": "Clave de API de OpenAI",
              "description": "Proporcione una clave de API de OpenAI para habilitar la capacidad ChatSQL en el Editor de SQL. {viewDoc}",
              "find-my-key": "Encuentra mi llave",
              "placeholder": "Una clave de API de OpenAI generalmente comienza con sk-*****"
            },
            "openai-endpoint": {
              "self": "Punto de conexión de API de OpenAI",
              "description": "Proporcione una implementación privada del Punto de conexión de API de OpenAI."
            }
          }
        },
        "announcement": {
          "self": "Anuncio",
          "update-success": "Configuración de anuncios actualizada.",
          "admin-or-dba-can-edit": "Solo el administrador del espacio de trabajo o el DBA pueden actualizar la configuración de anuncios."
        },
        "announcement-alert-level": {
          "description": "Level",
          "field": {
            "info": "Común",
            "warning": "Advertencia",
            "critical": "Importante"
          }
        },
        "announcement-text": {
          "self": "Título",
          "description": "Para ocultar el anuncio, déjelo vacío.",
          "placeholder": "Título del anuncio de entrada"
        },
        "extra-link": {
          "self": "Enlace",
          "placeholder": "Enlace de anuncio de entrada"
        },
        "confirm-delete-custom-logo": "¿Eliminar el logotipo de marca personalizado?",
        "restrict-issue-creation-for-sql-review": {
          "title": "Prohibir la creación de problemas para la revisión de SQL con errores.",
          "description": "Una vez habilitado, a los usuarios solo se les permite crear problemas si la revisión de SQL no contiene errores."
        },
        "database-change-mode": {
          "self": "Modo de cambio de base de datos",
          "description": "Controla cómo los usuarios realizan migraciones de esquemas de bases de datos. El modo de emisión utiliza flujos de trabajo de problemas/tareas con aprobaciones personalizadas para un proceso estructurado. El modo Editor SQL permite la ejecución directa de SQL en un editor SQL para realizar cambios rápidos y sencillos.",
          "issue-mode": {
            "self": "Modo de emisión"
          },
          "sql-editor-mode": {
            "self": "Modo de edición SQL"
          }
        }
      }
    },
    "sensitive-data": {
      "description": "A las siguientes columnas se les asignan niveles de enmascaramiento explícitamente y tienen prioridad sobre la regla de enmascaramiento global.",
      "remove-sensitive-column-tips": "¿Exponer esta columna?",
      "sensitive-column-list": "Columnas Explícitas Enmascaradas",
      "global-masking-rule": "Regla De Enmascaramiento Global",
      "grant-access": "Autorizará el acceso",
      "never-expires": "Nunca expira",
      "global-rules": {
        "self": "Regla de enmascaramiento global",
        "description": "Utilice la regla global para aplicar niveles de enmascaramiento por lotes, p. Todas las columnas denominadas \"correo electrónico\" se enmascararán con el nivel \"Parcial\".",
        "condition-order": "Orden de condición",
        "re-order": "Reordenar",
        "delete-rule-tip": "¿Eliminar esta regla?",
        "check-rules": "Check global rules"
      },
      "semantic-types": {
        "self": "Tipos Semánticos",
        "label": "Las columnas que tengan el mismo tipo semántico utilizarán los mismos algoritmos de enmascaramiento.",
        "use-predefined-type": "Utiliza el Tipo Predefinido",
        "add-from-template": "Agregar desde plantilla",
        "table": {
          "semantic-type": "Tipo Semántico",
          "description": "Descripción",
          "full-masking-algorithm": "Algoritmo De Enmascaramiento Completo",
          "partial-masking-algorithm": "Algoritmo De Enmascaramiento Parcial",
          "delete": "¿Eliminar este tipo semántico?"
        },
        "template": {
          "address": {
            "title": "La dirección",
            "description": ""
          },
          "secret_key": {
            "title": "Clave de encriptación",
            "description": ""
          },
          "card_number": {
            "title": "Tarjeta bancaria, tarjeta de crédito, etc.",
            "description": ""
          },
          "email": {
            "title": "Dirección de correo electrónico",
            "description": ""
          },
          "id_number": {
            "title": "Número de identificación personal",
            "description": ""
          },
          "ipv4_address": {
            "title": "Dirección IPv4",
            "description": ""
          },
          "license_plate_number": {
            "title": "Número de placa",
            "description": ""
          },
          "mac_address": {
            "title": "Dirección MAC",
            "description": ""
          },
          "password": {
            "title": "Contraseña",
            "description": ""
          },
          "phone": {
            "title": "Número de teléfono",
            "description": ""
          }
        }
      },
      "column-detail": {
        "masking-setting-for-column": "Configuración de enmascaramiento para \"{columna}\"",
        "access-user-list": "Acceder a la lista de usuarios",
        "access-user-list-desc": "Usuarios autorizados a acceder a datos desenmascarados.",
        "remove-user-permission": "¿Quitar el permiso del usuario?",
        "remove-sensitive-warning": "Expondrá la columna.",
        "column-effective-masking-tips": "Esta columna no configura su propio nivel de enmascaramiento.\nMostramos su nivel de enmascaramiento efectivo con reglas de enmascaramiento globales. {link}"
      },
      "algorithms": {
        "self": "Algoritmo De Enmascaramiento",
        "upload": "Subir algoritmo",
        "upload-label": "Puede cargar un archivo de algoritmo con formato JSON.",
        "override-title": "Anulación de datos de algoritmo",
        "override-desc": "Los algoritmos existentes se anularán; deberá volver a configurar el algoritmo para tipos semánticos.",
        "override-confirm": "Aún subiendo",
        "default": "Por defecto",
        "default-with-semantic-type": "Predeterminado (Seguir tipo semántico)",
        "default-desc": "Utilice * para cubrir texto completo o parcial según el nivel de enmascaramiento",
        "table": {
          "title": "Título",
          "description": "Descripción",
          "masking-type": "Tipo De Enmascaramiento",
          "delete": "¿Eliminar este algoritmo?"
        },
        "error": {
          "title-required": "Se requiere título",
          "substitution-required": "Se requiere sustitución",
          "substitution-length": "La sustitución debe ser inferior a 16 bytes",
          "salt-required": "Se requiere sal",
          "slice-required": "Se requiere rebanada",
          "slice-invalid-number": "El inicio o el final del segmento no es un número válido",
          "slice-number-range": "El final del corte debe ser más pequeño que el inicio",
          "slice-overlap": "El rango de corte no puede superponerse"
        },
        "mask": "Máscara",
        "hash": "Picadillo",
        "full-mask": {
          "self": "Máscara completa",
          "substitution": "Sustitución",
          "substitution-label": "La sustitución es la cadena utilizada para reemplazar el valor original, la longitud máxima de la cadena es 16 bytes."
        },
        "range-mask": {
          "self": "Máscara de rango",
          "label": "La máscara de rango reemplazará el valor original desde el índice inicial hasta el índice final (final no incluido) con la sustitución. El índice comienza desde 0.",
          "slice-start": "Inicio de corte",
          "slice-start-label": "El inicio del segmento es el índice de inicio del valor original, comienza desde 0 y debe ser menor que detener.",
          "slice-end": "Fin del corte",
          "slice-end-label": "La parada de segmento es el índice de parada del valor original y debe ser menor que la longitud del valor original.",
          "substitution": "Sustitución",
          "substitution-label": "La sustitución es la cadena utilizada para reemplazar el valor original de principio a fin."
        },
        "md5-mask": {
          "self": "Máscara MD5",
          "salt": "Sal (Salt)",
          "salt-label": "La sal (Salt) se utiliza para generar un hash a partir del valor original."
        },
        "inner-outer-mask": {
          "self": "Máscara interna / externa",
          "type": "Tipo de máscara",
          "inner-label": "La máscara interna enmascara la parte interior de una cadena. El prefijo y el sufijo representan las partes no enmascaradas de los datos.",
          "inner-mask": "Mascarilla interior",
          "outer-label": "La máscara externa enmascara los extremos izquierdo y derecho de una cadena. El prefijo y el sufijo representan las partes enmascaradas de los datos.",
          "outer-mask": "Mascarilla exterior",
          "prefix-length": "Longitud del prefijo",
          "suffix-length": "Longitud del sufijo"
        }
      },
      "masking-level": {
        "self": "Nivel de enmascaramiento",
        "selet-level": "Selecciona el nivel",
        "masking_level_unspecified": "Sigue las reglas globales",
        "none": "Ninguna",
        "partial": "Parcial",
        "full": "Llena"
      },
      "action": {
        "self": "Acción",
        "query": "Consulta",
        "export": "Exportar"
      },
      "classification": {
        "self": "Clasificación de datos",
        "upload": "Subir clasificación",
        "upload-succeed": "Subida exitosa",
        "search": "Clasificación de búsqueda",
        "upload-label": "Puede cargar un archivo de clasificación con formato JSON.",
        "copy-succeed": "Copiar ejemplo correctamente",
        "override-title": "Anulación de datos de clasificación",
        "override-desc": "Los datos de clasificación existentes se anularán y afectarán a todos los proyectos.",
        "override-confirm": "Aún subiendo"
      },
      "json-format-example": "Ejemplo de formato JSON",
      "view-example": "Ver ejemplo"
    },
    "release": {
      "new-version-available": "Nueva versión disponible",
      "new-version-content": "¡La nueva versión {tag} está disponible ahora! Consulte nuestra documentación para la instalación.",
      "not-show-till-next-release": "No mostrar esto hasta la próxima versión"
    },
    "mail-delivery": {
      "description": "Habilita la entrega de correo para recibir notificaciones por correo electrónico configurando la información del servidor SMTP.",
      "field": {
        "smtp-server-host": "Servidor SMTP",
        "smtp-server-port": "Puerto del servidor SMTP",
        "from": "De",
        "smtp-username": "Usuario SMTP",
        "smtp-password": "Contraseña SMTP",
        "send-test-email-to": "Enviar correo de prueba a",
        "send": "Enviar",
        "authentication-method": "Método de Autenticación",
        "encryption": "Encriptación"
      },
      "updated-tip": "Se ha actualizado correctamente la configuración de entrega de correo",
      "tested-tip": "Envío realizado con éxito, por favor revise la bandeja de entrada de {address}."
    }
  },
  "activity": {
    "name": "Nombre",
    "comment": "Comentario",
    "created": "Creado",
    "invoker": "Convocador",
    "type": {
      "issue-create": "crear incidencia",
      "comment-create": "crear comentario",
      "issue-field-update": "actualizar campo de la incidencia",
      "issue-status-update": "actualizar estado de la incidencia",
      "pipeline-stage-status-update": "actualizar estado de la etapa de la incidencia",
      "pipeline-task-status-update": "actualizar estado de la tarea de la incidencia",
      "pipeline-task-statement-update": "actualización SQL",
      "pipeline-task-prior-backup": "Respaldo Previo",
      "member-create": "crear miembro",
      "member-role-update": "actualizar rol",
      "member-activate": "activar miembro",
      "member-deactivate": "desactivar miembro",
      "project-repository-push": "evento de push del repositorio del proyecto",
      "project-database-transfer": "transferencia de base de datos",
      "project-member-create": "agregar miembro del proyecto",
      "project-member-delete": "eliminar miembro del proyecto",
      "project-member-role-update": "cambiar el rol del miembro del proyecto",
      "pipeline-task-earliest-allowed-time-update": "actualizar tiempo de inicio temprano",
      "database-recovery-pitr-done": "restaurar base de datos a un punto en el tiempo",
      "external-approval-rejected": "rechazo de aprobación externa"
    },
    "sentence": {
      "created-issue": "incidencia creado",
      "commented": "comentado",
      "changed-description": "cambio de descripción",
      "changed-labels": "etiquetas cambiadas",
      "changed-from-to": "cambio de {name} de \"{oldValue}\" a \"{newValue}\"",
      "unset-from": "eliminación de {name} de \"{oldValue}\"",
      "set-to": "asignación de {name} a \"{newValue}\"",
      "changed-update": "actualización de cambio {name}",
      "reopened-issue": "incidencia reabierta",
      "resolved-issue": "incidencia resuelta",
      "canceled-issue": "incidencia cancelada",
      "empty": "",
      "changed": "cambio",
      "updated": "actualizado",
      "canceled": "cancelado",
      "approved": "aprobado",
      "started": "iniciado",
      "completed": "completado",
      "failed": "fallido",
      "task-name": " tarea {name}",
      "committed-to-at": "confirmado {file} a {branch}{'@'}{repo}",
      "dismissed-stale-approval": "aprobaciones obsoletas de {task} descartadas",
      "external-approval-rejected": "rechazo de aprobación externa de {imName} de la etapa \"{stageName}\"",
      "skipped": "omitido",
      "rolled-out": "implementado",
      "schema-version": "versión de esquema {version}",
      "xxx-automatically": "{verb} automáticamente",
      "verb-type-target-by-people": "{verb} {type} {target}",
      "verb-type-target-by-system-bot": "{type} {target} {verb}",
      "changed-x-link": "cambiado {name}. \n{link}",
      "prior-back-table": "Copia de seguridad de datos en la base de datos {database} y tablas {tables}",
      "prior-back-table-for-line": "Copia de seguridad de datos en la base de datos {database} y la tabla {tables} para DML en la línea {line}"
    },
    "subject-prefix": {
      "task": "Tarea",
      "stage": "Etapa"
    },
    "n-similar-activities": "({count} actividad similar) | ({count} actividades similares)",
    "restore": "Restaurar"
  },
  "issue": {
    "my-issues": "Mis Incidencias",
    "waiting-approval": "A la espera de la aprobación",
    "waiting-rollout": "Esperando el lanzamiento",
    "opened-by-at": "abierta por {creator} a las {time}",
    "commit-by-at": "commit {id} {title} por {author} a las {time}",
    "status-transition": {
      "modal": {
        "resolve": "¿Resolver incidencia?",
        "cancel": "¿Cancelar todo el incidencia?",
        "reopen": "¿Reabrir incidencia?",
        "title": "{action} {type} [{name}]?",
        "action-to-stage": "{action} etapa ({n} tareas)",
        "close": "¿Cerrar el problema?"
      },
      "dropdown": {
        "resolve": "Resolver incidencia",
        "cancel": "Cancelar incidencia",
        "reopen": "Reabrir incidencia",
        "close": "Cerrar problema"
      },
      "form": {
        "note": "Nota",
        "placeholder": "(Opcional) Agregar una nota..."
      },
      "error": {
        "some-tasks-are-still-running": "Algunas tareas aún se están ejecutando"
      }
    },
    "subscribe": "Suscribirse",
    "unsubscribe": "Cancelar suscripción",
    "subscriber": "No hay suscriptores | 1 suscriptor | {n} suscriptores",
    "apply-to-other-tasks": "Aplicar a otras tareas",
    "add-sql-statement": "Agregar declaración SQL...",
    "optional-add-sql-statement": "(Opcional) Agregar declaración SQL...",
    "edit-description": "Editar descripción",
    "add-some-description": "Agregar alguna descripción...",
    "add-a-comment": "Agregar un comentario",
    "edit-comment": "Editar comentario",
    "leave-a-comment": "Dejar un comentario...",
    "comment-editor": {
      "write": "Escribir",
      "preview": "Vista previa",
      "nothing-to-preview": "Nada para previsualizar",
      "toolbar": {
        "header": "Insertar texto de encabezado",
        "bold": "Insertar texto en negrita",
        "code": "Insertar fragmento de código SQL",
        "link": "Insertar un enlace",
        "hashtag": "Inserte el enlace del problema por id. Escriba la identificación del problema después del hashtag \"#\""
      }
    },
    "view-commit": "Ver commit",
    "advanced-search": {
      "self": "Búsqueda Avanzada",
      "filter": "Filtrar",
      "scope": {
        "project": {
          "title": "Proyecto",
          "description": "Filtrar por proyecto"
        },
        "instance": {
          "title": "Instancia",
          "description": "Filtrar por instancia"
        },
        "environment": {
          "title": "Ambiente",
          "description": "Filtrar por entorno"
        },
        "database": {
          "title": "Base de datos",
          "description": "Filtrar por base de datos"
        },
        "type": {
          "title": "Tipo de cambio",
          "description": "El tipo de cambio de base de datos para problemas"
        },
        "creator": {
          "title": "Creador",
          "description": "Búsqueda por tema creador"
        },
        "subscriber": {
          "title": "Abonado",
          "description": "Buscar por suscriptor del problema"
        },
        "principal": {
          "title": "Director relacionado",
          "description": "Búsqueda por creador del problema, cesionario o suscriptor"
        },
        "approver": {
          "title": "Aprobador",
          "description": "Búsqueda por aprobador del problema"
        },
        "approval": {
          "value": {
            "pending": "Aprobación pendiente",
            "approved": "Aprobado"
          },
          "description": "Buscar por estado de revisión del problema",
          "title": "Estado de aprobación"
        },
        "project-assigned": {
          "title": "Proyecto asignado",
          "description": "Buscar en las bases de datos con proyecto asignado",
          "value": {
            "yes": "yes",
            "no": "no"
          }
        },
        "label": {
          "title": "Etiqueta",
          "description": "Filtrar por etiqueta de problema"
        }
      },
      "hide": "Ocultar búsqueda avanzada"
    },
    "table": {
      "open": "Abierto",
      "closed": "Cerrado",
      "status": "Estado",
      "project": "Proyecto",
      "name": "Nombre",
      "environment": "Entorno",
      "db": "Base de datos",
      "progress": "Progreso",
      "updated": "Actualizado",
      "approver": "Aprobador",
      "creator": "Creador",
      "current-approver": "Aprobador actual"
    },
    "stage-select": {
      "current": "{name} (actual)"
    },
    "not-allowed-to-operate-unassigned-database": "No se puede {operation} a bases de datos no asignadas.\nPrimero deben ser transferidas a un proyecto.",
    "migration-mode": {
      "title": "Modo migración",
      "normal": {
        "title": "Migración normal (para tablas de tamaño normal)",
        "description": "Realizar cambios de esquema directamente en la tabla de destino. Se mantendrá un bloqueo durante toda la migración."
      },
      "online": {
        "title": "Migración en línea (para tablas de gran tamaño)",
        "description": "Basado en gh-ost. Para tablas grandes, puede reducir la duración del bloqueo de la tabla de horas a segundos {link}."
      }
    },
    "new-issue": "@:common.new @:common.issue",
    "format-on-save": "Formatear al guardar",
    "action-to-current-stage": "{action} etapa actual",
    "edit-sql-statement-in-vcs": "Este proyecto ha habilitado el control de versiones basado en VCS. Modifique el archivo SQL en el repositorio Git correspondiente y haga un commit para crear una nueva incidencia.",
    "edit-sql-statement": "Editar declaración SQL",
    "upload-sql": "Cargar SQL",
    "upload-sql-as-sheet": "Cargar SQL como Hoja",
    "statement-from-sheet-warning": "SQL está sobredimensionado y no se permite la edición en línea. \nPuede cargar un nuevo archivo SQL para sobrescribirlo.",
    "overwrite-current-statement": "Sobrescribir la declaración SQL actual",
    "upload-sql-file-max-size-exceeded": "Se ha excedido el tamaño máximo del archivo ({size}).",
    "waiting-earliest-allowed-time": "Se ejecutará después de {time}",
    "batch-transition": {
      "not-allowed-tips": "Algunos de las incidencias seleccionadas no se pueden {operation}",
      "resolve": "Resolver",
      "resolved": "resuelto",
      "cancel": "Cancelar",
      "cancelled": "cancelado",
      "reopen": "Reabrir",
      "reopened": "reabierto",
      "action-n-issues": "{action} {n} incidencia | {action} {n} incidencias",
      "successfully-updated-n-issues": "Incidencia actualizada correctamente {n} | Incidencias actualizadas correctamente {n}",
      "closed": "cerrado",
      "close": "Cerca"
    },
    "sql-hint": {
      "change-will-apply-to-all-tasks-in-tenant-mode": "El cambio se aplicará a todas las tareas",
      "dont-apply-to-database-in-baseline-migration": "La creación de la línea base solo registra el esquema actual en el historial de cambios y no aplica SQL a la base de datos",
      "snowflake": "Use <<schema>>.<<table>> para especificar una tabla Snowflake"
    },
    "will-rollback": "Esta tarea revertirá {link}",
    "issue-link-with-task": "Incidencia {issue} - tarea {task}",
    "sdl": {
      "schema-change": "Cambio de esquema",
      "generated-ddl-statements": "Declaraciones DDL generadas",
      "full-schema": "Esquema completo",
      "left-schema-may-change": "El esquema del lado izquierdo puede cambiar antes de que se aplique la incidencia."
    },
    "approval-flow": {
      "self": "Flujo de aprobación",
      "tooltip": "Los aprobadores revisarán y aprobarán el problema en el orden especificado en el flujo. \nLa emisión solo se puede aplicar después de que se hayan aprobado todos los pasos del flujo. \nPuede configurar un flujo de aprobación personalizado para cada riesgo.",
      "pre-issue-created-tips": "Después de crear un problema, Bytebase coincidirá automáticamente con la aprobación personalizada correspondiente según el tipo y nivel de riesgo del problema."
    },
    "risk-level": {
      "self": "Nivel de riesgo",
      "low": "Bajo",
      "moderate": "Moderado",
      "high": "Alto"
    },
    "waiting-to-rollout": "Esperando para implementar",
    "waiting-for-review": "Esperando revisión",
    "issue-name": "Nombre de la incidencia",
    "grant-request": {
      "export-rows": "número máximo de filas",
      "expire-days": "días de caducidad",
      "expired-at": "tiempo de caducidad",
      "all-databases": "todas las bases de datos",
      "all-databases-tip": "Todas las bases de datos actuales y futuras de este proyecto.",
      "manually-select": "selección manual",
      "custom": "personalice",
      "data-export-attention": "Los datos se exportarán a un archivo y se descargarán en su computadora local. Y solo puede realizar la acción de exportación una vez.",
      "export-method": "Método de exportación",
      "request-sent": "Solicitud enviada",
      "please-select-database-first": "Por favor, seleccione primero la base de datos"
    },
    "review-sent-back": "Revisión devuelta",
    "update-statement": {
      "self": "Actualizar {type}",
      "apply-current-change-to": "Aplicar el cambio actual a",
      "target": {
        "selected-task": "Tarea seleccionada",
        "selected-stage": "Etapa seleccionada",
        "all-tasks": "Todas las tareas"
      },
      "current-change-will-apply-to-all-tasks-in-batch-mode": "En el modo por lotes, el cambio actual se aplicará a todas las tareas.",
      "current-change-will-apply-to-all-tasks": "El cambio actual se aplicará a todas las tareas."
    },
    "not-editable-legacy-issue": "Este problema no es editable porque se creó en una versión anterior de Bytebase",
    "action-anyway": "{action} de todos modos",
    "disallow-edit-reasons": {
      "issue-is-done": "La cuestión está hecha",
      "issue-is-canceled": "La emisión está cancelada.",
      "task-is-x-status": "La tarea es {status}",
      "task-is-running-cancel-first": "La tarea se está ejecutando, cancele la tarea antes de cambiar este valor"
    },
    "you-are-not-allowed-to-change-this-value": "No tienes permitido cambiar este valor.",
    "sql-check": {
      "sql-checks": "Comprobaciones SQL",
      "not-executed-yet": "Aún no ejecutado",
      "no-configured-sql-review-policy": {
        "admin": "El entorno {environment} no ha configurado la política de revisión de SQL. {link}",
        "developer": "El entorno {environment} no ha configurado la política de revisión de SQL. \nSolicite a su DBA que configure."
      },
      "statement-is-too-large": "La declaración es demasiado grande.",
      "back-to-edit": "Volver a editar",
      "continue-anyway": "De todas maneras, continúe",
      "sql-review-violations": "Infracciones de revisión de SQL"
    },
    "error": {
      "issue-is-not-open": "El tema no está abierto.",
      "you-don-have-privilege-to-edit-this-issue": "No tienes privilegios para editar este número.",
      "you-are-not-allowed-to-perform-this-action": "No tienes permiso para realizar esta acción.",
      "cannot-close-issue-with-running-tasks": "No se puede cerrar el problema con las tareas en ejecución"
    },
    "approval-requested": "Aprobación solicitada",
    "unfinished-resolved-issue-tips": "Este problema está marcado como \"Listo\", pero algunas de sus tareas no se ejecutan correctamente.",
    "some-tasks-are-not-executed-successfully": "(Algunas tareas no se ejecutan correctamente)",
    "preview": "Problema de vista previa",
    "missing-sql-statement": "Sentencia SQL faltante.",
    "task-summary-tooltip": "{failed} tarea fallida | \n{failed} tareas fallidas",
    "data-export": {
      "options": "Opciones de exportación",
      "format": "Formato",
      "encrypt": "Cifrar",
      "file-downloaded": "Archivo Descargado"
    },
    "update-rollout-time": {
      "self": "Hora de implementación de la actualización"
    },
    "task-run": {
      "logs": "Registros",
      "session": "Sesión",
      "task-run-log": {
        "batch": "Lote",
        "affected-rows": "Filas afectadas",
        "entry-type": {
          "command-execute": "ejecutar comando",
          "schema-dump": "Volcado de esquema",
          "task-run-status-update": "Actualización de estado",
          "transaction-control": "Control de transacciones",
          "database-sync": "Sincronización de base de datos"
        },
        "affected-rows-n": "Filas afectadas: {n}",
        "status-update": {
          "waiting": "Listo para ser ejecutado",
          "running": "Ser ejecutado"
        }
      },
      "task-run-session": {
        "blocking-sessions": {
          "self": "Sesiones de bloqueo",
          "description": "Las sesiones que están bloqueando la sesión actual."
        },
        "blocked-sessions": {
          "self": "Sesiones bloqueadas",
          "description": "Las sesiones que están bloqueadas por la sesión actual."
        },
        "no-session-found": "No se encontró ninguna sesión."
      }
    },
    "sql-review": {
      "statement-type": "Tipo de declaración"
    },
    "sql-review-only": "Sólo revisión de SQL",
    "create-issue": "Crear problema",
    "this-plan-will-be-converted-to-a-new-issue": "Este plan se convertirá en una nueva edición."
  },
  "alter-schema": {
    "vcs-enabled": "Este proyecto ha habilitado el control de versiones basado en VCS y seleccionar la base de datos a continuación lo llevará al repositorio Git correspondiente para iniciar el proceso de cambio.",
    "vcs-info": "VCS habilitado. Seleccionar esto lo llevará al repositorio Git correspondiente para iniciar el proceso de cambio.",
    "alter-single-db": "Modificar una sola base de datos",
    "alter-multiple-db": "Selección manual",
    "alter-db-group": "Por Configuración de Implementación",
    "no-databases-in-project": "No hay bases de datos en este proyecto. Haga clic en Nueva BD o Transferir BD para agregar bases de datos."
  },
  "quick-action": {
    "create-db": "Crear base de datos",
    "new-db": "Nueva BD",
    "add-instance": "@:common.add @:common.instance",
    "create-instance": "@:common.create @:common.instance",
    "manage-user": "Administrar usuario",
    "add-environment": "@:common.add @:common.environment",
    "create-environment": "@:common.create @:common.environment",
    "new-project": "@:common.new @:common.project",
    "create-project": "@:common.create @:common.project",
    "edit-data": "Editar datos",
    "troubleshoot": "Solucionar problemas",
    "transfer-in-db": "Transferir BD",
    "request-db": "Solicitar BD",
    "from-unassigned-databases": "Transferir bases de datos no asignadas",
    "from-projects": "Transfer from other projects",
    "transfer-in-db-title": "Transferir base de datos",
    "transfer-in-db-alert": "¿Estás seguro de transferir \"{dbName}\" a nuestro proyecto?",
    "unassigned-db-hint": "Las bases de datos recién sincronizadas comienzan sin asignar y deben ser asignadas a un proyecto para su uso.",
    "transfer-out-db": "Transferir base de datos",
    "transfer-out-db-title": "Transferir la base de datos",
    "request-export-data": "Solicitar exportación"
  },
  "create-db": {
    "new-database-name": "Nuevo nombre de la base de datos",
    "database-owner-name": "Nombre del propietario de la base de datos",
    "cluster": "Clúster",
    "reserved-db-error": "{databaseName} es un nombre reservado",
    "generated-database-name": "Nombre de la base de datos generada",
    "db-name-generated-by-template": "Generado por plantilla \"{template}\"",
    "input-label-value": "Entrada {key}",
    "new-collection-name": "Nuevo Nombre de Colección"
  },
  "db": {
    "encoding": "Codificación",
    "character-set": "Juego de caracteres",
    "collation": "Colación",
    "select": "Seleccionar base de datos",
    "select-instance-first": "Seleccione la instancia primero",
    "select-environment-first": "Seleccione el entorno primero",
    "tables": "Tablas",
    "collections": "Colecciones",
    "views": "Vistas",
    "extensions": "Extensiones",
    "external-tables": "tabla externa",
    "functions": "Funciones",
    "streams": "Streams",
    "tasks": "Tareas",
    "parent": "Padre",
    "labels-for-resource": "Etiquetas para {resource}",
    "last-successful-sync": "Última sincronización exitosa",
    "sync-status": "Estado de sincronización",
    "failed-to-sync-schema-for-database-database-value-name": "Error al sincronizar el esquema para la base de datos '{0}'.",
    "successfully-synced-schema-for-database-database-value-name": "Esquema sincronizado correctamente para la base de datos '{0}'.",
    "start-to-sync-schema": "Comenzar a sincronizar el esquema",
    "failed-to-sync-schema": "No se pudo sincronizar el esquema",
    "successfully-synced-schema": "Esquema sincronizado correctamente",
    "create": "Crear base de datos",
    "procedures": "Trámites",
    "partitions": "Particiones"
  },
  "instance": {
    "select": "Seleccionar instancia",
    "select-database-user": "Seleccionar usuario de base de datos",
    "new-database": "Nueva base de datos",
    "syncing": "Sincronizando...",
    "selected-n-instances": "{n} instancia seleccionada | {n} instancias seleccionadas",
    "create-migration-schema": "Crear esquema de migración",
    "missing-migration-schema": "Falta el esquema de migración",
    "unable-to-connect-instance-to-check-migration-schema": "No se pudo conectar la instancia para verificar el esquema de migración",
    "bytebase-relies-on-migration-schema-to-manage-gitops-based-schema-migration-for-databases-belonged-to-this-instance": "Bytebase depende del esquema de migración para registrar la migración de esquemas de base de datos en esta instancia. Sin configurar el esquema de migración, no se puede modificar el esquema ni cambiar los datos de ninguna base de datos en la instancia.",
    "please-contact-your-dba-to-configure-it": "Por favor, contacte a su administrador de bases de datos para configurarlo.",
    "please-check-the-instance-connection-info-is-correct": "Por favor, verifique que la información de conexión de la instancia sea correcta.",
    "users": "Usuarios",
    "successfully-archived-instance-updatedinstance-name": "Instancia '{0}' archivada con éxito.",
    "successfully-restored-instance-updatedinstance-name": "Instancia '{0}' restaurada con éxito.",
    "failed-to-create-migration-schema-for-instance-instance-value-name": "No se pudo crear el esquema de migración para la instancia '{0}'.",
    "successfully-created-migration-schema-for-instance-value-name": "Esquema de migración creado con éxito para '{0}'.",
    "failed-to-sync-schema-for-instance-instance-value-name": "No se pudo sincronizar el esquema para la instancia '{0}'.",
    "successfully-synced-schema-for-instance-instance-value-name": "Esquema sincronizado con éxito para la instancia '{0}'.",
    "archive-this-instance": "Archivar esta instancia",
    "archive-instance-instance-name": "¿Archivar la instancia '{0}'?",
    "archived-instances-will-not-be-displayed": "Las instancias archivadas no se mostrarán.",
    "restore-this-instance": "Restaurar esta instancia",
    "restore": "Restaurar",
    "restore-instance-instance-name-to-normal-state": "¿Restaurar la instancia '{0}' al estado normal?",
    "account-locator": "Localizadora de cuentas",
    "account": "Cuenta",
    "name": "Nombre",
    "host-or-socket": "Host o Socket",
    "project-id-and-instance-id": "ID del proyecto e ID de la instancia",
    "project-id": "ID del proyecto",
    "instance-id": "ID de la instancia",
    "your-snowflake-account-locator": "Su localizador de cuentas Snowflake",
    "port": "Puerto",
    "authentication-database": "Base de datos de autenticación",
    "instance-name": "Nombre de la instancia",
    "snowflake-web-console": "Consola web de Snowflake",
    "external-link": "Enlace externo",
    "web-console": "Consola web",
    "connection-info": "Información de conexión",
    "show-how-to-create": "Mostrar cómo crear",
    "below-is-an-example-to-create-user-bytebase-with-password": "A continuación se muestra un ejemplo para crear el usuario 'bytebase {'@'}%' con contraseña",
    "your_db_pwd": "SU_DB_PWD",
    "no-read-only-data-source-warn-for-admin-dba": "La instancia no ha configurado una conexión de solo lectura, por favor considere agregar una.",
    "no-read-only-data-source-warn-for-developer": "La instancia no ha configurado una conexión de solo lectura, solicite a su DBA que agregue una.",
    "sentence": {
      "host": {
        "snowflake": "por ejemplo, host.docker.internal {'|'} <<ip>> {'|'} <<socket local>>"
      },
      "proxy": {
        "snowflake": "Para el servidor proxy, agregue {'@'}PROXY_HOST y especifique PROXY_PORT en el puerto"
      },
      "console": {
        "snowflake": "La URL de la consola externa que administra esta instancia (por ejemplo, la consola de AWS RDS, la consola de la instancia de base de datos interna)"
      },
      "outbound-ip-list": "Si utiliza reglas de firewall de entrada para su instancia de base de datos, incluya las siguientes direcciones IP en su lista de permisos para permitir el acceso desde Bytebase Cloud.",
      "create-admin-user": "Este es el usuario de conexión utilizado por Bytebase para realizar operaciones DDL y DML (no SELECT).",
      "create-readonly-user": "Esta es la conexión utilizada por Bytebase para realizar operaciones de solo lectura como la consulta SELECT.",
      "create-admin-user-non-sql": "Este es el usuario de conexión utilizado por Bytebase para realizar operaciones de escritura y administración.",
      "create-readonly-user-non-sql": "Esta es la conexión utilizada por Bytebase para realizar operaciones de solo lectura.",
      "google-cloud-sql": {
        "instance-name": "Nombre de conexión de instancia",
        "instance-name-tips": "El nombre de la conexión de la instancia debería ser project-id:region:instance-name.",
        "mysql": {
          "template": "Cree una cuenta de servicio llamada {user} y luego agréguela en su Google Cloud SQL como usuario de IAM {user}{'@'}'%'. Otorgue a este usuario los privilegios necesarios."
        },
        "postgresql": {
          "template": "Cree una cuenta de servicio llamada {user} y luego agréguela en su Google Cloud SQL como usuario de IAM {user}{'@'}project-id.iam. Otorgue al usuario los privilegios necesarios."
        }
      },
      "aws-rds": {
        "mysql": {
          "template": "A continuación se muestra un ejemplo para crear el usuario {user}{'@'}% y otorgarle los privilegios necesarios."
        },
        "postgresql": {
          "template": "A continuación se muestra un ejemplo para crear el usuario '{user}' y otorgarle los privilegios necesarios."
        }
      },
      "create-user-example": {
        "snowflake": {
          "template": "A continuación se muestra un ejemplo para crear el usuario 'bytebase' con la contraseña {password} para {warehouse} y otorgar al usuario los privilegios necesarios."
        },
        "mysql": {
          "template": "A continuación se muestra un ejemplo para crear el usuario {user}{'@'}% con la contraseña {password} y otorgarle al usuario los privilegios necesarios."
        },
        "clickhouse": {
          "template": "A continuación se muestra un ejemplo para crear el usuario '{user}' con la contraseña {password} y otorgar al usuario los privilegios necesarios. Primero debe habilitar el flujo de trabajo impulsado por SQL de ClickHouse {link} y luego ejecutar la siguiente consulta para crear el usuario.",
          "sql-driven-workflow": "Flujo de trabajo impulsado por SQL"
        },
        "postgresql": {
          "warn": "Si la instancia de conexión es administrada por el proveedor de la nube, entonces SUPERUSER no está disponible y debes crear el usuario a través de la consola de administración del proveedor. El usuario creado tendrá privilegios semi-SUPERUSER específicos del proveedor. Debes otorgar privilegios de Bytebase con 'GRANT role_name TO bytebase;' para todos los roles existentes, de lo contrario Bytebase puede no tener acceso a las bases de datos o tablas existentes.",
          "template": "A continuación se muestra un ejemplo para crear el usuario '{user}' con la contraseña {password} y otorgar al usuario los privilegios necesarios. Si la instancia de conexión está alojada por ti mismo, puedes otorgar SUPERUSER."
        },
        "redis": {
          "template": "A continuación se muestra un ejemplo para crear el usuario {user} con la contraseña {password} y otorgar al usuario los privilegios necesarios."
        }
      }
    },
    "no-password": "Sin contraseña",
    "type-or-paste-credentials": "Escriba o pegue las CREDENCIALES",
    "type-or-paste-credentials-write-only": "Escriba o pegue las CREDENCIALES - solo escritura",
    "password-write-only": "SU_DB_PWD - solo escritura",
    "password-type": {
      "password": "Contraseña",
      "password-tip": "También puede especificar un punto final de gestión de secreto externo",
      "google-iam": "Google Cloud SQL IAM",
      "aws-iam": "AWS RDS IAM",
      "external-secret-vault": "Vault (KV v2)",
      "external-secret-aws": "AWS Secrets Manager",
      "external-secret-gcp": "GCP Secret Manager"
    },
    "database-region": "Región de la base de datos",
    "external-secret-gcp": {
      "secret-name": "nombre completo secreto",
      "secret-name-tips": "El nombre secreto debería ser similar a \"projects/project-id/secrets/secret-id\"."
    },
    "external-secret-vault": {
      "vault-url": "Vault URL",
      "vault-auth-type": {
        "self": "Auth type",
        "token": {
          "self": "Simbólico",
          "tips": "Un token raíz sin TTL."
        },
        "approle": {
          "self": "AppRole",
          "role-id": "Auth role id",
          "secret-id": "Auth secret id",
          "secret-id-plain-text": "Texto sin formato para identificación secreta de rol",
          "secret-id-environment": "Nombre del entorno para la identificación secreta del rol",
          "secret-plain-text": "Texto sin formato",
          "secret-env-name": "Nombre del entorno",
          "secret-tips": "Una identificación secreta desenvuelta sin TTL. Puede utilizar texto sin formato o colocarlo en el entorno o en el archivo local. {learn_more}"
        }
      },
      "vault-secret-engine-name": "Secret engine name",
      "vault-secret-path": "Secret path",
      "vault-secret-key": "Secret key",
      "vault-secret-engine-tips": "Solo admite motor KV v2."
    },
    "external-secret": {
      "secret-name": "Nombre secreto",
      "key-name": "Clave secreta"
    },
    "test-connection": "Probar conexión",
    "ignore-and-create": "Ignorar y crear",
    "add-a-postgresql-sample-instance": "Agregue una instancia de muestra de PostgreSQL en su lugar",
    "successfully-added-postgresql-instance": "Se ha agregado correctamente una instancia de muestra de PostgreSQL y se han completado la información de conexión.",
    "connection-info-seems-to-be-incorrect": "La información de conexión parece ser incorrecta",
    "new-instance": "Nueva instancia",
    "unable-to-connect": "Bytebase no puede conectar la instancia. Le recomendamos que revise la información de conexión nuevamente. Pero está bien ignorar esta advertencia por ahora. Aún puede solucionar la información de conexión desde la página de detalles de la instancia después de la creación.\n\nDetalle del error: {0}",
    "successfully-created-instance-createdinstance-name": "Se ha creado correctamente la instancia '{0}'.",
    "successfully-updated-instance-instance-name": "Se ha actualizado correctamente la instancia '{0}'.",
    "copy-grant-statement": "Se ha copiado la declaración CREATE USER y GRANT al portapapeles. Pegue en su cliente de {engine} para aplicar.",
    "successfully-connected-instance": "Instancia conectada correctamente.",
    "failed-to-connect-instance": "Error al conectar la instancia.",
    "failed-to-connect-instance-localhost": "Si ejecuta Bytebase con Docker, intente \"host.docker.internal\" para la dirección del host.",
    "filter-instance-name": "Filtrar nombre de instancia",
    "grants": "Concesiones",
    "find-gcp-project-id": "Para encontrar el ID del proyecto de GCP, consulta",
    "find-gcp-project-id-and-instance-id": "Para encontrar el ID de proyecto y el ID de instancia de GCP, consulte",
    "create-gcp-credentials": "Para crear credenciales, consulte",
    "used-for-testing-connection": "Usado solo para probar conexiones",
    "all": "Todas las instancias",
    "force-archive-description": "Forzar a archivar. Todas las bases de datos quedarán desasignadas.",
    "sync-mode": {
      "self": "Modo de sincronización",
      "database": {
        "self": "Administrar basado en base de datos",
        "description": "Toda la base de datos se trata como un objeto administrado, y CDB y PDB se consideran bases de datos distintas. (Admite modo CDB y no CDB)"
      },
      "schema": {
        "self": "Administrar según el esquema",
        "description": "Cada esquema se trata como un objeto administrado. (Solo es compatible con el modo no CDB)"
      }
    },
    "scan-interval": {
      "self": "Intervalo de escaneo",
      "default-never": "Predeterminado (nunca)",
      "description": "Bytebase sincroniza periódicamente el esquema de instancia y detecta anomalías.",
      "min-value": "Valor mínimo {value} minutos"
    },
    "maximum-connections": {
      "self": "Conexiones Máximas",
      "default-value": "Predeterminado (10)",
      "description": "Limitar la conexión y el uso de recursos se logra estableciendo el número máximo de conexiones a la instancia.",
      "max-value": "Máximo {value} conexiones"
    }
  },
  "environment": {
    "all": "Todo el entorno",
    "id": "ID del Entorno",
    "id-description": "El ID del entorno es el identificador único para su entorno. No puede cambiarlo después de creado.",
    "select": "Seleccionar entorno",
    "archive": "Archivar este entorno",
    "archive-info": "Los entornos archivados no se mostrarán.",
    "create": "Crear entorno",
    "restore": "Restaurar este entorno",
    "successfully-updated-environment": "entorno '{name}' actualizado exitosamente.",
    "production-environment": "Entorno de producción",
    "access-control": {
      "title": "Control de acceso",
      "disable-copy-data-from-sql-editor": "Restringir la copia de datos en el editor SQL (permitido para administradores/DBA)",
      "restrict-admin-data-sources": {
        "self": "Restringir fuentes de datos de administrador",
        "disallow": "No permitir consultar datos de la fuente de datos del administrador",
        "fallback": "Recurrir a la fuente de datos del administrador si no hay ninguna fuente de datos de solo lectura disponible"
      }
    }
  },
  "quick-start": {
    "self": "Inicio rápido",
    "guide": "haga clic en el paso para probarlo",
    "view-an-issue": "Ver una incidencia",
    "visit-project": "@:common.visit @:common.projects",
    "visit-instance": "@:common.visit @:common.instances",
    "visit-database": "@:common.visit @:common.databases",
    "visit-environment": "@:common.visit @:common.environments",
    "visit-member": "@:common.visit @:common.members",
    "use-kbar": "Usar kbar ({shortcut})",
    "query-data": "Consultar datos",
    "notice": {
      "title": "Guía de inicio rápido omitida",
      "desc": "Todavía puede volver a abrirla más tarde desde el menú en la parte superior derecha"
    }
  },
  "auth": {
    "sign-up": {
      "title": "Registre su cuenta",
      "admin-title": "Configure su {account}",
      "admin-account": "cuenta de administrador",
      "create-admin-account": "Crear cuenta de administrador",
      "confirm-password": "Confirmar contraseña",
      "confirm-password-placeholder": "Confirmar contraseña",
      "password-mismatch": "contraseñas no coinciden",
      "existing-user": "¿Ya tienes una cuenta?",
      "accept-terms-and-policy": "Acepto los {terms} y {policy} de Bytebase",
      "terms-of-service": "Términos del servicio",
      "privacy-policy": "Política de privacidad"
    },
    "sign-in": {
      "title": "Inicie sesión en su cuenta",
      "forget-password": "¿Olvidaste tu contraseña?",
      "new-user": "¿Nuevo en Bytebase?",
      "demo-note": "Correo electrónico:{username} Contraseña:{password}",
      "gitlab": "Iniciar sesión con GitLab",
      "github": "Iniciar sesión con GitHub",
      "gitlab-oauth": "Póngase en contacto con su administrador para habilitar el inicio de sesión de GitLab",
      "sign-in-with-idp": "Iniciar sesión con {idp}"
    },
    "password-forget": {
      "title": "¿Olvidaste tu contraseña?",
      "selfhost": "Póngase en contacto con su administrador de Bytebase para restablecer su contraseña.",
      "cloud": "Vaya al {link} y restablezca su contraseña.",
      "return-to-sign-in": "Volver a iniciar sesión"
    },
    "password-forgot": "Contraseña olvidada",
    "password-reset": {
      "title": "Restablecer su contraseña",
      "content": "Ingrese su dirección de correo electrónico y le enviaremos un enlace para restablecer su contraseña",
      "send-reset-link": "Enviar enlace de restablecimiento",
      "return-to-sign-in": "Volver a iniciar sesión"
    },
    "activate": {
      "title": "Active su cuenta {type}"
    },
    "login-as-another": {
      "title": "Has iniciado sesión como otro usuario",
      "content": "Lo redirigiremos a la página de inicio."
    }
  },
  "policy": {
    "rollout": {
      "name": "Política de implementación",
      "tip": "La política se aplica retrospectivamente a las incidencias.",
      "info": "Para implementar cambios en la base de datos, esta configuración controla si la implementación requiere aprobación manual.",
      "auto": "Implementar automático",
      "auto-info": "Si se aprueban todas las comprobaciones, el cambio se implementará y ejecutará automáticamente.",
      "manual-by-project-owner": "Dueño del proyecto",
      "manual-by-project-releaser": "Liberador de proyecto",
      "manual-by-issue-creator": "Creador del problema",
      "manual-by-last-approver": "Implementación manual por parte del último aprobador de la aprobación personalizada",
      "manual-by-dedicated-roles": "Implementación manual por roles especializados",
      "manual-by-dedicated-roles-info": "Permita que cualquiera de los siguientes roles seleccionados haga clic en el botón \"Implementar\" y luego se ejecutará el cambio.",
      "manual-by-dba": "DBA",
      "manual-by-workspace-admin": "Administrador del espacio de trabajo",
      "manual-by-custom-project-roles": "Roles de proyecto personalizados"
    },
    "environment-tier": {
      "name": "Nivel de entorno",
      "description": "El entorno aparecerá de manera diferente a otros entornos.",
      "mark-env-as-production": "Marcar como entorno de producción"
    }
  },
  "change-history": {
    "self": "Historial de cambios",
    "select": "La versión del esquema se registra cada vez que se aplica un cambio de esquema a través de Bytebase",
    "workflow": "Flujo de trabajo",
    "change-type": "Tipo",
    "commit-info": "por {author} a las {time}",
    "no-schema-change": "esta migración no tiene cambios de esquema",
    "schema-drift": "Desviación de esquema",
    "schema-drift-detected": "Se detectó una desviación de esquema.",
    "view-drift": "Ver desviación",
    "before-left-schema-choice": "Comparar el esquema",
    "left-schema-choice-prev-history-schema": "después del cambio anterior",
    "left-schema-choice-current-history-schema-prev": "antes de este cambio",
    "after-left-schema-choice": "y después de este cambio",
    "show-diff": "Mostrar diferencias",
    "left-vs-right": "Anterior {prevLink} vs Esta versión",
    "schema-snapshot-after-change": "La instantánea de esquema registrada después de aplicar este cambio",
    "current-schema-empty": "El esquema actual está vacío",
    "list-limit": "Para la base de datos que tiene historial de cambios, listamos hasta 5 historiales más recientes a continuación. Puede hacer clic en el nombre de la base de datos para ver todos los historiales.",
    "no-history-in-project": "No se encontró historial de cambios en ninguna base de datos en este proyecto.",
    "recording-info": "El historial de cambios se registra cada vez que se altera el esquema de la base de datos.",
    "establish-baseline": "Establecer nueva línea base",
    "refreshing-history": "Refrescando historial...",
    "config-instance": "Configurar instancia",
    "establish-baseline-description": "Bytebase usará el esquema actual como la nueva línea base. Esto reconciliará el estado actual del esquema con el estado del esquema registrado en Bytebase y corregirá la deriva del esquema informado. Solo debe hacer esto si el esquema actual refleja el estado deseado.",
    "establish-database-baseline": "Establecer línea base de \"{name}\"",
    "instance-missing-change-schema": "Esquema de historial de cambios faltante en la instancia \"{name}\".",
    "instance-bad-connection": "No se pudo conectar la instancia \"{name}\" para recuperar el historial de cambios.",
    "contact-dba": "Por favor, contacte a su DBA para configurarlo",
    "export": "Exportar historial de cambios",
    "need-to-select-first": "Necesita seleccionar primero el historial de cambios",
    "all-tables": "Todas las tablas",
    "affected-tables": "Tablas afectadas",
    "select-affection-tables": "Seleccionar tablas afectadas",
    "view-full": "Ver completo"
  },
  "database": {
    "sync-database": "Sincronizar base de datos",
    "select": "Seleccionar base de datos",
    "the-list-might-be-out-of-date-and-is-refreshed-roughly-every-10-minutes": "La lista podría estar desactualizada y se actualiza aproximadamente cada 10 minutos",
    "no-anomalies-detected": "No se detectaron anomalías",
    "sync-status": "Estado de sincronización",
    "last-successful-sync": "Última sincronización exitosa",
    "filter-database": "Filtrar base de datos",
    "filter-database-group": "Filtrar grupo de bases de datos",
    "transfer-project": "Transferir proyecto",
    "unassign": "Desasignar",
    "unassign-alert-title": "Desasignar bases de datos",
    "unassign-alert-description": "Las bases de datos seleccionadas serán eliminadas del proyecto",
    "edit-schema": "Modificar esquema",
    "edit-schema-in-vcs": "Modificar esquema en VCS",
    "edit-labels": "Editar etiquetas",
    "mixed-values-for-label": "Esta etiqueta seleccionada tiene valores mixtos.",
    "mixed-label-values-warning": "Algunos de los recursos seleccionados tienen valores mixtos para la misma clave",
    "change-data": "Cambiar datos",
    "change-data-in-vcs": "Cambiar datos en VCS",
    "branch": "Rama",
    "branches": "Ramas",
    "branching": "Ramificación",
    "new-branch": "Nueva rama",
    "branch-name": "Nombre de la rama",
    "select-branch": "Seleccione una rama",
    "delete-this-branch": "Eliminar esta rama",
    "table-detail": "Detalle de la tabla",
    "batch-action-not-support-alter-schema": "Algunas bases de datos no admiten la modificación del esquema",
    "batch-action-permission-denied": "No tengo permiso para {action} para bases de datos",
    "batch-action-disabled": "No se puede {action} para las bases de datos de diferentes proyectos",
    "batch-action-disabled-for-unassigned": "No se puede {action} para una base de datos no asignada",
    "data-export-action-disabled": "No se puede exportar datos de más de una base de datos",
    "successfully-transferred-databases": "Bases de datos transferidas exitosamente",
    "successfully-transferred-updateddatabase-name-to-project-updateddatabase-project-name": "Se transfirió correctamente '{0}' al proyecto '{1}'.",
    "last-sync-status": "Estado de sincronización anterior",
    "last-sync-status-long": "Estado de sincronización anterior {0} a las {1}",
    "gitops-enabled": "GitOps habilitado",
    "nullable": "Anulable",
    "expression": "Expresión",
    "position": "Posición",
    "unique": "Único",
    "visible": "Visible",
    "comment": "Comentario",
    "engine": "Motor",
    "row-count-estimate": "Estimación de la cantidad de filas",
    "data-size": "Tamaño de datos",
    "index-size": "Tamaño del índice",
    "column": "Columna",
    "columns": "Columnas",
    "data-type": "Tipo de dato",
    "indexes": "Índices",
    "row-count-est": "Cantidad est. de filas",
    "incorrect-project-warning": "El editor de SQL solo puede consultar bases de datos en proyectos disponibles para el usuario. Primero debe transferir esta base de datos a un proyecto.",
    "go-to-transfer": "Ir a transferir",
    "pitr": {
      "restore": "@:common.restore @:common.database",
      "no-available-backup": "No hay copia de seguridad disponible",
      "point-in-time": "Punto en el tiempo",
      "help-info": "Restaurar el estado de la base de datos a un punto en el tiempo. {link}.",
      "minimum-supported-engine-and-version": "Se requiere {engine} >= {min_version}",
      "restore-to-point-in-time": "Restaurar a un punto en el tiempo",
      "no-earlier-than": "El punto de restauración no puede ser anterior a [{earliest}] (la copia de seguridad más antigua disponible).",
      "no-later-than-now": "El punto de restauración no puede ser posterior a ahora.",
      "will-overwrite-current-database": "Se sobrescribirá la base de datos actual",
      "restore-before-last-migration": "Restaurar al punto antes de la última migración",
      "restore-before-last-migration-help-info": "@:{'database.pitr.restore-before-last-migration'}. {link}.",
      "restore-to": "Restaurar a",
      "restore-to-new-db": "A una nueva base de datos",
      "restore-to-in-place": "En el mismo lugar"
    },
    "show-reserved-tables": "Mostrar tablas reservadas de Bytebase",
    "show-reserved-databases": "Mostrar bases de datos reservadas de Bytebase",
    "synced-at": "Sincronizado en {time}",
    "not-found-last-successful-sync-was": "No encontrado, última sincronización exitosa fue {time}",
    "view-unassigned-databases": "Ver bases de datos no asignadas",
    "unassigned-databases": "Bases de datos no asignadas",
    "restore-database": "Restaurar base de datos",
    "selected-n-databases": "{n} base de datos seleccionada | {n} bases de datos seleccionadas",
    "n-databases": "{n} base de datos | {n} bases de datos",
    "select-databases-from-same-project": "Por favor seleccione bases de datos del mismo proyecto",
    "sync-schema": {
      "title": "Sincronizar esquema",
      "description": "Bytebase admite la sincronización de un esquema con una o varias bases de datos de destino. (Solo MySQL, PostgreSQL, TiDB, Oracle)",
      "schema-history-version": "Versión del historial de esquema",
      "copy-schema": "Copiar esquema",
      "select-source-schema": "Seleccione el esquema de origen",
      "select-target-databases": "Seleccione las bases de datos de destino",
      "select-project": "Seleccione el proyecto",
      "source-database": "Base de datos de origen",
      "source-schema": "Esquema de origen",
      "schema-version": {
        "self": "Versión de esquema",
        "description": "La versión del esquema se registra cada vez que se aplica un cambio de esquema a través de Bytebase"
      },
      "target-databases": "Bases de datos de destino",
      "with-diff": "Con diff",
      "no-diff": "Sin diff",
      "message": {
        "select-a-target-database-first": "Primero seleccione una base de datos de destino.",
        "no-target-databases": "No hay bases de datos destino",
        "no-diff-found": "No se encontraron diferencias."
      },
      "to-database": "Aplicar a base de datos",
      "from-database": "Desde base de datos",
      "schema-change-preview": "Vista previa de cambio de esquema para '{database}'",
      "schema-change-preview-no-database": "Vista previa de cambio de esquema",
      "synchronize-statements": "Sentencias DDL generadas correspondientes",
      "synchronize-statements-description": "Puede editar más las sentencias DDL generadas",
      "select-from-database-and-schema-tip": "Seleccione la versión de base de datos y esquema para sincronizar desde",
      "select-to-database-tip": "Seleccione la base de datos a la que se aplicará",
      "no-difference-tip": "No se encontraron diferencias.",
      "more-version": "más...",
      "character-sets-diff-found": "Hay diferencias entre los juegos de caracteres.",
      "preview-issue": "Vista previa de incidencia",
      "schema-change": "cambio de esquema",
      "generated-ddl-statement": "Declaración DDL generada"
    },
    "sensitive": "Sensible",
    "access-denied": "No tiene permiso para acceder a esta base de datos.",
    "schema": {
      "select": "Seleccionar esquema"
    },
    "show-missing-databases": "Mostrar bases de datos faltantes",
    "n-selected-m-in-total": "({selected} seleccionados, {total} en total)",
    "doesnt-match-database-name-template": "No coincide con la plantilla de nombre de base de datos de inquilino",
    "doesnt-match-tenant-value": "No coincide con el valor de la etiqueta",
    "should-follow-database-name-template": "Debe seguir la plantilla de nombre de base de datos de inquilino",
    "all": "Todas las bases de datos",
    "unassigned": "No asignado",
    "show-schemaless-databases": "Mostrar bases de datos sin esquema. (Editar Schema no se aplica a las bases de datos sin esquema.)",
    "secret": {
      "self": "Secreto",
      "new": "Nuevo secreto",
      "edit": "Editar secreto",
      "name-placeholder": "Ingrese nombre del secreto",
      "validation": {
        "cannot-be-changed-later": "No se puede cambiar más tarde",
        "duplicated-name": "Nombre secreto duplicado",
        "name-is-required": "Se requiere nombre secreto",
        "name-pattern-mismatch": "El nombre secreto debe contener solo letras mayúsculas, dígitos o _ (guion bajo)",
        "name-cannot-prefix-with-bytebase": "El nombre secreto no puede tener el prefijo 'BYTEBASE_'",
        "name-cannot-start-with-number": "El nombre secreto no puede comenzar con un número"
      },
      "description-placeholder": "Ingrese descripción",
      "value": "Valor",
      "value-placeholder": "Valor de entrada (solo escritura)",
      "delete-tips": "Eliminar secreto",
      "description": "Puede usar secreto en su secuencia de comandos de cambio para ocultar información confidencial, consulte nuestra {guide}"
    },
    "transfer": {
      "source-project": "Proyecto fuente",
      "target-project": "proyecto de destino",
      "errors": {
        "select-target-project": "Seleccionar proyecto de destino",
        "select-at-least-one-database": "Seleccione al menos una base de datos"
      },
      "select-databases": "Seleccionar bases de datos",
      "select-target-project": "Seleccionar proyecto de destino"
    },
    "transfer-database-to": "Transferir bases de datos al proyecto de destino",
    "transfer-database-from-to": "Transferir la base de datos del proyecto de origen al proyecto de destino",
    "classification": {
      "self": "Clasificación",
      "description": "Utilice la clasificación de datos para administrar la política de enmascaramiento para muchas columnas controlando solo una pequeña cantidad de clasificaciones.",
      "sync-from-comment": "Sincronizar clasificación desde comentario",
      "sync-from-comment-tip": "Una vez habilitada, la clasificación se sincronizará desde el comentario de tabla/columna. El comentario debe seguir el formato \"{format}\".",
      "sync-from-comment-enable-warning": "La clasificación cambiará con el DDL y se sincronizará con el comentario original.",
      "sync-from-comment-disable-warning": "La clasificación no cambiará con el DDL; puede cambiarla en cualquier momento en la página de detalles de la base de datos."
    },
    "recent": "Reciente",
    "partitioned": "Particionado",
    "partition-tables": "Tablas de particiones",
    "external-server-name": "Nombre del servidor externo",
    "external-database-name": "Nombre de la base de datos externa",
    "foreign-table-detail": "Detalle de la tabla externa",
    "view-definition": "Ver definición"
  },
  "repository": {
    "our-webhook-link": "El webhook creado por Bytebase se puede encontrar en {webhookLink}.",
    "branch-observe-file-change": "La rama donde Bytebase observa el cambio de archivo.",
    "database-group-description": "Por defecto, los cambios se aplicarán a todas las bases de datos dentro del proyecto. Alternativamente, pueden aplicarse al grupo de bases de datos.",
    "base-directory": "Directorio base",
    "base-directory-description": "El directorio raíz donde Bytebase observa el cambio del archivo. Utilice \"/\" si los archivos están almacenados en el directorio raíz del repositorio.",
    "merge-request": "solicitud de extracción",
    "pull-request": "solicitud de extracción",
    "git-provider": "Proveedor de Git",
    "gitops-naming-format": "formato de nombre",
    "gitops-description-file-path": "Los scripts de migración de bases de datos se almacenan en {fullPath}. Para realizar cambios en la base de datos, un desarrollador crearía un script de migración que se ajuste a {naming}.",
    "gitops-description-branch": "Una vez que el script se aprueba y se fusiona en la rama {branch}, Bytebase creará automáticamente el problema para aplicar el cambio en la base de datos.",
    "setup-wizard-guide": "Si encuentras errores durante el proceso, consulta nuestra {guide}",
    "add-git-provider": "Agregar proveedor de Git",
    "choose-git-provider": "Elegir proveedor de Git",
    "select-repository": "Seleccionar repositorio",
    "configure-deploy": "Configurar implementación",
    "choose-git-provider-description": "Elige el proveedor Git donde se encuentran alojados tus scripts de esquema de base de datos (.sql). Cuando subas el script modificado al repositorio Git, Bytebase creará automáticamente un pipeline para aplicar el cambio de esquema a la base de datos.",
    "choose-git-provider-visit-workspace": "Visita la configuración de {workspace} para agregar más proveedores Git.",
    "choose-git-provider-contact-workspace-admin": "Contacta al administrador de tu espacio de trabajo en Bytebase si deseas que aparezcan otros proveedores de Git aquí. Actualmente, Bytebase admite GitLab EE/CE autohospedado y planea agregar GitLab.com y GitHub Enterprise más adelante.",
    "select-repository-attention-gitlab": "Bytebase solo enumera los proyectos de GitLab que te otorgan al menos el rol de 'Mantenedor', lo que te permite configurar el webhook del proyecto para observar el evento de empuje de código.",
    "select-repository-attention-github": "Bytebase solo enumera los repositorios de GitHub en los que tienes permisos de administrador, lo que te permite configurar el webhook del repositorio para observar el evento de empuje de código.",
    "select-repository-attention-bitbucket": "Bytebase solo enumera los repositorios de Bitbucket en los que tienes permisos de administrador, lo que te permite configurar el webhook del repositorio para observar el evento de empuje de código.",
    "select-repository-attention-azure-devops": "Bytebase solo enumera los repositorios de Azure DevOps en la organización a la que se otorga acceso a aplicaciones de terceros a través de OAuth. \nSi no ve el repositorio que desea, vaya a Organización -> Configuración de la organización -> Políticas para habilitar el acceso a aplicaciones de terceros.",
    "select-repository-search": "Buscar repositorio",
    "linked": "Repositorios vinculados"
  },
  "workflow": {
    "gitops-workflow": "Flujo de trabajo de GitOps",
    "gitops-workflow-description": "Los scripts de migración de bases de datos se almacenan en un repositorio git. Para realizar cambios en la base de datos, un desarrollador crearía un script de migración y lo enviaría para su revisión en el VCS correspondiente, como GitLab. Una vez que el script se aprueba y se fusiona en la rama configurada, Bytebase iniciará automáticamente la tarea para aplicar el cambio en la base de datos."
  },
  "anomaly": {
    "attention-title": "Detección de anomalías",
    "attention-desc": "Bytebase detecta periódicamente anomalías según el intervalo de escaneo de la instancia y muestra los hallazgos aquí.",
    "table-search-placeholder": "Buscar {type} o entorno",
    "table-placeholder": "¡Hurra, no se detectaron anomalías de {type}!",
    "tooltip": "{env} tiene {criticalCount} anomalías CRÍTICAS, {highCount} anomalías ALTAS y {mediumCount} anomalías MEDIA",
    "types": {
      "connection-failure": "Fallo de conexión",
      "missing-migration-schema": "Falta en esquema de migración",
      "backup-enforcement-violation": "Violación de cumplimiento de copia de seguridad",
      "missing-backup": "Copia de seguridad faltante",
      "schema-drift": "Variación de esquema"
    },
    "action": {
      "check-instance": "Ver instancia",
      "view-diff": "Ver diferencia"
    },
    "last-seen": "Último visto",
    "first-seen": "Primero visto"
  },
  "project": {
    "dashboard": {
      "modal": {
        "title": "¿Cómo configurar '@:{'common.project'}'?",
        "content": "El proyecto de Bytebase es similar al concepto de proyecto en otras herramientas de desarrollo comunes.\n\nUn proyecto tiene sus propios miembros, y cada incidencia y base de datos siempre pertenece a un solo proyecto.\n\nUn proyecto también puede configurarse para enlazarlo con un repositorio y habilitar el flujo de trabajo de GitOps.",
        "cancel": "Descartar",
        "confirm": "No volver a mostrar"
      }
    },
    "table": {
      "key": "@:common.key",
      "name": "@:common.name"
    },
    "create-modal": {
      "project-name": "@:common.project @:common.name",
      "key": "@:common.key",
      "cancel": "@:common.cancel",
      "confirm": "@:common.create",
      "success-prompt": "Proyecto {name} creado exitosamente."
    },
    "overview": {
      "info-slot-content": "Bytebase sincroniza periódicamente el esquema de la instancia. Las bases de datos recién sincronizadas se colocan aquí primero. El usuario debe transferirlas al proyecto de aplicación adecuado.",
      "no-db-prompt": "No hay bases de datos que pertenezcan a este proyecto. Puedes agregar bases de datos haciendo clic en {newDb} o {transferInDb} desde la barra de acciones superior."
    },
    "webhook": {
      "success-created-prompt": "Webhook {name} creado exitosamente.",
      "success-updated-prompt": "Webhook {name} actualizado exitosamente.",
      "success-deleted-prompt": "Webhook {name} eliminado exitosamente.",
      "success-tested-prompt": "Prueba de evento de webhook OK.",
      "fail-tested-title": "La prueba de evento de webhook falló.",
      "add-a-webhook": "Agregar un webhook",
      "create-webhook": "Crear webhook",
      "last-updated-by": "Última actualización por",
      "destination": "Destino",
      "webhook-url": "URL del webhook",
      "triggering-activity": "Actividades de disparo",
      "test-webhook": "Probar webhook",
      "no-webhook": {
        "title": "No hay webhook configurado para este proyecto.",
        "content": "Configure los webhooks para que Bytebase publique notificaciones en los sistemas externos sobre varios eventos."
      },
      "creation": {
        "title": "Crear webhook",
        "desc": "Cree el webhook correspondiente para el canal {destination} que reciba el mensaje.",
        "how-to-protect": "Si desea utilizar una lista de palabras clave para proteger el webhook, puede agregar \"Bytebase\" a esa lista.",
        "view-doc": "Ver documentación de {destination}"
      },
      "deletion": {
        "btn-text": "Eliminar este webhook",
        "confirm-title": "¿Eliminar el '{title}' del webhook y todo su historial de ejecución?"
      },
      "direct-messages": "Mensajes directos",
      "enable-direct-messages": "Habilitar mensajes directos",
      "direct-messages-tip": "Una vez habilitado, Bytebase enviará mensajes directos a los usuarios relacionados (emparejados por correo electrónico).",
      "direct-messages-warning": "Debes configurar {im} para que funcione.",
      "activity-support-direct-message": "Soporte para enviar mensajes directos a usuarios relacionados.",
      "activity-item": {
        "issue-creation": {
          "title": "Creación de incidencia",
          "label": "Cuando se crea una nueva incidencia"
        },
        "issue-status-change": {
          "title": "Cambio de estado de incidencia",
          "label": "Cuando se cambia el estado de la incidencia"
        },
        "issue-stage-status-change": {
          "title": "Cambio de estado de etapa de incidencia",
          "label": "Cuando cambia el estado de la etapa que encierra la incidencia"
        },
        "issue-task-status-change": {
          "title": "Cambio de estado de tarea de incidencia",
          "label": "Cuando cambia el estado de la tarea que encierra la incidencia"
        },
        "issue-info-change": {
          "title": "Cambio de información de incidencia",
          "label": "Cuando cambia la información de la incidencia (por ejemplo, título, descripción)"
        },
        "issue-comment-creation": {
          "title": "Creación de comentario de incidencia",
          "label": "Cuando se crea un nuevo comentario en la incidencia"
        },
        "issue-approval-notify": {
          "title": "Notificación de aprobación de incidencia",
          "label": "Cuando se aprueba o rechaza una incidencia"
        },
        "issue-task-run-status-change": {
          "title": "Cambio de estado de ejecución de tarea de incidencia",
          "label": "Cuando cambia el estado de la ejecución de la tarea que encierra la incidencia"
        },
        "notify-issue-approved": {
          "title": "Asunto aprobado",
          "label": "Cuando se aprueba la emisión"
        },
        "notify-pipeline-rollout": {
          "title": "Se necesita implementar el problema",
          "label": "Cuando el problema está esperando la implementación"
        }
      }
    },
    "settings": {
      "success-updated": "La configuración del proyecto se actualizó correctamente.",
      "success-member-added-prompt": "Se agregó correctamente al proyecto.",
      "success-member-deleted-prompt": "Se revocó el acceso de {name} al proyecto correctamente.",
      "member-placeholder": "Seleccionar usuario",
      "manage-member": "Administrar miembros",
      "owner": "@.upper:role.project-owner.self",
      "developer": "@.upper:role.project-member.self",
      "archive": {
        "title": "Archivar proyecto",
        "description": "Proyectos archivados no se mostrarán.",
        "btn-text": "Archivar este @.lower:{'common.project'}"
      },
      "restore": {
        "title": "Restaurar proyecto",
        "btn-text": "Restaurar este @.lower:{'common.project'}"
      },
      "schema-change-type": "Tipo de cambio de esquema",
      "select-schema-change-type-ddl": "Imperativo: especifique el cambio con cualquier declaración DDL.",
      "select-schema-change-type-sdl": "Declarativo: especifique el esquema deseado. Utilice únicamente CREAR TABLA/ÍNDICE.",
      "schema-path-template-sdl-description": "El archivo de esquema describe el esquema completo de la base de datos.",
      "branch-protection-rules": {
        "self": "Branch Protection Rules",
        "add-rule": "Agregar Regla",
        "branch-name-pattern": {
          "self": "Patrón de nombre de rama",
          "description": "Admite comodines como feature/* o *-stable. \nLa cadena vacía coincide con todas las ramas."
        },
        "applies-to-n-branches": "Se aplica a {n} ramas",
        "only-allow-specified-roles-to-create-branch": "Sólo permitir roles especificados para crear rama",
        "no-protection-rule-configured": "No hay regla de protección configurada",
        "only-apply-to-main-branches": "Sólo aplica en sucursales principales"
      },
      "issue-related": {
        "self": "Problema relacionado",
        "labels": {
          "self": "Etiquetas",
          "configure-labels": "Configurar etiquetas",
          "force-issue-labels": {
            "self": "Requerir etiquetas para todos los problemas",
            "description": "Exija al menos una etiqueta al crear problemas."
          }
        },
        "allow-modify-statement": {
          "self": "Permitir modificar declaración",
          "description": "Permitir a los usuarios modificar la declaración del problema después de su creación."
        },
        "auto-resolve-issue": {
          "self": "Problema de resolución automática",
          "description": "Resuelva automáticamente el problema después de completar todas las tareas."
        }
      }
    },
    "members": {
      "description": "Los miembros del proyecto determinan el permiso para operar la base de datos y los problemas dentro del proyecto. El propietario del proyecto, el administrador del espacio de trabajo y el DBA del espacio de trabajo tienen permisos completos para el proyecto.",
      "add-member": "Agregar miembro",
      "revoke-member": "Revocar miembro",
      "revoke-access": "Revocar acceso",
      "grant-access": "Conceder acceso",
      "edit": "Editar miembro - {member}",
      "view-by-members": "Ver por miembros",
      "view-by-roles": "Ver por roles",
      "cannot-remove-last-owner": "No se puede eliminar el último propietario de un proyecto",
      "revoke-role-from-user": "Revocar '{role}' de '{user}'",
      "inactive-members": "Miembros inactivos",
      "show-inactive": "Mostrar miembros inactivos",
      "select-users": "Seleccionar usuarios",
      "select-groups": "Seleccionar grupos",
      "assign-role": "Asignar rol",
      "assign-reason": "(Opcional) Razón",
      "never-expires": "Nunca caduca",
      "expired": "Caducada",
      "role-description": "El rol de un miembro determina qué puede hacer en el proyecto.",
      "role-never-expires": "Este rol nunca expira.",
      "add-more": "Más información",
      "role-name": "Nombre del rol",
      "condition-name": "Nombre de la condición",
      "users": "Usuarios",
      "roles": "Roles",
      "search-member": "Buscar miembro",
      "revoke-members": "Revocar miembros",
      "clean-up-expired-roles": "Limpiar roles caducados",
      "workspace-level-roles": "Roles a nivel de espacio de trabajo",
      "project-level-roles": "Roles a nivel de proyecto"
    },
    "mode": {
      "standard": "Modo Estándar",
      "batch": "Modo Lote"
    },
    "db-name-template": "Plantilla de nombre de base de datos del inquilino",
    "select": "Seleccionar Proyecto",
    "lgtm-check": {
      "self": "Revisión de LGTM",
      "disabled": "Omitir revisión de LGTM",
      "project-member": "Requerir LGTM de los miembros del proyecto",
      "project-owner": "Requerir LGTM del propietario del proyecto"
    },
    "successfully-updated-db-name-template": "Plantilla de nombre de base de datos actualizada con éxito.",
    "all": "Todos los proyectos",
    "key-hint": "Letras alfanuméricas descriptivas cortas para identificar este proyecto..",
    "gitops-connector": {
      "self": "Conector GitOps",
      "add": "Agregar conector GitOps",
      "delete": "Eliminar conector GitOps",
      "update-success": "Conector GitOps actualizado correctamente",
      "create-success": "Conector GitOps creado correctamente",
      "delete-success": "Se elimina el conector GitOps"
    }
  },
  "gitops": {
    "setting": {
      "description": "En el flujo de trabajo GitOps de Bytebase, los desarrolladores almacenan scripts de migración en VCS. Las solicitudes de extracción provocan revisiones SQL, y las fusionadas inician planes de migración. Los administradores configuran proveedores de VCS, mientras que los propietarios del proyecto establecen conexiones de VCS dentro de los proyectos.",
      "add-git-provider": {
        "self": "Agregar un proveedor de Git",
        "description": "Antes de que cualquier proyecto pueda habilitar el flujo de trabajo de GitOps, Bytebase primero debe integrarse con el sistema de control de versiones (VCS) correspondiente registrándose como una aplicación OAuth en ese VCS.",
        "gitlab-self-host": "GitLab autohospedado",
        "gitlab-self-host-admin-requirement": "Debes ser administrador de la instancia de GitLab.",
        "gitlab-com-admin-requirement": "Debes ser administrador de los proyectos o grupos.",
        "github-self-host": "GitHub autohospedado",
        "github-com-admin-requirement": "Debes ser administrador de la organización de GitHub.",
        "bitbucket-admin-requirement": "Debes ser el administrador del espacio de trabajo de Bitbucket.",
        "azure-devops-service": "Servicio Azure DevOps",
        "azure-admin-requirement": "Debes ser administrador de la organización de Azure DevOps.",
        "add-success": "Proveedor de Git {vcs} agregado exitosamente",
        "choose": "Elige proveedor de Git",
        "basic-info": {
          "self": "Información básica",
          "gitlab-instance-url": "URL de la instancia de GitLab",
          "gitlab-instance-url-label": "La URL de la instancia VCS. Asegúrate de que esta instancia y Bytebase sean accesibles desde la red.",
          "github-instance-url": "URL de la instancia de GitHub",
          "bitbucket-instance-url": "URL de la instancia de Bitbucket",
          "azure-instance-url": "URL de la instancia de Azure DevOps",
          "instance-url-error": "La URL de la instancia debe comenzar con https:// o http://",
          "display-name": "Nombre para mostrar",
          "display-name-label": "Un nombre opcional para identificar entre diferentes configuraciones que utilizan el mismo proveedor de Git."
        },
        "access-token": {
          "self": "Información de aplicación OAuth",
          "personal-access-token": "ficha de acceso personal",
          "github-fine-grained-token": "token de acceso personal detallado",
          "gitlab-personal-access-token": "Cree un usuario de servicio dedicado y genere un {token} con el rol de mantenedor y al menos los siguientes permisos para el grupo o proyectos que se administrarán. Puede generar un token de acceso al proyecto para administrar un solo proyecto o generar un token de acceso grupal para administrar todos los proyectos dentro del grupo.",
          "github-personal-access-token": "Cree un usuario de servicio dedicado y genere un {token} con el rol de miembro de la organización o de todos los proyectos que se administrarán.",
          "bitbucket-app-access-token": "Genere un usuario de servicio específico y cree una {app_password} con al menos los siguientes permisos para que las organizaciones, proyectos o repositorios relevantes los administren. Inserte '<nombre de usuario de bitbucket>:<contraseña de aplicación generada>' a continuación.",
          "bitbucket-app-password": "contraseña de la aplicación",
          "azure-devops-personal-access-token": "Cree un usuario de servicio dedicado y genere un {token} con el rol de miembro para todas las organizaciones accesibles con los siguientes alcances. El campo \"Organización\" debe estar configurado en \"Todas las organizaciones accesibles\"."
        },
        "confirm": {
          "confirm-info": "Confirmar la información",
          "confirm-description": "Después de la creación, este proveedor de Git se puede elegir en la pestaña \"GitOps\" del panel del proyecto por el propietario del proyecto."
        }
      },
      "git-provider": {
        "gitlab-self-host-application-id-label": "ID de aplicación para la aplicación OAuth de GitLab registrada en toda la instancia.",
        "gitlab-com-application-id-label": "ID de aplicación para la aplicación OAuth de GitLab registrada.",
        "view-in-gitlab": "Ver en GitLab",
        "view-in-azure": "Ver en Azure",
        "gitlab-self-host-secret-label": "Secreto para la aplicación OAuth de GitLab registrada en toda la instancia.",
        "gitlab-com-secret-label": "Secreto para la aplicación OAuth de GitLab registrada.",
        "azure-secret-label": "Secreto de cliente para la aplicación Azure OAuth registrada.",
        "github-application-id-label": "ID de cliente para la aplicación OAuth de GitHub registrada en toda la organización.",
        "azure-application-id-label": "Id. de cliente para la aplicación OAuth registrada en toda la organización de Azure.",
        "secret-label-github": "Secreto de cliente para la aplicación OAuth de GitHub registrada en toda la organización.",
        "delete-forbidden": "Para eliminar este proveedor, primero desenlaza todos los repositorios.",
        "delete": "Eliminar este proveedor de Git",
        "delete-confirm": "¿Eliminar el proveedor de Git \"{name}\"?"
      }
    }
  },
  "deployment-config": {
    "stage-n": "Etapa {n}",
    "add-selector": "Agregar selector",
    "update-success": "Configuración de implementación actualizada con éxito.",
    "this-is-example-deployment-config": "Este es un ejemplo de configuración de implementación. Debe editarla y guardarla.",
    "n-databases": "{n} base de datos | {n} bases de datos",
    "selectors": "Selectores",
    "add-stage": "Agregar etapa",
    "confirm-to-revert": "¿Confirmar para revertir la edición?",
    "confirm-to-reset": "¿Confirmar el restablecimiento de los valores predeterminados?",
    "name-placeholder": "Nombre de la etapa...",
    "error": {
      "at-least-one-stage": "Al menos 1 etapa",
      "stage-name-required": "Se requiere el nombre de la etapa",
      "at-least-one-selector": "Al menos 1 selector en cada etapa",
      "env-in-selector-required": "Se requiere \"Entorno\" en cada etapa",
      "env-selector-must-has-one-value": "\"Entorno ID\" debe tener exactamente un valor",
      "key-required": "Se requiere una clave",
      "values-required": "Se requieren valores"
    },
    "project-has-no-deployment-config": "Este proyecto aún no tiene una configuración de implementación. Por favor {go} primero.",
    "go-and-config": "Ir y configurar",
    "wont-be-deployed-explanation": "Estas bases de datos no serán implementadas, ya que no cumplen con ninguno de los selectores.",
    "wont-be-deployed": "No se implementará",
    "pipeline-generated-from-deployment-config": "El pipeline de implementación se genera de acuerdo con la {deployment_config} del proyecto.",
    "preview-deployment-pipeline": "Vista previa del pipeline de implementación",
    "select-database-group": "Seleccionar grupo de bases de datos"
  },
  "data-source": {
    "role-type": "Tipo de rol",
    "successfully-deleted-data-source-name": "Se eliminó correctamente el origen de datos '{0}'.",
    "create-data-source": "Crear origen de datos",
    "data-source-list": "Lista de origen de datos",
    "all-data-source": "Todos los orígenes de datos",
    "search-name": "Buscar nombre",
    "search-name-database": "Buscar nombre, base de datos",
    "successfully-created-data-source-datasource-name": "Se creó correctamente el origen de datos '{0}'.",
    "select-database-first": "Seleccione la base de datos primero",
    "select-data-source": "Seleccionar origen de datos",
    "search-user": "Buscar usuario",
    "user-list": "Lista de usuarios",
    "revoke-access": "¿Está seguro de revocar el acceso de '{0}' de '{1}'?",
    "grant-data-source": "Conceder origen de datos",
    "grant-database": "Conceder base de datos",
    "requested-issue": "Incidencia solicitada",
    "successfully-revoked-member-principal-name-access-from-props-datasource-name": "Se revocó correctamente el acceso de '{0}' de '{1}'.",
    "your-issue-id-e-g-1234": "Su ID de incidencia (por ejemplo, 1234)",
    "member-principal-name-already-exists": "{0} ya existe",
    "successfully-granted-datasource-name-to-addedmember-principal-name": "Se concedió correctamente '{0}' a '{1}'.",
    "we-also-linked-the-granted-database-to-the-requested-issue-linkedissue-name": "También vinculamos la base de datos concedida a la incidencia solicitada '{0}'.",
    "new-data-source": "Nuevo origen de datos",
    "connection-name-string-copied-to-clipboard": "Cadena de nombre de conexión {0} copiada al portapapeles.",
    "jdbc-cant-connect-to-socket-database-value-instance-host": "JDBC no puede conectar al socket {0} ",
    "snowflake-keypair-tip": "Autenticación de par de claves",
    "ssl-type": {
      "ca": "@:{'data-source.ssl.ca-cert'}",
      "ca-and-key-and-cert": "@:{'data-source.ssl.ca-cert'} + @:{'data-source.ssl.client-key'} + @:{'data-source.ssl.client-cert'}",
      "none": "Ninguno"
    },
    "ssl": {
      "ca-cert": "Certificado de CA",
      "client-key": "Clave del cliente",
      "client-cert": "Certificado del cliente"
    },
    "ssh-type": {
      "tunnel": "@:{'data-source.ssh.tunnel'}",
      "tunnel-and-private-key": "@:{'data-source.ssh.tunnel'} + @:{'data-source.ssh.private-key'}",
      "none": "Ninguno"
    },
    "ssh": {
      "host": "Anfitrión",
      "port": "Puerto",
      "user": "Nombre de usuario",
      "password": "Contraseña",
      "ssh-key": "Clave del SSH",
      "tunnel": "Túnel",
      "private-key": "Clave Privada"
    },
    "ssl-connection": "Conexión SSL",
    "ssh-connection": "Conexión SSH",
    "read-replica-host": "Anfitrión de réplica de lectura",
    "read-replica-port": "Puerto de réplica de lectura",
    "delete-read-only-data-source": "Eliminar origen de datos de solo lectura",
    "connection-string-schema": "Esquema de cadena de conexión",
    "connection-type": "Tipo de conección",
    "additional-node-addresses": "Direcciones de nodos adicionales",
    "replica-set": "Conjunto de réplicas",
    "admin": "Admin",
    "read-only": "Solo lectura",
    "direct-connection": "Direct Connection"
  },
  "setting": {
    "project": {
      "description": "Este es el panel de proyectos de administración que enumera todos los proyectos en Bytebase.",
      "show-archived": "Mostrar proyectos archivados"
    },
    "label": {
      "key": "Clave",
      "values": "Valores",
      "value-placeholder": "Valor de etiqueta...",
      "key-placeholder": "Clave de etiqueta..."
    }
  },
  "sql-editor": {
    "self": "Editor de SQL",
    "select-connection": "Por favor seleccione conexiones",
    "search-databases": "Buscar bases de datos",
    "search-results": "Resultados de búsqueda",
    "loading-databases": "Cargando bases de datos...",
    "show-databases-without-query-permission": "Muestra las bases de datos que no tienen permisos de consulta",
    "close-pane": "Cerrar panel",
    "loading-data": "Cargando datos...",
    "table-empty-placeholder": "Haga clic en Ejecutar para ejecutar la consulta.",
    "no-data-available": "No hay datos disponibles",
    "download-as-file": "Descargar como {file}",
    "only-select-allowed": "Solo se permiten declaraciones {select} para ejecutar.",
    "want-to-action": "Si desea {want}, haga clic en el botón {action} {reaction}.",
    "and-submit-an-issue": "y enviar un problema",
    "to-enable-admin-mode": "para habilitar el modo administrador",
    "table-schema-placeholder": "Seleccione una tabla para ver su esquema",
    "notify-empty-statement": "Ingrese sus declaraciones SQL en el editor",
    "notify-multiple-statements": "Se detectaron múltiples declaraciones SQL. El Editor de SQL solo ejecuta la primera declaración. Puede seleccionar otra declaración y ejecutarla individualmente.",
    "goto-edit-schema-hint": "Seleccione una conexión de base de datos desde la parte superior del editor",
    "notify-invalid-sql-statement": "Declaración SQL inválida.",
    "can-not-execute-query": "No se puede ejecutar la consulta al cargar datos.",
    "rows": "fila | filas",
    "vertical-display": "Pantalla vertical",
    "no-history-found": "No se encontró historial",
    "no-sheet-found": "No se encontró hoja",
    "search-history": "Historial de búsqueda",
    "search-sheets": "Buscar hojas",
    "hint-tips": {
      "confirm-to-delete-this-history": "¿Confirma eliminar este historial?",
      "confirm-to-close-unsaved-sheet": {
        "title": "¿Cerrar la hoja no guardada?",
        "content": "¿Cerrar la hoja y perder cualquier dato no guardado?"
      }
    },
    "please-input-the-tab-label": "¡Ingrese la etiqueta de pestaña!",
    "copy-code": "Copiar código",
    "copy-url": "Copiar URL",
    "notify": {
      "copy-code-succeed": "Copia de código exitosa",
      "copy-share-link": "El enlace compartido se copió al portapapeles.",
      "sheet-is-read-only": "La hoja compartida es solo de lectura."
    },
    "view-all-tabs": "Ver todas las pestañas",
    "sheets": "Hojas",
    "connect-to-a-database": "Conectarse a una base de datos",
    "link-access": "Acceso al enlace",
    "private": "Privado",
    "private-desc": "Solo tú puedes acceder a esta hoja",
    "project-read": "Lectura del proyecto",
    "project-read-desc": "Tanto el PROPIETARIO de la hoja como el PROPIETARIO del proyecto pueden leer/escribir, otros miembros del proyecto pueden leer",
    "project-write": "Escritura del proyecto",
    "project-write-desc": "Tanto el PROPIETARIO de la hoja como los miembros del proyecto pueden leer/escribir",
    "create-read-only-data-source": "Ir a crear",
    "go-back": "Volver",
    "save-sheet": "Guardar hoja",
    "save-sheet-input-placeholder": "Por favor, ingresa un nombre para la hoja",
    "untitled-sheet": "Hoja sin título",
    "format": "Formato",
    "sql-review-result": "Resultado de la revisión SQL",
    "alter-table": "Modificar tabla",
    "visualize-explain": "Visualizar explicación",
    "sql-execute-in-production-environment": "Ten cuidado, estás accediendo a una base de datos en un entorno de producción.",
    "rows-upper-limit": "se ha alcanzado el límite de resultados de la consulta",
    "tab-mode": {
      "readonly": "Solo lectura",
      "admin": "Admin",
      "standard": "Estándar",
      "description": {
        "standard": "Permitir declaraciones DDL y DML.",
        "readonly": "Permitir declaraciones SELECT, SHOW y SET."
      }
    },
    "close-sheet": "Cerrar hoja",
    "connect": "Conectar",
    "connect-in-admin-mode": "Conectar en modo administrador",
    "admin-mode": {
      "self": "Modo administrador"
    },
    "allow-admin-mode-only": "La instancia {instance} solo es accesible en modo administrador.",
    "run-selected": "Ejecutar selección",
    "clear-screen": "Limpiar pantalla",
    "query-time": "Tiempo de consulta",
    "connection-lost": "Conexión perdida. \nIntentará volver a conectarse al ejecutar la siguiente consulta.",
    "sheet": {
      "choose-sheet": "Elegir hoja",
      "self": "Hoja",
      "connection": "Conexión"
    },
    "tab": {
      "unsaved": "No guardado",
      "context-menu": {
        "actions": {
          "close": "Cerca",
          "close-others": "cerrar otros",
          "close-to-the-right": "Cerca de la derecha",
          "close-saved": "Cerrar guardado",
          "close-all": "Cierra todo",
          "rename": "Rebautizar"
        }
      }
    },
    "batch-query": {
      "batch": "Lote",
      "select-database": "Seleccione la base de datos a continuación",
      "description": "Consulta por lotes {count} bases de datos adicionales en {project}.",
      "show-or-hide-empty-query-results": "Mostrar/ocultar resultados de consulta vacíos"
    },
    "executing-query": "Ejecutando consulta",
    "request-query": "Solicitar consulta",
    "grouping": "Agrupamiento",
    "previous-row": "Fila anterior",
    "next-row": "siguiente fila",
    "copy-success": "Copiado al portapapeles",
    "missing-permission-to-load-db-metadata": "Faltan los permisos necesarios para cargar metadatos de db {db}.",
    "connect-in-new-tab": "Conéctate en una nueva pestaña",
    "copy-name": "Copiar nombre",
    "copy-select-statement": "Copiar declaración SELECT",
    "preview-table-data": "Vista previa de datos de la tabla",
    "view-table-detail": "Ver detalle de la tabla",
    "view-database-detail": "Ver detalle de la base de datos",
    "copy-all-column-names": "Copiar todos los nombres de las columnas",
    "view-schema-text": "Ver texto del esquema",
    "override-current-statement": "Anular la declaración actual",
    "last-synced": "Última sincronización: {hora}",
    "click-to-sync-now": "Haga clic para sincronizar ahora",
    "sync-in-progress": "Sincronización en progreso",
    "create-a-worksheet": "Crear una hoja de trabajo",
    "select-a-database-to-start": "Seleccione una base de datos para comenzar",
    "select-encoding": "Seleccionar codificación",
    "result-limit": {
      "n-rows": "{n} filas",
      "rows": "filas"
    },
    "n-per-page": "{n} / página",
    "customize-tree-structure": "Personalizar la estructura del árbol",
    "will-override-current-editing-statement": "Anulará la declaración de edición actual.",
    "standard-mode": {
      "self": "Modo estandar"
    },
    "to-enable-standard-mode": "para habilitar el modo estándar",
    "add-a-new-instance": "Agregar una nueva instancia",
    "web-socket": {
      "errors": {
        "title": "La conexión WebSocket falló",
        "description": "La finalización automática puede estar limitada o deshabilitada.",
        "disconnected": "WebSocket desconectado"
      }
    },
    "query-context": {
      "admin-data-source-is-disallowed-to-query": "No se permite realizar consultas a la fuente de datos del administrador.",
      "admin-data-source-is-disallowed-to-query-when-read-only-data-source-is-available": "No se permite realizar consultas a la fuente de datos del administrador cuando la fuente de datos de solo lectura está disponible."
    },
    "manage-connections": "Gestionar las conexiones",
    "view-detail": "Ver detalle",
    "generate-sql": "Generar SQL",
    "current-editing-statement-is-not-empty": "La declaración de edición actual no está vacía."
  },
  "schema-editor": {
    "self": "Editor de esquema",
    "use-tips": "Haz clic en una base de datos/tabla para comenzar.",
    "preview-issue": "Vista previa de incidencia",
    "sync-sql-from-schema-editor": "Sincronizar SQL desde el Editor de esquema",
    "raw-sql": "SQL sin procesar",
    "search-database-and-table": "Buscar base de datos y tabla",
    "search-table": "Buscar tabla",
    "search-column": "Buscar columna",
    "actions": {
      "create-schema": "Crear esquema",
      "drop-schema": "Eliminar esquema",
      "create-table": "Nueva tabla",
      "rename": "Renombrar",
      "drop-table": "Eliminar tabla",
      "restore": "Restaurar",
      "add-column": "Agregar columna",
      "add-from-template": "Agregar desde plantilla",
      "drop-column": "Eliminar columna",
      "sql-preview": "Vista previa SQL",
      "reset": "Restablecer",
      "save": "Guardar",
      "create-procedure": "Crear procedimiento",
      "create-function": "Crear función",
      "drop": "Gota",
      "create-view": "Crear vista"
    },
    "database": {
      "name": "Nombre",
      "row-count": "Recuento de filas",
      "data-size": "Tamaño de datos",
      "engine": "Motor",
      "collation": "Colación",
      "comment": "Comentario"
    },
    "schema": {
      "select": "Seleccionar esquema",
      "name": "Nombre del Esquema"
    },
    "tables": "Tablas",
    "table": {
      "select": "Seleccionar tabla",
      "name": "Nombre de la tabla"
    },
    "columns": "Columnas",
    "column": {
      "select": "Seleccionar columna",
      "name": "Nombre",
      "type": "Tipo",
      "default": "Valor predeterminado",
      "comment": "Comentario",
      "not-null": "No nulo",
      "primary": "Primaria",
      "foreign-key": "Clave foránea",
      "classification": "Clasificación",
      "on-update": "En actualización"
    },
    "default": {
      "no-default": "Sin valor predeterminado",
      "empty-string": "Cadena vacía",
      "expression": "Expresión",
      "zero": "0",
      "true": "True",
      "false": "False",
      "null": "NULL",
      "string": "Cadena",
      "value": "Valor"
    },
    "nothing-changed-for-database": "Nada cambió para la base de datos {database}",
    "message": {
      "invalid-schema-name": "Nombre de esquema inválido",
      "duplicated-schema-name": "Nombre de esquema duplicado",
      "invalid-table-name": "Nombre de tabla inválido",
      "duplicated-table-name": "Nombre de tabla duplicado",
      "invalid-column-name": "Nombre de columna inválido",
      "duplicated-column-name": "Nombre de columna duplicado",
      "invalid-column-type": "Tipo de columna inválido",
      "schema-not-found": "Esquema no encontrado",
      "failed-to-fetch-database-schema": "Error al obtener el esquema de la base de datos",
      "invalid-schema": "Esquema no válido",
      "cannot-drop-the-last-column": "No se puede eliminar la última columna",
      "cannot-change-config": "La configuración de la base de datos debe cambiarse con el esquema",
      "duplicated-procedure-name": "Nombre del procedimiento duplicado",
      "invalid-procedure-name": "Nombre de procedimiento no válido",
      "duplicated-function-name": "Nombre de función duplicado",
      "invalid-function-name": "Nombre de función no válido",
      "invalid-view-name": "Nombre de vista no válido",
      "duplicated-view-name": "Nombre de vista duplicado"
    },
    "confirm-to-close": {
      "title": "Confirmar para cerrar",
      "description": "¿Está seguro de que desea cerrar el panel? Se perderán los cambios realizados."
    },
    "tenant-mode-tips": "Los cambios se aplicarán a todas las bases de datos de inquilinos seleccionados después de hacer clic en \"Vista previa de la incidencia\".",
    "edit-foreign-key": "Editar clave externa",
    "select-reference-schema": "Seleccionar un esquema de referencia",
    "select-reference-table": "Seleccionar una tabla de referencia",
    "select-reference-column": "Seleccionar una columna de referencia",
    "index": {
      "indexes": "Índices",
      "edit-indexes": "Editar índices",
      "unique": "Único"
    },
    "generated-ddl-is-empty": "El DDL generado está vacío",
    "table-partition": {
      "partitions": "Particiones",
      "edit-partitions": "Editar particiones",
      "expression": "Expresión",
      "value": "Valor",
      "add-sub-partition": "Agregar subpartición",
      "type": "Tipo"
    },
    "views": "Puntos de vista",
    "procedures": "Trámites",
    "functions": "Funciones"
  },
  "label": {
    "empty-label-value": "Valor",
    "no-label": "Sin etiquetas",
    "error": {
      "key-necessary": "Se requiere una clave",
      "value-necessary": "Se requiere un valor",
      "key-duplicated": "Claves duplicadas",
      "value-duplicated": "Valores duplicados",
      "max-length-exceeded": "La longitud no puede superar {len} caracteres",
      "max-label-count-exceeded": "No se pueden exceder las {count} etiquetas",
      "cannot-edit-reserved-label": "No se puede editar la etiqueta reservada \"{key}\"",
      "max-value-length-exceeded": "La longitud del valor no puede exceder {longitud} caracteres",
      "key-format": "Sólo se permiten caracteres alfanuméricos ([a-z0-9A-Z]), guiones (-), guiones bajos (_) y puntos (.). \nY debe comenzar y terminar con caracteres alfanuméricos.",
      "x-is-reserved-key": "\"{key}\" es una clave reservada del sistema"
    },
    "placeholder": {
      "select-key": "Seleccionar clave...",
      "select-value": "Seleccionar valor...",
      "select-values": "Seleccionar valores..."
    },
    "setting": {
      "description": "Una etiqueta es un par clave-valor que le ayuda a identificar el inquilino para una base de datos. {link}."
    },
    "db-name-template-tips": "Especifique una plantilla para aplicar la denominación de la base de datos. Por ejemplo, si su base de datos db1 está dividida geográficamente en EE. UU., Asia y Europa y desea aplicar nombres como db1__US, db1__ASIA, db1__EU, entonces la plantilla podría ser {placeholder}. {link}.",
    "confirm-change": "¿Estás seguro de cambiar '{label}'?",
    "parsed-from-template": "Analizado desde {name} por la plantilla {template}.",
    "cannot-transfer-template-not-match": "La base de datos '{name}' no puede ser transferida a este proyecto, ya que su nombre no coincide con la plantilla {template}.",
    "add-label": "Agregar etiqueta",
    "filter-by-label": "Filtrar por etiqueta"
  },
  "oauth": {
    "unknown-event": "Tipo de evento inesperado, OAuth falló."
  },
  "subscription": {
    "try-for-free": "Prueba gratis",
    "inquire-enterprise-plan": "Consulta el Plan de Empresas",
    "enterprise-free-trial": "{days}-días de prueba gratuita para la empresa",
    "button": {
      "free-trial": "{days}-días de prueba gratuita",
      "upgrade": "Actualizar",
      "contact-us": "Contáctanos",
      "view-subscription": "Ver suscripción"
    },
    "trial-start-modal": {
      "title": "Comience su prueba de {plan}",
      "content": "¡Su prueba de {plan} ha comenzado! Puede acceder a las funciones de {plan} antes del {date}.",
      "button": "Entendido",
      "subscription-page": "página de suscripción",
      "subscription": "Visite la {page} para conocer estas funciones y nuestros planes."
    },
    "description": "Puedes subir tu licencia Bytebase para desbloquear funciones de edición/empresa.",
    "upload-license": "Subir licencia",
    "upgrade-trial-button": "Actualizar prueba",
    "request-n-days-trial": "Solicite una prueba de {days} días (no se requiere tarjeta de crédito)",
    "request-with-qr": "Escanear código QR",
    "successfully-start-trial": "Prueba gratuita iniciada con éxito por {days} días",
    "successfully-upgrade-trial": "Prueba gratuita actualizada con éxito a {plan}",
    "require-subscription": "Esta función requiere una suscripción a {requiredPlan}. Compre una licencia de Bytebase para desbloquearla.",
    "feature-require-subscription": "{feature} requiere suscripción a {requiredPlan}.",
    "required-plan-with-trial": "Esta función requiere {requiredPlan}. {startTrial}",
    "trial-for-plan": "Puedes iniciar una prueba gratuita de {plan} por {days} días - no se requiere tarjeta de crédito.",
    "trial-for-days": "Puedes iniciar una prueba gratuita por {days} días - no se requiere tarjeta de crédito.",
    "upgrade-trial": "Puedes actualizar tu prueba gratuita a este plan.",
    "contact-to-upgrade": "Contacta al administrador de tu espacio de trabajo para actualizar el plan.",
    "upgrade-now": "Actualizar ahora",
    "instance-assignment": {
      "license": "Licencia",
      "assign-license": "Asignar licencia",
      "require-license": "Requerir licencia de instancia",
      "missing-license-attention": "Debe asignar una licencia a la instancia para habilitar esta función.",
      "n-license-remain": "permanecer {n}",
      "manage-license": "Administrar licencia",
      "used-and-total-license": "Licencia asignada / total",
      "success-notification": "Actualizar correctamente la asignación de licencia",
      "missing-license-for-instances": "Tienes {count} instancias ({name}) a las que les falta la licencia requerida para desbloquear esta función.",
      "missing-license-for-feature": "Falta la licencia de instancia para habilitar {feature}. Haga clic para asignar ahora."
    },
    "update": {
      "success": {
        "title": "Licencia actualizada con éxito",
        "description": "Se desbloquearon funciones premium en el plan de suscripción."
      },
      "failure": {
        "title": "Error al actualizar la licencia",
        "description": "Por favor, comprueba si tu licencia es válida."
      }
    },
    "plan-features": "{plan} función",
    "overuse-warning": "{neededPlan} puede estar restringido en {currentPlan}, actualice ahora para asegurar un uso adecuado.",
    "overuse-modal": {
      "description": "Está utilizando una función que actualmente no está incluida en {plan}. Actualice ahora para evitar interrupciones:",
      "instance-count-exceeds": "El número de instancias {count} excedió el límite {limit}"
    },
    "features": {
      "bb-feature-external-secret-manager": {
        "title": "Establecer secreto externo",
        "desc": "Utilice Vault o una URL personalizada como secreto externo para la contraseña de la base de datos."
      },
      "bb-feature-task-schedule-time": {
        "title": "Establecer horario de tareas",
        "desc": "Establecer horario de tareas te permite programar una hora específica para ejecutar tus tareas."
      },
      "bb-feature-instance-count": {
        "title": "Límite de cantidad de instancias",
        "desc": "Has alcanzado el límite máximo de cantidad de instancias. Por favor, actualiza para obtener más cuota de instancias.",
        "remaining": "Tu cuota total de instancias es de {total}, sólo te quedan {count} instancias.",
        "runoutof": "Te has quedado sin tu cuota de instancias {total}.",
        "upgrade": "@:{'subscription.upgrade'} para obtener más cuota de instancias."
      },
      "bb-feature-user-count": {
        "title": "Límite de conteo de usuarios",
        "desc": "Ha alcanzado el límite máximo de recuento de usuarios. Actualice para obtener una cuota de usuario ilimitada.",
        "remaining": "Su cuota total de usuarios es {total}, solo quedan {count} usuarios.",
        "runoutof": "Se ha quedado sin su cuota de usuario {total}.",
        "upgrade": "@:{'subscription.upgrade'} para obtener una cuota de usuario ilimitada."
      },
      "bb-feature-multi-tenancy": {
        "title": "Modo Lote",
        "desc": "Cambio por lotes de un grupo de bases de datos de diferentes inquilinos o particiones."
      },
      "bb-feature-approval-policy": {
        "title": "Política de implementación",
        "desc": "La política de implementación controla si la tarea de cambio de esquema requiere una implementación manual."
      },
      "bb-feature-environment-tier-policy": {
        "title": "Nivel de entorno",
        "desc": "Marque el entorno como producción."
      },
      "bb-feature-sensitive-data": {
        "title": "Datos sensibles",
        "desc": "Marque las columnas de la tabla como datos sensibles y el resultado de la consulta de ellos se mostrará como \"******\"."
      },
      "bb-feature-access-control": {
        "title": "Control de acceso a datos",
        "desc": "Restringir el acceso de los usuarios a los datos, como prohibir a los usuarios copiar los resultados de consultas de datos."
      },
      "bb-feature-lgtm": {
        "title": "Verificación LGTM",
        "desc": "Comprueba si la incidencia tiene un comentario \"LGTM\"."
      },
      "bb-feature-im-approval": {
        "title": "Aprobación IM",
        "desc": "Aprobación de incidencias con integración de IM."
      },
      "bb-feature-sql-review": {
        "title": "Desbloquee más de 100 verificaciones de revisión de SQL",
        "desc": "Especifique las reglas de linting de SQL para adoptar las mejores prácticas de SQL y hacer cumplir la coherencia del esquema en toda la organización de ingeniería."
      },
      "bb-feature-custom-approval": {
        "title": "Aprobación personalizada",
        "desc": "Configure el nivel de riesgo y el flujo de aprobación para diferentes tareas."
      },
      "bb-feature-vcs-sql-review": {
        "title": "Revisión de SQL en el flujo de trabajo de GitOps",
        "desc": "Agregue la integración de revisión de SQL a la tubería del repositorio de VCS. La revisión de SQL se activará en la solicitud de extracción para los archivos SQL modificados."
      },
      "bb-feature-rbac": {
        "title": "Gestión de roles",
        "desc": "Permite asignar un rol particular (por ejemplo, DBA) a un miembro."
      },
      "bb-feature-custom-role": {
        "title": "Roles personalizados",
        "desc": "Definición de roles personalizados. \nPuede aplicarlos a los miembros del proyecto y utilizarlos en un flujo de aprobación personalizado."
      },
      "bb-feature-watermark": {
        "title": "Marca de agua",
        "desc": "Muestra marcas de agua visibles en las páginas, incluyendo el nombre de usuario, ID y correo electrónico."
      },
      "bb-feature-audit-log": {
        "title": "Registro de auditoría",
        "desc": "Registra y consulta las operaciones realizadas por los usuarios en el espacio de trabajo."
      },
      "bb-feature-schema-drift": {
        "title": "Desviación de esquema",
        "desc": "Detecte cambios de esquema fuera de banda e informe la desviación del esquema."
      },
      "bb-feature-branding": {
        "title": "Personalización",
        "desc": "Personaliza el logo."
      },
      "bb-feature-online-migration": {
        "title": "Migración en línea",
        "desc": "Basado en gh-ost. Para tablas grandes, puede reducir la duración del bloqueo de la tabla de horas a segundos."
      },
      "bb-feature-sync-schema-all-versions": {
        "title": "Sincronización de esquemas de todas las versiones",
        "desc": "Selecciona cualquier versión de migración arbitraria de la base de datos y sincronízala con la base de datos de destino."
      },
      "bb-feature-read-replica-connection": {
        "title": "Conexión a réplica de lectura",
        "desc": "Conéctate a una réplica de lectura para obtener una fuente de datos de solo lectura."
      },
      "bb-feature-instance-ssh-connection": {
        "title": "Instancia de Conexión SSH",
        "desc": "Conéctese a una instancia a través de SSH."
      },
      "bb-feature-custom-instance-scan-interval": {
        "title": "Intervalo de escaneo de instancia personalizado",
        "desc": "Personalice el esquema y el intervalo de escaneo de anomalías, por ejemplo"
      },
      "bb-feature-index-advisor": {
        "title": "Asesor de índice",
        "desc": "El asesor de índices puede ayudarle a encontrar los índices que faltan en las consultas lentas."
      },
      "bb-feature-sso": {
        "title": "Inicio de sesión único (SSO)",
        "desc": "Permite a los usuarios autenticarse de manera segura en varias aplicaciones y sitios web mediante un único conjunto de credenciales."
      },
      "bb-feature-2fa": {
        "title": "Autenticación de dos factores (2FA)",
        "desc": "La autenticación de dos factores proporciona una capa adicional de seguridad para las cuentas de los miembros. Al iniciar sesión, se requerirá ingresar el código de seguridad generado por tu aplicación autenticadora."
      },
      "bb-feature-plugin-openai": {
        "title": "Aumento de AI",
        "desc": "Editor de SQL aumentado con IA y características de asesoramiento de índice impulsadas por OpenAI."
      },
      "bb-feature-batch-query": {
        "title": "Consulta por lotes",
        "desc": "Consulta por lotes bases de datos adicionales en el mismo proyecto en el Editor SQL."
      },
      "bb-feature-shared-sql-script": {
        "title": "Script SQL compartido",
        "desc": "Comparte tus scripts SQL con los compañeros de proyecto o hazlos públicos para todos."
      },
      "bb-feature-announcement": {
        "title": "Anuncio personalizado",
        "desc": "Configurar un banner de anuncio."
      },
      "bb-feature-encrypted-secrets": {
        "title": "Secretos Encriptados",
        "desc": "Almacene sus secretos de base de datos y utilícelos en sus scripts de SQL de Incidencias."
      },
      "bb-feature-database-grouping": {
        "title": "Grupo de base de datos",
        "desc": "El grupo de base de datos le permite aplicar operaciones por lotes a las base de datos del grupo de base de datos."
      },
      "bb-feature-disallow-signup": {
        "title": "Deshabilitar el registro de autoservicio",
        "desc": "Una vez deshabilitados, los usuarios no pueden registrarse por sí mismos y solo pueden ser invitados por el administrador del espacio de trabajo."
      },
      "bb-feature-schema-template": {
        "title": "Plantilla de esquema",
        "desc": "Predefina la plantilla de campo, luego aplique la plantilla durante el cambio de esquema."
      },
      "bb-feature-secure-token": {
        "title": "Frecuencia de inicio de sesión",
        "desc": "La frecuencia de inicio de sesión es el período antes de que un usuario deba iniciar sesión nuevamente."
      },
      "bb-feature-issue-advanced-search": {
        "title": "Búsqueda avanzada de problemas",
        "desc": "Acceda a un historial de problemas ilimitado con búsqueda avanzada de problemas."
      }
    }
  },
  "sheet": {
    "self": "Hojas",
    "my-sheets": "Mis Hojas",
    "mine": "Mío",
    "star": "Marcar Favorito",
    "unstar": "Quitar Favorito",
    "starred": "Favorito",
    "shared": "Compartido",
    "actions": {
      "sync-from-vcs": "Sincronizar scripts SQL desde VCS"
    },
    "notifications": {
      "duplicate-success": "Duplicado con éxito en \"Mis hojas\""
    },
    "hint-tips": {
      "confirm-to-sync-sheet": "¿Confirmar para sincronizar las hojas?",
      "confirm-to-delete-this-sheet": "¿Confirmar para eliminar esta hoja?",
      "confirm-to-duplicate-sheet": "¿Confirmar para duplicar esta hoja?"
    },
    "linked-issue": "Incidencia vinculada",
    "from-issue-warning": "La hoja proviene de la incidencia {issue} en modo de solo lectura. {oversize}",
    "content-oversize-warning": "SQL está sobredimensionado y no se permite la edición en línea.",
    "sheets": "Hojas",
    "search-sheets": "Hojas de búsqueda",
    "sheet": "Hoja",
    "unconnected": "Desconectado",
    "draft": "Borrador"
  },
  "engine": {
    "mysql": "MySQL",
    "common": "Común"
  },
  "sql-review": {
    "title": "Revisión de SQL",
    "description": "La política de revisión de SQL puede definir diferentes conjuntos de reglas de lint SQL para los entornos respectivos. Ayuda a los equipos a adoptar las mejores prácticas de SQL y a hacer cumplir la consistencia del esquema en diferentes bases de datos. Cada vez que intente realizar un cambio DDL/DML o use el Editor SQL para consultar datos, la consulta se verificará en función de la política de revisión de SQL configurada.",
    "disabled": "La revisión de SQL está deshabilitada",
    "no-policy-set": "Sin política de revisión de SQL",
    "create-policy": "Crear política",
    "select-review": "Seleccione revisión SQL",
    "select-review-label": "Puede adjuntar una política de revisión de SQL existente al recurso o {create}.",
    "duplicate-policy": "Duplicar política de revisión de SQL",
    "configure-policy": "Configurar política",
    "policy-removed": "La política de revisión se eliminó correctamente.",
    "policy-created": "La política de revisión se creó correctamente.",
    "policy-create-failed": "No se pudo crear la política de revisión.",
    "policy-updated": "La política de revisión se actualizó correctamente.",
    "policy-duplicated": "La política de revisión se duplicó correctamente.",
    "rules": "Reglas",
    "add-rules": "Agregar reglas",
    "add-or-remove-rules": "Agregar o eliminar reglas",
    "filter": "Filtro",
    "no-permission": "Solo el DBA o el administrador tiene permiso para crear o actualizar la política de revisión.",
    "disable": "Deshabilitar",
    "enable": "Habilitar",
    "delete": "Eliminar política de revisión SQL",
    "input-then-press-enter": "Ingrese el valor y luego presione enter para agregar",
    "not-available-for-free": "La regla no está disponible para {plan}",
    "unlock-full-feature": "Desbloquear más de 100 reglas de validación de SQL",
    "search-by-name": "Buscar por nombre",
    "attach-resource": {
      "no-linked-resources": "Sin recursos adjuntos",
      "change-resources": "Cambiar recursos adjuntos",
      "self": "Adjuntar a recursos",
      "label": "Puede aplicar la política de revisión a entornos o proyectos. Un recurso sólo puede vincular una política. La base de datos utilizará la política de revisión de SQL adjunta al proyecto; de lo contrario, recurrirá a la política de entorno.",
      "label-environment": "La política de revisión de SQL afectará a todas las bases de datos que pertenecen al entorno seleccionado.",
      "label-project": "La política de revisión de SQL afectará a todas las bases de datos que pertenecen al proyecto seleccionado. Se ignorará la política de revisión de SQL para el entorno.",
      "override-warning": "Siguiendo los recursos ya vinculados con otras políticas de revisión de SQL. Haga clic en \"{button}\" para anular la configuración."
    },
    "create": {
      "breadcrumb": "Crear política de revisión SQL",
      "basic-info": {
        "name": "Información básica",
        "display-name": "Nombre para mostrar",
        "display-name-placeholder": "El nombre de la política de revisión",
        "display-name-default": "Política de revisión SQL",
        "display-name-label": "Un nombre para mostrar que ayuda a identificar entre diferentes políticas de revisión.",
        "choose-template": "Elegir plantilla"
      },
      "configure-rule": {
        "name": "Configurar regla",
        "change-template": "Cambiar plantilla",
        "confirm-override-title": "Confirmar cambio",
        "confirm-override-description": "Sus reglas serán anuladas"
      },
      "preview": {
        "name": "Vista previa"
      }
    },
    "edit-rule": {
      "self": "Editar regla de revisión SQL",
      "readonly": "Regla de revisión de SQL"
    },
    "rule": {
      "active": "Activa"
    },
    "enabled-rules": "Reglas habilitadas",
    "rule-detail": "Detalle de la regla",
    "view-definition": "Ver definición",
    "other-engines": "Otros motores"
  },
  "audit-log": {
    "no-logs": "Sin registros de auditoría",
    "audit-log-detail": "Detalles del registro de auditoría",
    "table": {
      "created-ts": "Hora",
      "created-time": "Hora de creación",
      "updated-time": "Hora de actualización",
      "actor": "Actor",
      "type": "Tipo de auditoría",
      "level": "Nivel de auditoría",
      "comment": "Comentario",
      "payload": "Datos",
      "empty": "<Vacío>",
      "view-details": "Ver detalles",
      "select-type": "Seleccionar tipo",
      "method": "Método",
      "request": "Pedido",
      "response": "Respuesta",
      "status": "Estatus",
      "service-data": "Datos del Servicio"
    },
    "type": {
      "workspace": {
        "member-create": "Crear miembro del espacio de trabajo",
        "member-role-update": "Actualizar rol del miembro del espacio de trabajo",
        "member-activate": "Activar miembro del espacio de trabajo",
        "member-deactivate": "Desactivar miembro del espacio de trabajo"
      },
      "project": {
        "member-role-update": "Actualizar rol del miembro del proyecto",
        "database-transfer": "Transferir base de datos"
      },
      "sql-editor-query": "Consulta del editor de SQL",
      "sql-export": "Exportar SQL"
    },
    "advanced-search": {
      "scope": {
        "actor": {
          "title": "Actor",
          "description": "Búsqueda por actor del registro de auditoría"
        },
        "method": {
          "title": "Método",
          "description": "Buscar por el método de registro de auditoría"
        },
        "level": {
          "title": "Nivel",
          "description": "Buscar por nivel de registro de auditoría"
        }
      }
    }
  },
  "onboarding-guide": {
    "create-database-guide": {
      "let-add-a-instance": "Agreguemos una instancia",
      "go-to-project-list-page": "Ir a la página de lista de proyectos",
      "click-new-project": "Hacer clic en \"Nuevo proyecto\" para crear un proyecto",
      "click-new-database": "Hacer clic en \"Nueva base de datos\" para crear una base de datos",
      "click-approve": "Hacer clic en \"Aprobar\" para ejecutar el cambio",
      "wait-issue-finished": "Esperando a que finalice el cambio...",
      "back-to-home": "Volver al inicio",
      "finished-dialog": {
        "you-have-done": "Has completado:",
        "add-an-instance": "Agregar una instancia",
        "create-a-project": "Crear un proyecto",
        "create-an-issue": "Crear una incidencia",
        "create-a-new-database": "Crear una nueva base de datos",
        "keep-going-with-bytebase": "¡Continúa con Bytebase!"
      }
    }
  },
  "schema-diagram": {
    "self": "Diagrama de Esquema",
    "fit-content-with-view": "Ajustar contenido dentro de la vista"
  },
  "identity-provider": {
    "test-connection": "Probar conexión",
    "test-modal": {
      "title": "Probar conexión OAuth2",
      "start-test": "Haz clic en iniciar sesión para comenzar la prueba"
    }
  },
  "sensitive-data": {
    "self": "Datos Sensibles"
  },
  "resource": {
    "environment": "Entorno",
    "instance": "Instancia",
    "project": "Proyecto",
    "idp": "Proveedor de Identidad",
    "role": "Rol",
    "database-group": "grupo de bases de datos",
    "schema-group": "grupo de mesas",
    "changelist": "Lista de cambios",
    "vcs-provider": "Proveedor GitOps",
    "vcs-connector": "Conector GitOps",
    "review-config": "Revisar configuración"
  },
  "resource-id": {
    "self": "ID de {resource}",
    "description": "El ID de {resource} es un identificador único. No se puede cambiar una vez creado.",
    "cannot-be-changed-later": "No se puede cambiar posteriormente.",
    "validation": {
      "duplicated": "El ID de {resource} ya existe. Por favor, elige otro.",
      "pattern": "El ID de {resource} solo puede contener letras minúsculas, números y guiones. Debe comenzar con una letra minúscula.",
      "minlength": "El ID de {resource} es demasiado corto. Debe tener al menos 1 carácter.",
      "overflow": "El ID de {resource} es demasiado largo. Debe tener menos de 64 caracteres."
    }
  },
  "multi-factor": {
    "self": "Autenticación de múltiples factores",
    "auth-code": "Código de autenticación",
    "recovery-code": "Código de recuperación",
    "other-methods": {
      "self": "Otros métodos",
      "use-auth-app": {
        "self": "Usa tu aplicación de autenticación",
        "description": "Abre la aplicación de autenticación de dos factores (TOTP) en tu dispositivo móvil para ver tu código de autenticación."
      },
      "use-recovery-code": {
        "self": "Usa un código de recuperación",
        "description": "Si no puedes acceder a tu dispositivo móvil, ingresa uno de tus códigos de recuperación para verificar tu identidad."
      }
    }
  },
  "two-factor": {
    "self": "Autenticación de dos factores",
    "description": "La autenticación de dos factores proporciona una capa adicional de seguridad para las cuentas de los miembros. Al iniciar sesión, se te pedirá que ingreses el código de seguridad generado por tu aplicación de autenticación.",
    "enabled": "2FA habilitado",
    "setup-steps": {
      "setup-auth-app": {
        "self": "Configurar la aplicación de autenticación",
        "description": "Usa una aplicación de teléfono como Google Authenticator, Microsoft Authenticator o Authy para obtener códigos 2FA cuando se te solicite durante el inicio de sesión.",
        "scan-qr-code": {
          "self": "Escanear el código QR",
          "description": "Usa una aplicación de autenticación de tu teléfono para escanear. Si no puedes escanear, {action} en su lugar.",
          "enter-the-text": "ingresa el texto"
        },
        "verify-code": "Verifica el código de la aplicación"
      },
      "download-recovery-codes": {
        "self": "Descarga tus códigos de recuperación",
        "tips": "Mantenga sus códigos de recuperación tan seguros como su contraseña. Recomendamos guardarlos con un administrador de contraseñas como Lastpass, 1Password o Keeper.",
        "keep-safe": {
          "self": "Mantenga sus códigos de recuperación en un lugar seguro.",
          "description": "Estos códigos son el último recurso para acceder a su cuenta en caso de que pierda su código de autenticación de dos factores. Si no puede encontrar estos códigos, perderá el acceso a su cuenta."
        }
      },
      "recovery-codes-saved": "He guardado mis códigos de recuperación"
    },
    "recovery-codes": {
      "self": "Códigos de recuperación",
      "description": "Los códigos de recuperación se pueden utilizar para acceder a su cuenta en caso de que no pueda recibir códigos de autenticación de dos factores."
    },
    "disable": {
      "self": "Desactivar la autenticación de dos factores",
      "description": "Está a punto de desactivar la autenticación de dos factores para su cuenta. Ya no se le pedirá que ingrese el código de seguridad generado por su aplicación de autenticación cuando inicie sesión."
    },
    "your-two-factor-secret": {
      "self": "Su secreto de dos factores",
      "description": "Copie el código e ingréselo manualmente en su aplicación TOTP.",
      "copy-succeed": "Secreto copiado al portapapeles. Péguelo en su aplicación."
    },
    "messages": {
      "2fa-enabled": "La autenticación de dos factores está activada.",
      "2fa-disabled": "La autenticación de dos factores está desactivada.",
      "recovery-codes-regenerated": "Los códigos de recuperación se han regenerado.",
      "2fa-required": "Se requiere autenticación de dos factores en su espacio de trabajo. Actívelo antes de poder continuar.",
      "cannot-disable": "No puede desactivar la autenticación de dos factores porque su administrador la requiere en el espacio de trabajo."
    }
  },
  "plugin": {
    "ai": {
      "examples": "Ejemplos",
      "text-to-sql-placeholder": "Utilice lenguaje natural y Bytebase lo convertirá en SQL",
      "text-to-sql-disabled-placeholder": "Habilite la capacidad de ChatSQL suministrando una clave de API de OpenAI.",
      "run-automatically": "Ejecutar automáticamente",
      "conversation": {
        "conversations": "Conversaciones",
        "untitled": "Conversación sin título",
        "delete": "Eliminar conversación",
        "rename": "Renombrar conversación",
        "select-or-create": "Seleccione o {crear} una conversación para comenzar.",
        "exit-conversation-mode": "Salir del modo de chat",
        "history-conversations": "Historial de conversaciones",
        "view-history-conversations": "Ver historial de conversaciones",
        "new-conversation": "Comenzar nueva conversación",
        "no-message": "No hay mensajes en esta conversación",
        "tips": {
          "suggest-prompt": "Sugiriendo promts...",
          "more": "Más",
          "no-more": "No más"
        }
      },
      "preset-suggestion": {
        "1": "¿Qué departamento tiene más empleados?",
        "2": "¿Qué gerente tiene más reportes directos en cada departamento?",
        "3": "¿Cuál es la proporción de género en cada departamento?"
      },
      "statement-copied": "Declaración copiada al portapapeles",
      "dont-show-again": "No mostrar de nuevo",
      "chat-sql": "ChatSQL",
      "disable-chat-sql": "Deshabilitar ChatSQL",
      "enable-chat-sql": "Habilitar ChatSQL"
    }
  },
  "custom-approval": {
    "self": "Aprobación personalizada",
    "risk-rule": {
      "self": "Regla de seguridad",
      "risk-rules": "Reglas de seguridad",
      "x-risk-rules": {
        "low": "Reglas de riesgo bajo",
        "moderate": "Reglas de riesgo moderado",
        "high": "Reglas de riesgo alto"
      },
      "active": "Activo",
      "edit-rule": "Editar regla",
      "delete": "Eliminar regla de seguridad",
      "default-rules": {
        "self": "Reglas por defecto",
        "description": "Las reglas por defecto se ejecutarán cuando una incidencia no cumpla con las reglas personalizadas."
      },
      "risk": {
        "self": "Riesgo",
        "select": "Seleccionar riesgo",
        "risk-level": {
          "0": "Por defecto",
          "100": "Bajo",
          "200": "Moderado",
          "300": "Alto"
        },
        "namespace": {
          "dml": "DML",
          "ddl": "DDL",
          "create_database": "Crear base de datos",
          "data_export": "Exportar datos",
          "request_query": "Solicitar Rol de Consultor",
          "request_export": "Solicitar Rol de Exportador"
        }
      },
      "template": {
        "templates": "Plantillas",
        "load": "Cargar",
        "presets": {
          "environment-prod-high": "Se considera que el riesgo para el entorno de producción es alto.",
          "environment-dev-low": "El valor de riesgo para el entorno de desarrollo se considera bajo.",
          "dml-in-environment-prod-10k-rows-high": "En el entorno de producción, si el número de filas a actualizar o eliminar supera los 10000, se considera que el riesgo es alto.",
          "create-database-in-environment-prod-moderate": "Crear una base de datos en el entorno de producción se considera un riesgo moderado."
        },
        "load-template": "Cargar plantilla",
        "view": "Ver plantilla"
      },
      "rule-name": "Nombre de la regla",
      "view-rule": "Ver regla",
      "source": {
        "select": "Seleccionar tipo",
        "self": "Tipo"
      },
      "input-rule-name": "Ingrese el nombre de la regla",
      "search": "Buscar regla"
    },
    "approval-flow": {
      "self": "Flujo de aprobación",
      "description": "Para cada tipo de operación, configure una condición personalizada, un riesgo y un flujo de aprobación. ",
      "approval-flows": "Flujos de Aprobación",
      "approval-nodes": "Nodos de aprobación",
      "delete": "Eliminar flujo de aprobación",
      "search": "Buscar flujo de aprobación",
      "select": "Seleccionar flujo de aprobación",
      "create-approval-flow": "Crear flujo de aprobación",
      "edit-approval-flow": "Editar flujo de aprobación",
      "node": {
        "nodes": "Nodos de aprobación",
        "description": "Solo se requiere una aprobación en este nodo cuando hay múltiples aprobadores.",
        "order": "Orden",
        "approver": "Aprobador",
        "group": {
          "WORKSPACE_OWNER": "Administrador del espacio de trabajo",
          "WORKSPACE_DBA": "DBA",
          "PROJECT_OWNER": "Propietario del proyecto",
          "PROJECT_MEMBER": "Miembro del proyecto"
        },
        "add": "Agregar nodo",
        "delete": "Eliminar nodo de aprobación",
        "select-approver": "Seleccionar aprobador",
        "roles": {
          "system": "Funciones del sistema",
          "custom": "Funciones personalizadas"
        }
      },
      "presets": {
        "owner-dba": "El sistema define el proceso de aprobación, primero aprueba el dueño del proyecto, luego el DBA lo aprueba.",
        "owner": "El sistema define el proceso de aprobación y solo necesita la aprobación del dueño del proyecto.",
        "dba": "El sistema define el proceso de aprobación y solo necesita la aprobación del DBA.",
        "admin": "El sistema define el proceso de aprobación y solo necesita la aprobación del administrador.",
        "owner-dba-admin": "El sistema define el proceso de aprobación, primero aprueba el dueño del proyecto, luego el DBA lo aprueba y finalmente el administrador lo aprueba."
      },
      "view-approval-flow": "Ver flujo de aprobación",
      "skip": "Omitir aprobación manual",
      "risk-not-configured-tips": "Asegúrese de haber definido {link}.",
      "the-related-risk-rules": "las reglas de riesgo relacionadas",
      "external-approval": {
        "self": "Aprobación externa",
        "delete": "¿Eliminar nodo de aprobación externo?",
        "endpoint": "Endpoint",
        "view-node": "Ver nodo de aprobación externo",
        "create-node": "Crear nodo de aprobación externo",
        "edit-node": "Editar nodo de aprobación externo"
      },
      "issue-review": {
        "sent-back": "Devuelto",
        "review-sent-back-by": "Reseña enviada por {user}"
      }
    },
    "risk": {
      "self": "Riesgo",
      "risk-center": "Centro de riesgo",
      "description": "El Centro de riesgo define los niveles de riesgo para diferentes operaciones de base de datos en diferentes condiciones. Y los niveles de riesgo determinan los flujos de aprobación personalizados correspondientes."
    },
    "workflow-center": {
      "workflow": "Flujo de trabajo"
    },
    "rule": {
      "rules": "Reglas"
    },
    "issue-review": {
      "approve-issue": "¿Aprobar incidencia?",
      "form": {
        "placeholder": "(Opcional) Agregar una nota...",
        "note": "Nota"
      },
      "you": "Tú",
      "generating-approval-flow": "Generando flujo de aprobación",
      "approved-issue": "incidencia aprobada",
      "disallow-approve-reason": {
        "some-task-checks-didnt-pass": "Algunas comprobaciones de tareas no pasaron",
        "some-task-checks-are-still-running": "Algunas comprobaciones de tareas aún se están ejecutando",
        "x-field-is-required": "{field} se requiere"
      },
      "send-back": "Enviar de vuelta",
      "send-back-issue": "¿Devolver el problema?",
      "re-request-review": "Volver a solicitar revisión",
      "re-request-review-issue": "¿Volver a solicitar revisión?",
      "sent-back-issue": "Problema devuelto",
      "re-requested-review": "revisión de problema nuevamente solicitada",
      "no-one-matches-role": "Nadie coincide con el rol, comuníquese con el propietario del proyecto para asignar uno.",
      "any-n-role-can-approve": "Cualquier {role} puede aprobar",
      "approved-by-n": "Aprobado por {approver}"
    },
    "send-back": "Enviar de vuelta"
  },
  "slow-query": {
    "self": "Consulta lenta",
    "slow-queries": "Consultas lentas",
    "report": "Reportar",
    "last-query-time": "Hora de la última consulta",
    "database-name": "Nombre de la base de datos",
    "sql-statement": "Sentencia SQL",
    "total-query-count": "Total de consultas",
    "query-count-percent": "% de consultas",
    "max-query-time": "Tiempo máximo de consulta",
    "avg-query-time": "Tiempo promedio de consulta",
    "query-time-percent": "% de tiempo de consulta",
    "max-rows-examined": "Máximo de filas examinadas",
    "avg-rows-examined": "Promedio de filas examinadas",
    "max-rows-sent": "Máximo de filas enviadas",
    "avg-rows-sent": "Promedio de filas enviadas",
    "query-start-time": "Hora de inicio de la consulta",
    "rows-examined": "Filas examinadas",
    "rows-sent": "Filas enviadas",
    "lock-time": "Tiempo de bloqueo",
    "query-time": "Tiempo de consulta",
    "attention-description": "Bytebase sincroniza periódicamente los registros de consultas lentas de las instancias. Para una instancia de MySQL, slow_query debe estar habilitado primero. Para una instancia de PostgreSQL, solo se recopilarán las consultas lentas si se habilita pg_stat_statements en la base de datos.",
    "sync-job-started": "Se iniciaron trabajos de sincronización. Espere a que los trabajos se completen.",
    "detail": "Detalles de la consulta lenta",
    "filter": {
      "from-date": "Desde fecha",
      "to-date": "Hasta fecha"
    },
    "advise-index": {
      "current-index": "Índice actual",
      "suggestion": "Sugerencia",
      "create-index": "Crear índice",
      "setup-openai-key-to-enable": "Configure la clave de OpenAI para habilitar el asesor de índices"
    },
    "no-log-placeholder": {
      "admin": "Haga clic en el botón \"Configurar\" para obtener consultas lentas de las instancias de la base de datos o haga clic en el botón \"Sincronizar ahora\" para sincronizar los registros de consultas lentas de inmediato",
      "developer": "Haga clic en el botón \"Sincronizar ahora\" para sincronizar los registros de consultas lentas inmediatamente o comuníquese con los administradors/DBA de Bytebase para configurar consultas lentas"
    }
  },
  "schema-template": {
    "self": "Plantilla de esquema",
    "field-template": {
      "self": "Plantilla de campo",
      "description": "Predefina la plantilla de campo, luego aplique la plantilla durante el cambio de esquema."
    },
    "column-type-restriction": {
      "self": "Restricción de tipos de columna",
      "description": "Para cada motor de base de datos, puede limitar los tipos de columna permitidos.",
      "allow-all": "Permitir todos los tipos",
      "allow-limited-types": "Permitir solo algunos tipos",
      "back-to-edit": "Volver a editar",
      "add-and-save": "Agregar y guardar",
      "messages": {
        "unable-to-update": "No se puede actualizar la restricción",
        "following-column-types-are-used": "Los siguientes tipos de columna todavía se usan en la plantilla de campos.",
        "one-allowed-type-per-line": "Un tipo permitido por línea"
      }
    },
    "table-template": {
      "self": "Plantilla de tabla",
      "description": "Puede predefinir la plantilla de tabla y luego aplicar la plantilla durante el cambio de esquema."
    },
    "search-by-name-or-comment": "Buscar por nombre o comentario",
    "form": {
      "category": "Categoría",
      "category-desc": "Seleccione una categoría existente o cree una nueva",
      "unclassified": "Desclasificada",
      "column-name": "Nombre de la columna",
      "column-type": "Tipo de columna",
      "default-value": "Por defecto",
      "comment": "Comentario",
      "nullable": "Anulable",
      "table-name": "Nombre de la tabla",
      "on-update": "En actualización"
    },
    "classification": {
      "self": "Clasificación de datos",
      "select": "Seleccionar clasificación",
      "search": "Clasificación de búsqueda"
    }
  },
  "principal": {
    "select": "Seleccionar usuario"
  },
  "role": {
    "self": "Rol",
    "setting": {
      "description": "Definición de roles personalizados. \nPuede aplicarlos a los miembros del proyecto y utilizarlos en un flujo de aprobación personalizado.",
      "add": "Agregar rol",
      "edit": "Editar rol",
      "title-placeholder": "Ingrese el título del rol",
      "name-placeholder": "Ingrese el nombre del rol",
      "description-placeholder": "Ingrese la descripción del rol",
      "validation": {
        "duplicated": "Duplicado {recurso}",
        "required": "{recurso} es obligatorio",
        "pattern": "{recurso} solo puede contener letras minúsculas, números y guiones. Debe comenzar con una letra minúscula.",
        "max-length": "{recurso} puede contener hasta {length} caracteres"
      },
      "delete": "Eliminar rol",
      "delete-warning": "Se eliminará el rol \"{name}\". Esta acción no se puede deshacer.",
      "delete-warning-with-resources": "El rol \"{name}\" está asignado a los siguientes usuarios:",
      "delete-warning-retry": "Elimine la función de estos usuarios y vuelva a intentarlo."
    },
    "select": "Seleccionar rol",
    "select-roles": "Seleccionar roles",
    "default-workspace-role": "Los usuarios obtendrán el rol de \"Miembro del espacio de trabajo\" de forma predeterminada.",
    "title": "Título",
    "select-role": "Seleccionar rol",
    "expired-tip": "El papel puede haber expirado.",
    "import-from-role": "Importar desde el rol",
    "workspace-roles": "Roles de espacio de trabajo",
    "project-roles": {
      "self": "Roles de proyecto",
      "apply-to-all-projects": "Aplicar a todos los proyectos"
    },
    "custom-roles": "Roles personalizados",
    "workspace-admin": {
      "self": "Administrador del espacio de trabajo",
      "description": "El administrador del espacio de trabajo tiene todos los permisos dentro del espacio de trabajo."
    },
    "workspace-dba": {
      "self": "DBA del espacio de trabajo",
      "description": "El DBA del espacio de trabajo tiene todos los permisos dentro del espacio de trabajo, excepto la gestión de miembros del espacio de trabajo."
    },
    "workspace-member": {
      "self": "Miembro del espacio de trabajo",
      "description": "El miembro del espacio de trabajo es un usuario normal sin privilegios especiales dentro del espacio de trabajo."
    },
    "project-owner": {
      "self": "Propietario del proyecto",
      "description": "El propietario del proyecto tiene todos los permisos dentro del proyecto."
    },
    "project-developer": {
      "self": "Desarrollador del proyecto",
      "description": "El desarrollador del proyecto tiene todos los permisos dentro del proyecto, excepto la gestión de miembros del proyecto."
    },
    "project-releaser": {
      "self": "Liberador del proyecto",
      "description": "El liberador del proyecto tiene todos los permisos dentro del proyecto, excepto la gestión de miembros del proyecto."
    },
    "project-querier": {
      "self": "Consultor del proyecto",
      "description": "El consultor del proyecto tiene todos los permisos dentro del proyecto, excepto la gestión de miembros del proyecto."
    },
    "project-exporter": {
      "self": "Exportador del proyecto",
      "description": "El exportador del proyecto tiene todos los permisos dentro del proyecto, excepto la gestión de miembros del proyecto."
    },
    "project-viewer": {
      "self": "Espectador del proyecto",
      "description": "El espectador del proyecto tiene todos los permisos dentro del proyecto, excepto la gestión de miembros del proyecto."
    }
  },
  "database-group": {
    "self": "Grupo de Bases de Datos",
    "select": "Seleccionar grupo de base de datos",
    "create": "Crear grupo de bases de datos",
    "edit": "Editar grupo de bases de datos",
    "matched-database": "Base de datos coincidente",
    "unmatched-database": "Base de datos no coincidente",
    "multitenancy": {
      "self": "Multi Alquiler",
      "description": "Permite gestionar múltiples bases de datos homogéneas en un flujo de trabajo entre diferentes inquilinos."
    },
    "condition": {
      "self": "Condición"
    },
    "prev-editor": {
      "description": "Puedes hacer referencia a la agrupación de tablas en SQL para realizar cambios en lote en todas las tablas dentro de un grupo de tablas. Para cada tabla, Bytebase generará un SQL individual."
    }
  },
  "export-center": {
    "self": "centro de exportacion",
    "permission-denied": "Permiso denegado"
  },
  "review-center": {
    "self": "Centro de revisión",
    "review-sql": "Revisar SQL"
  },
  "schema-designer": {
    "self": "Diseñador de esquemas",
    "schema-design": "Esquema diseñar",
    "schema-design-list": "Lista de Diseñar esquema",
    "new-schema-design": "Nuevo diseño de esquema",
    "baseline-database": "Base de datos de referencia",
    "schema-version": "Versión del esquema",
    "personal-draft": "Borrador personal",
    "baseline-version": "Versión de referencia",
    "baseline-version-from-parent": "Versión de referencia de la rama principal",
    "new-branch": "Nueva rama",
    "parent-branch": "Rama principal",
    "save-draft": "Guardar borrador",
    "merge-branch": "Fusionar rama",
    "raw-sql-preview": "vista previa de sql sin formato",
    "diff-editor": {
      "self": "Editor de diferencias",
      "resolve": "Resolver",
      "auto-merge-failed": "Falló la fusión automática",
      "need-to-resolve-conflicts": "El diseño del esquema ha sido actualizado por otros. Debe resolver los conflictos antes de poder fusionar.",
      "resolve-and-merge-again": "Resolver y fusionar nuevamente",
      "discard-changes": "Descartar cambios",
      "action-confirm": "Acción confirmada",
      "duplicated-branch-name-found": "Se encontró un nombre de rama duplicado. Por favor, elige otro.",
      "discard-changes-confirm": "¿Estás seguro de que quieres descartar todas las modificaciones?"
    },
    "tables": "Tablas",
    "search-tables": "Buscar tablas",
    "use-tips": "Selecciona las tablas a diseñar",
    "apply-to-database": "Aplicar cambio a la base de datos",
    "select-database-placeholder": "Seleccione una base de datos (solo MySQL, PostgreSQL, TiDB y Oracle)",
    "message": {
      "created-succeed": "Diseño de esquema creado con éxito",
      "updated-succeed": "Diseño de esquema actualizado con éxito",
      "merge-to-main-successfully": "Fusionar con el principal exitosamente",
      "updated-time-by-user": "Actualizado por {user} en {time}"
    },
    "action": {
      "use-the-existing-branch": "Usar la rama existente",
      "create-new-branch": "Crear nueva rama"
    }
  },
  "cel": {
    "factor": {
      "affected_rows": "Filas afectadas",
      "table_rows": "Filas de la tabla",
      "environment_id": "ID de entorno",
      "project_id": "ID de proyecto",
      "instance_id": "ID de instancia",
      "database_name": "Nombre de base de datos",
      "db_engine": "Motor de base de datos",
      "sql_type": "Tipo SQL",
      "expiration_days": "Días de caducidad",
      "export_rows": "Exportar filas",
      "table_name": "Nombre de la tabla",
      "column_name": "Nombre de columna",
      "classification_level": "Nivel de clasificación",
      "resource_instance_id": "ID de instancia",
      "resource_environment_name": "Ambiente",
      "resource_database_name": "Nombre de la base de datos",
      "resource_table_name": "Nombre de la tabla"
    },
    "condition": {
      "self": "Condición",
      "description-tips": "Una condición es una regla que se puede configurar mediante una expresión. Por ejemplo, la condición \"Entorno es prod\" coincidirá con las incidencias ejecutadas en el entorno \"prod\".",
      "add": "Agregar condición",
      "add-group": "Agregar grupo de condiciones",
      "add-raw-expression": "Agregar expresión cruda",
      "group": {
        "or": {
          "description": "Cualquiera de los siguientes es verdadero..."
        },
        "and": {
          "description": "Todos los siguientes son verdaderos..."
        },
        "tooltip": "Un grupo de condiciones es una colección de condiciones conectadas por operadores \"Y\" y \"O\"."
      },
      "input-value": "Valor de entrada",
      "add-condition-in-group-placeholder": "Agregar {plus} para agregar condición",
      "select-value": "Seleccionar valor",
      "input-value-press-enter": "Ingrese el valor, presione Enter para confirmar",
      "add-root-condition-placeholder": "Haga clic en \"Agregar condición\" o \"Agregar grupo de condiciones\" para agregar una condición"
    }
  },
  "changelist": {
    "self": "Lista de cambios",
    "changelists": "Listas de cambios",
    "change-center": "Centro de cambios",
    "new": "Nueva lista de cambios",
    "name": "Nombre de la lista de cambios",
    "name-placeholder": "Mi lista de cambios",
    "error": {
      "project-is-required": "Se requiere proyecto",
      "name-is-required": "El nombre de la lista de cambios es obligatorio",
      "invalid-resource-id": "ID de recurso no válido",
      "nothing-changed": "nada ha cambiado",
      "sql-cannot-be-empty": "Se requiere SQL",
      "select-at-least-one-change": "Seleccione al menos un cambio",
      "select-at-least-one-change-to-export": "Seleccione al menos un cambio para exportar",
      "add-at-least-one-change": "Añade al menos un cambio",
      "select-at-least-one-database": "Seleccione al menos una base de datos",
      "you-are-not-allowed-to-perform-this-action": "No tienes permiso para realizar esta acción."
    },
    "apply-to-database": "Aplicar a la base de datos",
    "add-change": {
      "self": "Agregar cambio",
      "change-history": {
        "select-at-least-one-history-below": "Seleccione al menos un historial a continuación"
      },
      "branch": {
        "select-at-least-one-branch-below": "Seleccione al menos una sucursal a continuación"
      }
    },
    "change-source": {
      "self": "Cambiar fuente",
      "raw-sql": "SQL sin formato",
      "change-history": {
        "tables": "Mesas"
      },
      "source": "Fuente",
      "filter": "Filtrar por problema o versión"
    },
    "confirm-remove-change": "¿Eliminar este cambio?",
    "delete-this-changelist": "Eliminar esta lista de cambios",
    "confirm-delete-changelist": "¿Eliminar esta lista de cambios?",
    "import": {
      "no-file-to-upload": "No hay archivos para subir",
      "upload-sql-or-zip-file": "Cargue el archivo .sql o .zip",
      "optional-upload-sql-or-zip-file": "(Opcional) Cargue el archivo .sql o .zip"
    }
  },
  "export-data": {
    "export-rows": "Exportar filas",
    "error": {
      "export-rows-required": "Se requieren filas de exportación",
      "export-rows-must-gt-zero": "Las filas de exportación deben ser mayores que 0"
    },
    "export-format": "Formato de exportación",
    "password-optional": "Cifrar con contraseña (opcional)",
    "password-info": "Proporcione una contraseña para cifrar el archivo de exportación."
  },
  "branch": {
    "rollout": {
      "select-target-database": "Seleccionar base de datos de destino"
    },
    "select-tables-to-rollout": "Seleccionar tablas para implementar",
    "branch-is-protected": "La rama está protegida",
    "default-branches": "Ramas por defecto",
    "your-branches": "Tus ramas",
    "active-branches": "Ramas activas",
    "select-branch": "Seleccionar sucursal",
    "merge-rebase": {
      "select-branches-to-merge": "Seleccionar sucursales para fusionar",
      "select-branches-to-rebase": "Seleccione sucursales para rebase",
      "validating-branch": "Validando sucursales",
      "able-to-merge": "Capaz de fusionarse",
      "able-to-rebase": "Capaz de rebase",
      "cannot-automatically-merge": "No se puede fusionar automáticamente, {rebase_branch} primero.",
      "cannot-automatically-rebase": "No se puede cambiar la base automáticamente. \nResuelva los conflictos manualmente.",
      "go-rebase": "rama de rebase",
      "changes-of-branch": "Cambios de {branch}",
      "merge-succeeded": "Fusión exitosa",
      "rebase-succeeded": "Rebase exitoso",
      "delete-branch-after-merged": "Eliminar rama después de la fusión",
      "merge-branch": "Fusionar rama",
      "rebase-branch": "rama de rebase",
      "confirm-rebase": "¿Confirmar rebase?",
      "conflict-not-resolved": "Parece que algunos conflictos aún no se han resuelto.",
      "resolve-conflicts-to-rebase": "Resolver conflictos para rebase",
      "preview-merge-result": "Vista previa de los cambios en {branch} después de la fusión",
      "preview-rebase-result": "Vista previa de los cambios en {branch} después de la rebase",
      "diffs-between": "Diferencias entre {left} y {right}",
      "base-branch": "sucursal base",
      "head-branch": "rama principal",
      "preview": "Avance",
      "before-merge": "Antes de fusionarse",
      "after-merge": "Después de fusionar",
      "before-rebase": "Antes de rebase",
      "after-rebase": "Después de rebase",
      "post-merge-action": {
        "rebase": "Fusionar y reorganizar rama",
        "delete": "Fusionar y eliminar rama"
      }
    },
    "source": {
      "baseline-version": "Versión básica",
      "parent-branch": "Rama principal",
      "self": "Fuente"
    },
    "index": {
      "drop-index-confirm": "¿Índice de caída?"
    },
    "force-delete": "Forzar eliminación",
    "deleting-parent-branch": "Eliminando una rama principal.",
    "visualized-schema": "Esquema visualizado",
    "schema-text": "Texto del esquema",
    "baseline": "Base",
    "head": "Cabeza",
    "show-diff-with-branch-baseline": "Mostrar diferencia con la línea base de la rama",
    "table-partition": {
      "drop-partition-confirm": "¿Eliminar partición de mesa?",
      "drop-partition-with-subpartitions-confirm": "También eliminará todas sus subparticiones."
    },
    "last-update": {
      "self": "Última actualización"
    },
    "source-branch": {
      "self": "Rama fuente"
    }
  }
}<|MERGE_RESOLUTION|>--- conflicted
+++ resolved
@@ -285,11 +285,8 @@
       "self": "filas",
       "n-rows": "{n} filas"
     },
-<<<<<<< HEAD
-    "back-to-workspace": "Volver al espacio de trabajo"
-=======
+    "back-to-workspace": "Volver al espacio de trabajo",
     "override": "Anular"
->>>>>>> 944360a5
   },
   "error-page": {
     "go-back-home": "Volver al inicio"
