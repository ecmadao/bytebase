{
  "common": {
    "view": "Xem",
    "you": "Bạn",
    "general": "Tổng quan",
    "slack": "chùng xuống",
    "discord": "Bất hòa",
    "teams": "Đội",
    "dingtalk": "DingTalk",
    "feishu": "Feishu",
    "wecom": "WeCom",
    "system": "Hệ thống",
    "custom": "Phong tục",
    "im": "TÔI",
    "overview": "Tổng quan",
    "change-history": "thay đổi lịch sử",
    "webhook": "Webhook",
    "webhooks": "Webhook",
    "key": "Chìa khóa",
    "workflow": "Quy trình làm việc",
    "unread": "Chưa đọc",
    "read": "Đọc",
    "activity": "Hoạt động",
    "activities": "Các hoạt động",
    "sign-in": "Đăng nhập",
    "sign-up": "Đăng ký",
    "email": "E-mail",
    "username": "tên tài khoản",
    "credentials": "Thông tin xác thực",
    "password": "Mật khẩu",
    "activate": "Kích hoạt",
    "save": "Cứu",
    "cancel": "Hủy bỏ",
    "cancelled": "Đã hủy",
    "comment": "Bình luận",
    "home": "Trang chủ",
    "setting": "Cài đặt",
    "settings": "Cài đặt",
    "project": "Dự án",
    "projects": "Dự án",
    "default-project": "Dự án mặc định",
    "visit-default-project": "@:common.visit @:common.default-project",
    "help": "Giúp đỡ",
    "database": "Cơ sở dữ liệu",
    "databases": "Cơ sở dữ liệu",
    "description": "Sự miêu tả",
    "instance": "Ví dụ",
    "instances": "trường hợp",
    "environment": "Môi trường",
    "environments": "Môi trường",
    "environment-name": "Tên môi trường",
    "quick-action": "Hành động nhanh",
    "archive": "Lưu trữ",
    "archived": "Đã lưu trữ",
    "no-license": "Không có giấy phép",
    "logout": "Đăng xuất",
    "close": "Đóng",
    "latest": "Muộn nhất",
    "error": "Lỗi",
    "canceled": "Đã hủy",
    "approval": "Sự chấp thuận",
    "approve": "Chấp thuận",
    "done": "Xong",
    "create": "Tạo nên",
    "run": "Chạy",
    "retry": "Thử lại",
    "skip": "Nhảy",
    "reopen": "Mở lại",
    "dismiss": "Miễn nhiệm",
    "back": "Mặt sau",
    "next": "Kế tiếp",
    "edit": "Biên tập",
    "update": "Cập nhật",
    "updated": "Đã cập nhật",
    "visit": "Thăm nom",
    "role": {
      "self": "Vai trò"
    },
    "assignee": "Người được chuyển nhượng",
    "revert": "Hoàn nguyên",
    "apply": "Áp dụng",
    "reorder": "Sắp xếp lại",
    "id": "NHẬN DẠNG",
    "name": "Tên",
    "creator": "Người sáng tạo",
    "updater": "Trình cập nhật",
    "version": "Phiên bản",
    "issue": "Vấn đề",
    "issues": "Vấn đề",
    "duration": "Khoảng thời gian",
    "created-at": "Tạo",
    "updated-at": "Đã cập nhật",
    "commit": "Làm",
    "statement": "Tuyên bố",
    "sql-statement": "Câu lệnh sql",
    "snapshot": "Ảnh chụp nhanh",
    "status": "Trạng thái",
    "stage": "Sân khấu",
    "task": "Nhiệm vụ",
    "tasks": "Nhiệm vụ",
    "sql": "SQL",
    "unassigned": "Chưa được chỉ định",
    "new": "Mới",
    "add": "Thêm vào",
    "confirm-and-add": "Xác nhận và thêm",
    "confirm-and-update": "Xác nhận và cập nhật",
    "query": "Truy vấn",
    "transfer": "Chuyển khoản",
    "migration": "Di chuyển",
    "schema": "Lược đồ",
    "anomalies": "dị thường",
    "do-not-show-again": "Không hiển thị trở lại",
    "detail": "Chi tiết",
    "type": "Kiểu",
    "language": "Ngôn ngữ",
    "repository": "Kho",
    "change": "Thay đổi",
    "branch": "Chi nhánh",
    "required-placeholder": "phần giữ chỗ bắt buộc",
    "optional-placeholder": "phần giữ chỗ tùy chọn",
    "optional-directory-wildcard": "ký tự đại diện thư mục tùy chọn",
    "sensitive-placeholder": "nhạy cảm - chỉ viết",
    "enabled": "đã bật",
    "default": "mặc định",
    "gitops": "GitOps",
    "restore": "Khôi phục",
    "detailed-guide": "hướng dẫn chi tiết",
    "workspace": "Không gian làm việc",
    "application": "Ứng dụng",
    "confirm": "Xác nhận",
    "coming-later": "Đến sau",
    "learn-more": "Tìm hiểu thêm",
    "troubleshoot": "Khắc phục sự cố",
    "schema-version": "Phiên bản lược đồ",
    "time": "Thời gian",
    "manual": "Thủ công",
    "automatic": "Tự động",
    "Default": "Mặc định",
    "definition": "Sự định nghĩa",
    "empty": "Trống",
    "connecting": "Đang kết nối...",
    "creating": "Đang tạo...",
    "updating": "Đang cập nhật...",
    "Address": "Địa chỉ",
    "User": "Người dùng",
    "assigned": "Giao",
    "subscribed": "Đã đăng ký",
    "created": "Tạo",
    "label": "Nhãn",
    "labels": "Nhãn",
    "mode": "Cách thức",
    "roletype": "Loại vai trò",
    "readonly": "chỉ đọc",
    "user": "Người dùng",
    "added-time": "Đã thêm thời gian",
    "data-source": "Nguồn dữ liệu",
    "grant": "Khoản trợ cấp",
    "admin": "Quản trị viên",
    "read-only": "Chỉ đọc",
    "connection-string": "Chuỗi kết nối",
    "agents": "Đại lý",
    "billings": "Hóa đơn",
    "all": "Tất cả",
    "recent": "Gần đây",
    "deployment-config": "Cấu hình triển khai",
    "by": "qua",
    "ok": "ĐƯỢC RỒI",
    "share": "Chia sẻ",
    "others": "Người khác",
    "or": "hoặc",
    "export": "Xuất khẩu",
    "tips": "Lời khuyên",
    "template": "Bản mẫu",
    "delete": "Xóa bỏ",
    "history": "Lịch sử",
    "loading": "Đang tải",
    "from": "từ",
    "copy": "Sao chép",
    "copied": "Đã sao chép",
    "manage": "Quản lý",
    "table": "Bàn",
    "search": "Tìm kiếm",
    "warning": "Cảnh báo",
    "edited": "đã chỉnh sửa",
    "preview": "Xem trước",
    "file-selector": {
      "type-limit": "Chỉ hỗ trợ {extension} tập tin",
      "size-limit": "Kích thước tệp phải nhỏ hơn {size} MiB"
    },
    "no-data": "Không có dữ liệu",
    "visibility": "Hiển thị",
    "duplicate": "Nhân bản",
    "clear-search": "Tìm kiếm rõ ràng",
    "enable": "Cho phép",
    "disable": "Vô hiệu hóa",
    "view-doc": "Xem tài liệu",
    "write-only": "chỉ viết",
    "pitr": "PITR",
    "fix": "Sửa chữa",
    "go-now": "Đi ngay",
    "sync": "Đồng bộ hóa",
    "sync-now": "Đồng bộ hóa ngay bây giờ",
    "show-help": "Hiển thị trợ giúp",
    "success": "Thành công",
    "failed": "Thất bại",
    "load-more": "Tải thêm",
    "access-denied": "Quyền truy cập bị từ chối",
    "no": "KHÔNG",
    "yes": "Đúng",
    "advanced": "Trình độ cao",
    "restart": "Khởi động lại",
    "want-help": "Mong muốn giúp đỡ",
    "operation": "Hoạt động",
    "rollback": "Khôi phục",
    "total": "Tổng cộng",
    "discard-changes": "Loại bỏ những thay đổi",
    "error-message": "Thông báo lỗi",
    "demo-mode": "Thử nghiệm",
    "operations": "Hoạt động",
    "on": "TRÊN",
    "off": "Tắt",
    "verify": "Xác minh",
    "regenerate": "tái sinh",
    "download": "Tải xuống",
    "will-lose-unsaved-data": "Sẽ mất mọi dữ liệu chưa được lưu.",
    "deleted": "Đã xóa",
    "will-override-current-data": "Sẽ ghi đè dữ liệu hiện tại.",
    "rollout": "Triển khai",
    "uploading": "Đang tải lên",
    "active": "Tích cực",
    "added": "Thêm",
    "revoke": "Thu hồi",
    "cannot-undo-this-action": "Bạn không thể hoàn tác hành động này",
    "expand": "Mở rộng",
    "collapse": "Sụp đổ",
    "select": "Lựa chọn",
    "optional": "Không bắt buộc",
    "reason": "Lý do",
    "date": {
      "days": "{days} ngày",
      "months": "{months} tháng",
      "years": "{years} năm"
    },
    "expiration": "Hết hạn",
    "configure": "Cấu hình",
    "groups": "Các nhóm",
    "database-groups": "Nhóm cơ sở dữ liệu",
    "members": "Các thành viên",
    "warehouse": "Kho",
    "schedule": "Lịch trình",
    "state": "Tình trạng",
    "condition": "Tình trạng",
    "search-user": "Tìm kiếm người dùng",
    "branches": "Chi nhánh",
    "merge": "Hợp nhất",
    "info": "Thông tin",
    "minutes": "Phút",
    "go-to-configure": "Cấu hình",
    "updated-at-by": "Đã cập nhật {time} x {user}",
    "created-at-by": "Tạo {time} x {user}",
    "filter-by-name": "Lọc theo tên",
    "tenant": "Người thuê nhà",
    "license": "Giấy phép",
    "show-all": "Hiển thị tất cả",
    "view-details": "Xem chi tiết",
    "force-verb": "Lực {verb}",
    "nothing-changed": "không có gì thay đổi",
    "untitled": "Không có tiêu đề",
    "nickname": "Tên nick",
    "missing-permission": "Thiếu quyền cần thiết",
    "continue-anyway": "Vẫn tiếp tục",
    "permissions": "Quyền",
    "cutover": "Chuyển đổi",
    "baseline": "Đường cơ sở",
    "project-member": "Thành viên dự án",
    "leave-without-saving": "Rời đi mà không lưu?",
    "configure-now": "Cấu hình ngay bây giờ",
    "connection": "Sự liên quan"
  },
  "error-page": {
    "go-back-home": "Trở về nhà"
  },
  "anomaly-center": "Trung tâm dị thường",
  "kbar": {
    "recently-visited": "Đã viếng thăm gần đây",
    "navigation": "dẫn đường",
    "help": {
      "navigate": "để điều hướng",
      "perform": "để thực hiện",
      "close": "đóng",
      "back": "trở lại"
    },
    "options": {
      "placeholder": "Nhập lệnh hoặc tìm kiếm…"
    },
    "preferences": {
      "common": "Sở thích",
      "change-language": "Thay đổi ngôn ngữ…"
    }
  },
  "task": {
    "checking": "Đang kiểm tra...",
    "run-task": "Chạy kiểm tra",
    "check-result": {
      "title": "Kiểm tra kết quả cho {name}",
      "title-general": "Kiểm tra kết quả"
    },
    "check-type": {
      "fake": "Giả mạo",
      "syntax": "Cú pháp",
      "compatibility": "Khả năng tương thích",
      "connection": "Sự liên quan",
      "sql-review": "Đánh giá SQL",
      "earliest-allowed-time": "Thời gian cho phép sớm nhất",
      "ghost-sync": "đồng bộ hóa gh-ost",
      "statement-type": "Loại câu lệnh",
      "lgtm": "LGTM",
      "pitr": "PITR",
      "affected-rows": "Số lượng hàng bị ảnh hưởng (ước tính dựa trên thông tin thống kê)",
      "sql-type": "kiểu SQL",
      "summary-report": "Báo cáo tổng hợp"
    },
    "rollout-time": "Thời gian triển khai",
    "earliest-allowed-time-hint": "@:{'task.rollout-time'} là khi bạn muốn một tác vụ được chạy; nếu không được chỉ định, nó sẽ chạy khi tất cả các tiêu chí được đáp ứng.",
    "earliest-allowed-time-unset": "Bỏ đặt",
    "comment": "Bình luận",
    "invoker": "Người triệu hồi",
    "started": "Đã bắt đầu",
    "ended": "Đã kết thúc",
    "view-change": "Xem thay đổi",
    "view-change-history": "Xem lịch sử thay đổi",
    "status": {
      "running": "Đang chạy",
      "failed": "Thất bại",
      "canceled": "Đã hủy",
      "success": "Thành công",
      "warn": "Cảnh báo",
      "error": "Lỗi"
    },
    "earliest-allowed-time-no-modify": "Bạn không thể sửa đổi trường này vì bạn không phải là người được chuyển nhượng vấn đề hoặc trường này không đang chờ chạy.",
    "type": {
      "bb-task-database-schema-update-ghost-sync": "Đồng bộ dữ liệu",
      "bb-task-database-schema-update-ghost-cutover": "Đổi bàn",
      "bb-task-database-schema-update-ghost-drop-original-table": "Bỏ bảng gốc"
    },
    "progress": {
      "completed-units": "Đã hoàn thành {units}",
      "total-units": "Tổng số {units}",
      "eta": "ETA",
      "units": {
        "unit": "các đơn vị",
        "row": "hàng"
      },
      "counting": "Đếm"
    },
    "n-similar-tasks": "({count} nhiệm vụ tương tự)",
    "skip": "Nhảy",
    "skip-modal-title": "Bỏ qua nhiệm vụ [{name}]?",
    "task-checks": "Kiểm tra nhiệm vụ",
    "prior-backup": "Sao lưu trước",
    "rollback": {
      "sql-rollback": "Khôi phục SQL",
      "failed": "Thất bại",
      "preview-rollback-issue": "Xem trước sự cố khôi phục",
      "generating": "Đang tạo",
      "empty-rollback-statement": "Câu lệnh rollback trống",
      "cancel-generating": "Hủy việc tạo khôi phục SQL",
      "sql-rollback-tips": "Khi được bật, Bytebase sẽ giữ nhật ký khôi phục cho thay đổi dữ liệu\nvà cho phép bạn tạo một vấn đề mới để hoàn nguyên thay đổi này.\nCảnh báo: Nếu bảng không có khóa chính. Hoàn tác SQL có thể ảnh hưởng\nhàng trùng lặp. Vui lòng xác nhận cẩn thận trước khi thực hiện.\n{link}",
      "maximum-size-tips": "Kích thước dữ liệu khôi phục tối đa được hỗ trợ là 32MB"
    },
    "skip-failed-in-current-stage": "Bỏ qua các nhiệm vụ thất bại trong giai đoạn hiện tại",
    "apply-change-to-all-pending-tasks": {
      "title": "Áp dụng thay đổi cho tất cả các nhiệm vụ đang chờ xử lý?",
      "self": "Áp dụng thay đổi cho tất cả các nhiệm vụ đang chờ xử lý",
      "current-only": "Chỉ áp dụng thay đổi cho tác vụ hiện tại"
    },
    "execution-time": "Thời gian thực hiện",
    "run-checks": "Chạy kiểm tra",
    "run-checks-in-current-stage": "Chạy kiểm tra trong giai đoạn hiện tại",
    "database-create": {
      "pending": "(đang chờ tạo)",
      "created": "(tạo)"
    },
    "action-failed-in-current-stage": "{action} nhiệm vụ không thành công ở giai đoạn hiện tại",
    "action-all-tasks-in-current-stage": "{action} tất cả nhiệm vụ trong giai đoạn hiện tại",
    "cancel-task": "Hủy nhiệm vụ | Hủy nhiệm vụ",
    "created": "Tạo",
    "online-migration": {
      "self": "Di chuyển trực tuyến",
      "configure-ghost-parameters-for-db": "Định cấu hình tham số gh-ost cho cơ sở dữ liệu '{db}'",
      "configure-ghost-parameters": "Cấu hình thông số gh-ost",
      "ghost-parameters": "thông số gh-ost",
      "configure": "Cấu hình",
      "error": {
        "some-tasks-are-not-editable-in-batch-mode": "Một số tác vụ không thể chỉnh sửa được ở chế độ hàng loạt",
        "task-is-not-editable": "Nhiệm vụ này không thể chỉnh sửa được",
        "x-status-task-is-not-editable": "tác vụ {status} không thể chỉnh sửa được",
        "nothing-changed": "không có gì thay đổi",
        "not-applicable": {
          "some-tasks-dont-meet-ghost-requirement": "Một số nhiệm vụ không đáp ứng được yêu cầu của gh-ost"
        }
      },
      "show-default-parameters": "Hiển thị thông số mặc định",
      "hide-default-parameters": "Ẩn thông số mặc định",
      "enable": "Cho phép di chuyển trực tuyến"
    },
    "prior-backup-tips": "Sao lưu trước dữ liệu bị ảnh hưởng"
  },
  "task-run": {
    "status": {
      "enqueued": "Đang chờ thi hành án.",
      "enqueued-with-rollout-time": "Đang chờ thực thi sau {time}.",
      "dumping-schema-before-executing-sql": "Đang chuẩn bị thực thi, kết xuất lược đồ.",
      "preparing-to-export-data": "Đang chuẩn bị xuất dữ liệu.",
      "exporting-data": "Xuất dữ liệu.",
      "executing-sql": "Thực thi SQL.",
      "executing-sql-detail": "Thực thi SQL {current} của {total}, từ ({startLine}, {startColumn}) đến ({endLine}, {endColumn}).",
      "dumping-schema-after-executing-sql": "Thực thi SQL đã hoàn thành, lược đồ kết xuất.",
      "failed-sql-detail": "Thực thi không thành công từ ({startLine}, {startColumn}) đến ({endLine}, {endColumn}): {message}."
    }
  },
  "banner": {
    "update-license": "Cập nhật giấy phép",
    "license-expires": "Giấy phép {plan} của bạn đã hết hạn vào {expireAt}.",
    "trial-expires": "Bản dùng thử miễn phí {plan} của bạn sẽ hết hạn sau {days} ngày vào {expireAt}.",
    "trial-expired": "Bản dùng thử miễn phí {plan} của bạn đã hết hạn.",
    "extend-trial": "Kéo dài thời gian dùng thử",
    "deploy": "Tự lưu trữ",
    "cloud": "Đám mây",
    "request-demo": "Đặt bản demo sản phẩm trong 30 phút.",
    "readonly": "Bytebase ở chế độ chỉ đọc. Bạn vẫn có thể xem bảng điều khiển nhưng mọi nỗ lực thay đổi sẽ không thành công.",
    "external-url": "Bytebase chưa được định cấu hình --external-url"
  },
  "intro": {
    "doc": "bác sĩ",
    "issue": "vấn đề",
    "quickstart": "bắt đầu nhanh"
  },
  "bbkit": {
    "common": {
      "ok": "ĐƯỢC RỒI",
      "cancel": "Hủy bỏ",
      "back": "Mặt sau",
      "next": "Kế tiếp",
      "finish": "Hoàn thành",
      "step": "Bước chân"
    },
    "attention": {
      "default": "Cần chú ý"
    },
    "confirm-button": {
      "sure-to-delete": "Bạn có chắc chắn muốn xóa không?",
      "cannot-undo": "Bạn không thể hoàn tác hành động này."
    }
  },
  "settings": {
    "sidebar": {
      "account": "Tài khoản",
      "profile": "Hồ sơ",
      "workspace": "Không gian làm việc",
      "security-and-policy": "Chính sách bảo mật",
      "integration": "Hội nhập",
      "general": "Tổng quan",
      "members": "Các thành viên",
      "im-integration": "TÔI",
      "sso": "SSO",
      "gitops": "GitOps",
      "subscription": "Đăng ký",
      "labels": "Nhãn",
      "debug-log": "Nhật ký gỡ lỗi",
      "sensitive-data": "Che giấu dữ liệu",
      "access-control": "Kiểm soát truy cập dữ liệu",
      "audit-log": "Sổ ghi chép đánh giá",
      "custom-roles": "Vai trò tùy chỉnh",
      "mail-delivery": "Chuyển phát thư"
    },
    "profile": {
      "email": "E-mail",
      "role": "Vai trò",
      "phone": "Điện thoại",
      "country-code": "Mã quốc gia",
      "password": "Mật khẩu",
      "password-confirm": "Xác nhận mật khẩu",
      "password-confirm-placeholder": "Xác nhận mật khẩu mới",
      "password-mismatch": "Mật khẩu mới không khớp",
      "subscription": "(Nâng cấp để kích hoạt quản lý vai trò)"
    },
    "members": {
      "active": "Thành viên tích cực",
      "inactive": "Thành viên không hoạt động",
      "helper": "Thêm hoặc mời theo địa chỉ email",
      "add-more": "+ Thêm nữa",
      "add": "Thêm vào",
      "invites": "Gửi những lời mời",
      "invited": "Được mời",
      "yourself": "Bạn",
      "upgrade": "Nâng cấp để kích hoạt quản lý vai trò",
      "select-role": "Chọn vai trò",
      "not-assigned": "Không được chỉ định",
      "table": {
        "account": "Tài khoản",
        "role": "Vai trò",
        "update-time": "Thời gian cập nhật",
        "granted-time": "Thời gian cấp",
        "roles": "Vai trò"
      },
      "action": {
        "deactivate": "Vô hiệu hóa",
        "deactivate-confirm-title": "Bạn có chắc chắn tắt",
        "deactivate-confirm-description": "Bạn vẫn có thể kích hoạt lại sau",
        "reactivate": "Kích hoạt lại",
        "reactivate-confirm-title": "Bạn có chắc chắn kích hoạt lại không"
      },
      "tooltip": {
        "upgrade": "Nâng cấp để kích hoạt quản lý vai trò",
        "not-allow-edit": "Chỉ quản trị viên mới có thể thay đổi vai trò",
        "not-allow-remove": "Không thể xóa Quản trị viên cuối cùng",
        "project-role-provider-gitlab": "Ánh xạ từ vai trò {rawRole} trong dự án GitLab tương ứng.",
        "cannot-change-role-of-systembot-or-service-account": "Không thể thay đổi vai trò của bot hệ thống hoặc tài khoản dịch vụ"
      },
      "system-bot": "Bot hệ thống",
      "service-account": "Tài khoản dịch vụ",
      "copy-service-key": "Sao chép khóa dịch vụ",
      "reset-service-key": "Đặt lại khóa dịch vụ",
      "reset-service-key-alert": "Hành động này không thể được hoàn tác. Chìa khóa cũ sẽ ngừng hoạt động ngay lập tức. Bạn có chắc chắn muốn đặt lại khóa dịch vụ này không?",
      "service-key-copied": "Khóa dịch vụ đã được sao chép vào bảng nhớ tạm, vui lòng giữ bí mật.",
      "create-as-service-account": "Tạo dưới dạng tài khoản dịch vụ",
      "show-inactive": "Hiển thị thành viên không hoạt động",
      "remove-self-admin": {
        "title": "Bạn có chắc chắn thu hồi @.low:role.workspace-admin.self khỏi chính mình không?",
        "description": "Vui lòng đảm bảo rằng @.low:role.workspace-admin.self còn lại có thể đăng nhập, nếu không, không ai có thể quản lý người dùng."
      },
      "view-by-principals": "Xem bởi hiệu trưởng",
      "view-by-roles": "Xem theo vai trò",
      "add-member": "Thêm thành viên",
      "update-member": "Cập nhật thành viên",
      "workspace-role-at-least-one": "Không thể xóa vai trò của người dùng cuối cùng trong không gian làm việc."
    },
    "im-integration": {
      "enable": "Cho phép",
      "description": "Cho phép người dùng phê duyệt trực tiếp các vấn đề từ IM.",
      "feishu-updated-tip": "Cập nhật thành công tích hợp Feishu"
    },
    "sso": {
      "create": "Tạo SSO",
      "description": "Đăng nhập một lần (SSO) là phương thức xác thực cho phép người dùng xác thực bằng nhiều ứng dụng và trang web thông qua một bộ thông tin xác thực duy nhất.",
      "archive": "Lưu trữ SSO này",
      "archive-info": "SSO đã lưu trữ sẽ không được hiển thị.",
      "restore": "Khôi phục SSO này",
      "form": {
        "type": "Kiểu",
        "learn-more-with-user-doc": "Tìm hiểu thêm về cấu hình",
        "redirect-url": "URL chuyển hướng ủy quyền",
        "redirect-url-description": "Nó sẽ được sử dụng để điền vào trường thích hợp trong mẫu đơn đăng ký nhà cung cấp danh tính.",
        "use-template": "Sử dụng mẫu",
        "select-template": "Chọn mẫu",
        "basic-information": "Thông tin cơ bản",
        "name": "Tên",
        "name-description": "Tên hiển thị sẽ được hiển thị cho người dùng",
        "resource-id": "ID tài nguyên",
        "resource-id-description": "Một chuỗi duy nhất và các ký tự hợp lệ là /[a-z][0-9]-/",
        "domain": "Lãnh địa",
        "domain-description": "Tên miền của nhà cung cấp danh tính",
        "identity-provider-information": "Thông tin nhà cung cấp danh tính",
        "identity-provider-information-description": "Thông tin được cung cấp bởi nhà cung cấp danh tính của bạn.",
        "identity-provider-needed-information": "Tạo ứng dụng SSO của bạn với thông tin sau.",
        "endpoints": "Điểm cuối",
        "endpoints-description": "Các url liên quan do nhà cung cấp OAuth của bạn cung cấp.",
        "auth-url-description": "Liên kết đến trang đăng nhập OAuth",
        "scopes-description": "Danh sách phạm vi được phân tách bằng dấu cách sẽ được mang theo khi truy cập URL xác thực",
        "token-url-description": "Địa chỉ API để lấy accessToken",
        "user-info-url-description": "Địa chỉ API để lấy thông tin người dùng bằng accessToken",
        "security-protocol": "Giao thức bảo mật",
        "connection-security": "Bảo mật kết nối",
        "connection-security-skip-tls-verify": "Bỏ qua xác minh TLS cho chứng chỉ tự ký",
        "user-information-mapping": "Ánh xạ thông tin người dùng",
        "user-information-mapping-description": "Ánh xạ tên trường từ API thông tin người dùng tới người dùng Bytebase.",
        "identifier": "Email của người dùng Bytebase",
        "identifier-tips": "Nó phải là một chuỗi duy nhất. Và nếu nó không ở định dạng email, nó sẽ được ghép với tên miền.",
        "display-name": "Tên hiển thị của người dùng Bytebase",
        "phone": "Số điện thoại của người dùng Bytebase",
        "auth-style": {
          "self": "Kiểu xác thực",
          "in-params": {
            "self": "Trong thông số"
          },
          "in-header": {
            "self": "Trong tiêu đề"
          }
        }
      },
      "copy-redirect-url": "Đã sao chép URL chuyển hướng vào clipboard."
    },
    "general": {
      "workspace": {
        "id": "ID không gian làm việc",
        "id-description": "Id không gian làm việc duy nhất, chỉ đọc.",
        "branding": "Xây dựng thương hiệu",
        "only-admin-can-edit": "Chỉ quản trị viên không gian làm việc mới có thể cập nhật cài đặt.",
        "logo": "Logo",
        "logo-aspect": "Kích thước biểu trưng được đề xuất phải là tỷ lệ khung hình 5:2, ví dụ: 100 x 40.",
        "select-logo": "Tải lên một tài liệu",
        "drag-logo": "hoặc kéo vào đây",
        "logo-upload-tip": "{extension} lên đến {size} MiB",
        "logo-upload-succeed": "Đã cập nhật logo thành công",
        "security": "Bảo vệ",
        "watermark": {
          "self": "Chữ ký ảnh",
          "update-success": "Đã cập nhật cài đặt hình mờ",
          "description": "Hiển thị hình mờ trên các trang, bao gồm tên người dùng, ID và email.",
          "only-admin-can-edit": "Chỉ quản trị viên không gian làm việc mới có thể cập nhật cài đặt hình mờ.",
          "enable": "Bật hình mờ"
        },
        "disallow-signup": {
          "enable": "Vô hiệu hóa đăng ký tự phục vụ",
          "description": "Sau khi bị tắt, người dùng không thể tự đăng ký và chỉ có thể được quản trị viên không gian làm việc mời."
        },
        "require-2fa": {
          "enable": "Yêu cầu xác thực hai yếu tố cho tất cả người dùng",
          "description": "Khi được bật, người dùng chưa bật xác thực hai yếu tố cho tài khoản cá nhân của họ sẽ buộc phải định cấu hình.",
          "need-all-user-2fa-enabled": "Yêu cầu tất cả người dùng kích hoạt 2FA trước. Vẫn còn {count} người dùng chưa kích hoạt 2FA: {users}"
        },
        "network": "Mạng",
        "external-url": {
          "self": "URL bên ngoài",
          "description": "URL bên ngoài nơi người dùng truy cập Bytebase phải bắt đầu bằng http:// hoặc https://."
        },
        "gitops-webhook-url": {
          "self": "URL webhook GitOps",
          "description": "URL dùng để gửi webhooks GitOps tới phiên bản Bytebase.",
          "default-to-external-url": "Mặc định là URL bên ngoài"
        },
        "sign-in-frequency": {
          "self": "Tần suất đăng nhập",
          "description": "Tần suất đăng nhập là khoảng thời gian trước khi người dùng phải đăng nhập lại.",
          "hours": "Giờ)",
          "days": "(Các) ngày",
          "config-updated": "Cấu hình được cập nhật. Cần khởi động lại Bytebase và đăng nhập lại để có hiệu lực."
        },
        "config-updated": "Cấu hình được cập nhật.",
        "plugin": {
          "openai": {
            "ai-augmentation": "Tăng cường AI",
            "openai-key": {
              "self": "Khóa API OpenAI",
              "description": "Cung cấp Khóa API OpenAI để kích hoạt khả năng ChatSQL trong SQL Editor. {viewDoc}",
              "find-my-key": "Tìm chìa khóa của tôi",
              "placeholder": "Khóa API OpenAI thường bắt đầu bằng sk-*****"
            },
            "openai-endpoint": {
              "self": "Điểm cuối API OpenAI",
              "description": "Cung cấp triển khai riêng Điểm cuối API OpenAI."
            }
          }
        },
        "announcement": {
          "self": "Thông báo",
          "update-success": "Đã cập nhật cài đặt thông báo.",
          "admin-or-dba-can-edit": "Chỉ quản trị viên không gian làm việc hoặc DBA mới có thể cập nhật cài đặt thông báo."
        },
        "announcement-alert-level": {
          "description": "Mức độ",
          "field": {
            "info": "Bình thường",
            "warning": "Cảnh báo",
            "critical": "Phê bình"
          }
        },
        "announcement-text": {
          "self": "Tiêu đề",
          "description": "Để ẩn thông báo, hãy để trống.",
          "placeholder": "Tiêu đề thông báo đầu vào"
        },
        "extra-link": {
          "self": "liên kết",
          "placeholder": "Liên kết thông báo đầu vào"
        },
        "confirm-delete-custom-logo": "Xóa logo thương hiệu tùy chỉnh?",
        "restrict-issue-creation-for-sql-review": {
          "title": "Cấm tạo vấn đề để xem xét SQL có lỗi",
          "description": "Sau khi được bật, người dùng chỉ được phép tạo sự cố nếu bản đánh giá SQL không có bất kỳ lỗi nào."
        }
      }
    },
    "sensitive-data": {
      "description": "Các cột sau được chỉ định rõ ràng các mức độ che giấu và được ưu tiên hơn quy tắc che giấu chung.",
      "remove-sensitive-column-tips": "Lộ cột này?",
      "sensitive-column-list": "Cột được che giấu rõ ràng",
      "global-masking-rule": "Quy tắc che giấu toàn cầu",
      "grant-access": "Cấp phép truy cập",
      "never-expires": "Không bao giờ hết hạn",
      "global-rules": {
        "self": "Quy tắc che giấu toàn cầu",
        "description": "Sử dụng quy tắc chung để áp dụng các cấp độ che giấu hàng loạt, ví dụ: tất cả các cột có tên là \"email\" sẽ được che ở mức \"Một phần\".",
        "condition-order": "Lệnh điều kiện",
        "re-order": "Đặt hàng lại",
        "delete-rule-tip": "Xóa quy tắc này?",
        "check-rules": "Kiểm tra các quy tắc toàn cầu"
      },
      "semantic-types": {
        "self": "Các loại ngữ nghĩa",
        "label": "Các cột có cùng loại ngữ nghĩa sẽ sử dụng cùng một thuật toán che giấu.",
        "use-predefined-type": "Sử dụng loại được xác định trước",
        "add-from-template": "Thêm từ mẫu",
        "table": {
          "semantic-type": "Loại ngữ nghĩa",
          "description": "Sự miêu tả",
          "full-masking-algorithm": "Thuật toán mặt nạ đầy đủ",
          "partial-masking-algorithm": "Thuật toán che giấu một phần",
          "delete": "Xóa loại ngữ nghĩa này?"
        },
        "template": {
          "address": {
            "title": "Địa chỉ",
            "description": ""
          },
          "secret_key": {
            "title": "Khóa mã hóa",
            "description": ""
          },
          "card_number": {
            "title": "Thẻ ngân hàng, thẻ tín dụng, v.v.",
            "description": ""
          },
          "email": {
            "title": "Địa chỉ email",
            "description": ""
          },
          "id_number": {
            "title": "Số ID cá nhân",
            "description": ""
          },
          "ipv4_address": {
            "title": "Địa chỉ IPv4",
            "description": ""
          },
          "license_plate_number": {
            "title": "Biển số",
            "description": ""
          },
          "mac_address": {
            "title": "Địa chỉ MAC",
            "description": ""
          },
          "password": {
            "title": "Mật khẩu",
            "description": ""
          },
          "phone": {
            "title": "Số điện thoại",
            "description": ""
          }
        }
      },
      "column-detail": {
        "masking-setting-for-column": "Cài đặt mặt nạ cho \"{column}\"",
        "access-user-list": "Truy cập danh sách người dùng",
        "access-user-list-desc": "Người dùng được cấp quyền truy cập vào dữ liệu đã được loại bỏ mặt nạ.",
        "remove-user-permission": "Xóa quyền của người dùng?",
        "remove-sensitive-warning": "Việc này sẽ làm lộ cột.",
        "column-effective-masking-tips": "Cột này không định cấu hình mức độ che giấu của riêng nó.\nChúng tôi đang thể hiện mức độ che giấu hiệu quả của mình bằng các quy tắc che giấu toàn cầu. {link}"
      },
      "algorithms": {
        "self": "Thuật toán che dấu",
        "default": "Mặc định",
        "default-desc": "Sử dụng *** làm mặt nạ dữ liệu",
        "table": {
          "title": "Tiêu đề",
          "description": "Sự miêu tả",
          "masking-type": "Loại mặt nạ",
          "delete": "Xóa thuật toán này?"
        },
        "error": {
          "title-required": "Tiêu đề là bắt buộc",
          "substitution-required": "Cần phải thay thế",
          "substitution-length": "Việc thay thế phải nhỏ hơn 16 byte",
          "salt-required": "Cần có muối",
          "slice-required": "Cần có lát cắt",
          "slice-invalid-number": "Phần bắt đầu hoặc kết thúc không phải là số hợp lệ",
          "slice-number-range": "Phần cuối của lát cắt phải nhỏ hơn phần đầu",
          "slice-overlap": "Phạm vi lát cắt không thể chồng lên nhau"
        },
        "mask": "Mặt nạ",
        "hash": "Băm",
        "full-mask": {
          "self": "Mặt nạ đầy đủ",
          "substitution": "Thay thế",
          "substitution-label": "Substitution là chuỗi dùng để thay thế giá trị ban đầu, độ dài tối đa của chuỗi là 16 byte."
        },
        "range-mask": {
          "self": "Mặt nạ phạm vi",
          "label": "Mặt nạ phạm vi sẽ thay thế giá trị ban đầu từ chỉ mục bắt đầu đến chỉ mục kết thúc (không bao gồm phần cuối) bằng giá trị thay thế.",
          "slice-start": "Bắt đầu lát cắt",
          "slice-start-label": "Bắt đầu lát cắt là chỉ số bắt đầu của giá trị ban đầu, bắt đầu từ 0 và phải nhỏ hơn điểm dừng.",
          "slice-end": "Phần cuối",
          "slice-end-label": "Điểm dừng lát cắt là chỉ số dừng của giá trị ban đầu, phải nhỏ hơn độ dài của giá trị ban đầu.",
          "substitution": "Thay thế",
          "substitution-label": "Thay thế là chuỗi được sử dụng để thay thế giá trị ban đầu [bắt đầu:kết thúc)."
        },
        "md5-mask": {
          "self": "mặt nạ MD5",
          "salt": "Muối",
          "salt-label": "Muối được sử dụng để tạo ra hàm băm từ giá trị ban đầu."
        }
      },
      "masking-level": {
        "self": "Mức độ che giấu",
        "selet-level": "Chọn cấp độ",
        "masking_level_unspecified": "Tuân theo các quy tắc toàn cầu",
        "none": "Không có",
        "partial": "một phần",
        "full": "Đầy"
      },
      "action": {
        "self": "Hoạt động",
        "query": "Truy vấn",
        "export": "Xuất khẩu"
      },
      "classification": {
        "self": "Phân loại dữ liệu",
        "upload": "Phân loại tải lên",
        "upload-succeed": "Tải lên thành công",
        "search": "Phân loại tìm kiếm",
        "label": "Bạn có thể tải lên tệp phân loại có định dạng JSON.",
        "view-example": "Xem ví dụ",
        "json-format-example": "Ví dụ về định dạng JSON phân loại",
        "copy-succeed": "Sao chép ví dụ thành công",
        "override-title": "Ghi đè dữ liệu phân loại",
        "override-desc": "Dữ liệu phân loại hiện tại sẽ bị ghi đè và ảnh hưởng đến tất cả các dự án.",
        "override-confirm": "Vẫn tải lên"
      }
    },
    "release": {
      "new-version-available": "Phiên bản mới có sẵn",
      "new-version-content": "Hiện đã có phiên bản mới {tag}! Vui lòng kiểm tra tài liệu của chúng tôi để cài đặt.",
      "not-show-till-next-release": "Không hiển thị điều này cho đến phiên bản tiếp theo"
    },
    "mail-delivery": {
      "description": "Việc định cấu hình thông tin SMTP sẽ cho phép người dùng nhận báo cáo cơ sở dữ liệu qua email, chẳng hạn như báo cáo hàng tuần truy vấn chậm.",
      "field": {
        "smtp-server-host": "Máy chủ máy chủ SMTP",
        "smtp-server-port": "Cổng máy chủ SMTP",
        "from": "Từ",
        "smtp-username": "Tên người dùng SMTP",
        "smtp-password": "Mật khẩu SMTP",
        "send-test-email-to": "Gửi email kiểm tra tới",
        "send": "Gửi",
        "authentication-method": "Phương pháp xác thực",
        "encryption": "Mã hóa"
      },
      "updated-tip": "Đã cập nhật thành công cài đặt gửi thư",
      "tested-tip": "Gửi thành công, vui lòng kiểm tra hộp thư đến của {address}."
    }
  },
  "activity": {
    "name": "Tên",
    "comment": "Bình luận",
    "created": "Tạo",
    "invoker": "Người triệu hồi",
    "type": {
      "issue-create": "Tạo vấn đề",
      "comment-create": "Tạo bình luận",
      "issue-field-update": "Cập nhật trường vấn đề",
      "issue-status-update": "Cập nhật trạng thái sự cố",
      "pipeline-stage-status-update": "Cập nhật trạng thái giai đoạn vấn đề",
      "pipeline-task-status-update": "Cập nhật trạng thái nhiệm vụ sự cố",
      "pipeline-task-statement-update": "Cập nhật SQL",
      "pipeline-task-prior-backup": "Sao lưu dữ liệu trước",
      "member-create": "Tạo thành viên",
      "member-role-update": "Cập nhật vai trò",
      "member-activate": "Kích hoạt thành viên",
      "member-deactivate": "Vô hiệu hóa thành viên",
      "project-repository-push": "Sự kiện đẩy kho lưu trữ",
      "project-database-transfer": "Chuyển cơ sở dữ liệu",
      "project-member-create": "Thêm thành viên dự án",
      "project-member-delete": "Xóa thành viên dự án",
      "project-member-role-update": "Thay đổi vai trò thành viên dự án",
      "pipeline-task-earliest-allowed-time-update": "Cập nhật thời gian cho phép sớm nhất",
      "database-recovery-pitr-done": "Khôi phục cơ sở dữ liệu về thời điểm",
      "external-approval-rejected": "Phê duyệt bên ngoài bị từ chối"
    },
    "sentence": {
      "created-issue": "vấn đề đã tạo",
      "commented": "đã bình luận",
      "reassigned-issue": "đã giao lại vấn đề từ {oldName} thành {newName}",
      "assigned-issue": "vấn đề được giao cho {newName}",
      "unassigned-issue": "vấn đề chưa được giao từ {oldName}",
      "invalid-assignee-update": "cập nhật người được chuyển nhượng không hợp lệ",
      "changed-description": "đã thay đổi mô tả",
      "changed-from-to": "đã thay đổi {name} từ \"{oldValue}\" thành \"{newValue}\"",
      "unset-from": "bỏ đặt {name} khỏi \"{oldValue}\"",
      "set-to": "đặt {name} thành \"{newValue}\"",
      "changed-update": "đã thay đổi bản cập nhật {name}",
      "reopened-issue": "vấn đề đã mở lại",
      "resolved-issue": "vấn đề đã được giải quyết",
      "canceled-issue": "vấn đề bị hủy bỏ",
      "empty": "",
      "changed": "đã thay đổi",
      "updated": "đã cập nhật",
      "canceled": "đã hủy bỏ",
      "approved": "tán thành",
      "started": "đã bắt đầu",
      "completed": "hoàn thành",
      "failed": "thất bại",
      "task-name": " {name} nhiệm vụ",
      "committed-to-at": "đã cam kết {file} cho {branch}{'@'}{repo}",
      "dismissed-stale-approval": "đã bác bỏ các phê duyệt cũ của {task}",
      "external-approval-rejected": "đã từ chối phê duyệt từ bên ngoài từ {imName} của giai đoạn \"{stageName}\"",
      "skipped": "bỏ qua",
      "rolled-out": "lăn ra",
      "schema-version": "phiên bản lược đồ {version}",
      "xxx-automatically": "{verb} tự động",
      "verb-type-target-by-people": "{verb} {type} {target}",
      "verb-type-target-by-system-bot": "{type} {target} {verb}",
      "changed-x-link": "đã thay đổi {name}. {link}",
      "prior-back-table": "Sao lưu dữ liệu vào cơ sở dữ liệu {database} và bảng {tables}"
    },
    "subject-prefix": {
      "task": "Nhiệm vụ",
      "stage": "Sân khấu"
    },
    "n-similar-activities": "({count} hoạt động tương tự) | ({count} hoạt động tương tự)"
  },
  "issue": {
    "my-issues": "Vấn đề của tôi",
    "waiting-approval": "Chờ phê duyệt",
    "waiting-rollout": "Đang chờ triển khai",
    "opened-by-at": "được {creator} mở vào lúc {time}",
    "commit-by-at": "cam kết {id} {title} của {author} vào {time}",
    "status-transition": {
      "modal": {
        "resolve": "Giải quyết vấn đề?",
        "cancel": "Hủy bỏ toàn bộ vấn đề này?",
        "reopen": "Mở lại vấn đề?",
        "title": "{action} {type} [{name}]?",
        "action-to-stage": "giai đoạn {action} ({n} nhiệm vụ)"
      },
      "dropdown": {
        "resolve": "Giải quyết vấn đề",
        "cancel": "Hủy vấn đề",
        "reopen": "Mở lại vấn đề"
      },
      "form": {
        "note": "Ghi chú",
        "placeholder": "(Tùy chọn) Thêm ghi chú..."
      },
      "error": {
        "some-tasks-are-still-running": "Một số tác vụ vẫn đang chạy"
      }
    },
    "subscribe": "Đặt mua",
    "unsubscribe": "Hủy đăng ký",
    "subscriber": "Không có người đăng ký | 1 người đăng ký | {n} người đăng ký",
    "apply-to-other-tasks": "Áp dụng cho các nhiệm vụ khác",
    "add-sql-statement": "Thêm câu lệnh SQL...",
    "optional-add-sql-statement": "(Tùy chọn) Thêm câu lệnh SQL...",
    "edit-description": "Chỉnh sửa Mô tả",
    "add-some-description": "Thêm một số mô tả...",
    "add-a-comment": "Thêm một bình luận",
    "edit-comment": "Chỉnh sửa nhận xét",
    "leave-a-comment": "Để lại bình luận...",
    "comment-editor": {
      "write": "Viết",
      "preview": "Xem trước",
      "nothing-to-preview": "Không có gì để xem trước",
      "toolbar": {
        "header": "Chèn văn bản tiêu đề",
        "bold": "Chèn văn bản in đậm",
        "code": "Chèn đoạn mã SQL",
        "link": "Chèn một liên kết",
        "hashtag": "Chèn liên kết của vấn đề theo id. Nhập id vấn đề sau hashtag \"#\""
      }
    },
    "view-commit": "Xem cam kết",
    "advanced-search": {
      "self": "Tìm kiếm nâng cao",
      "filter": "Lọc",
      "scope": {
        "project": {
          "title": "Dự án",
          "description": "Lọc theo dự án"
        },
        "instance": {
          "title": "Ví dụ",
          "description": "Lọc theo phiên bản"
        },
        "environment": {
          "title": "Môi trường",
          "description": "Lọc theo môi trường"
        },
        "database": {
          "title": "Cơ sở dữ liệu",
          "description": "Lọc theo cơ sở dữ liệu"
        },
        "type": {
          "title": "Đổi loại",
          "description": "Loại thay đổi cơ sở dữ liệu cho các vấn đề"
        },
        "creator": {
          "title": "Người sáng tạo",
          "description": "Tìm kiếm theo người tạo ra vấn đề"
        },
        "assignee": {
          "title": "Người được chuyển nhượng",
          "description": "Tìm kiếm theo người được giao vấn đề"
        },
        "subscriber": {
          "title": "Người đăng kí",
          "description": "Tìm kiếm theo người đăng ký phát hành"
        },
        "principal": {
          "title": "Hiệu trưởng liên quan",
          "description": "Tìm kiếm theo người tạo vấn đề, người được chuyển nhượng hoặc người đăng ký"
        },
        "approver": {
          "title": "Người phê duyệt",
          "description": "Tìm kiếm theo người phê duyệt vấn đề"
        },
        "approval": {
          "value": {
            "pending": "Chờ phê duyệt",
            "approved": "Tán thành"
          },
          "description": "Tìm kiếm theo trạng thái phê duyệt vấn đề",
          "title": "tình trạng chính"
        },
        "project-assigned": {
          "title": "Dự án được giao",
          "description": "Tìm kiếm theo cơ sở dữ liệu được gán cho một dự án.",
          "value": {
            "yes": "Đúng",
            "no": "KHÔNG"
          }
        }
      },
      "hide": "Ẩn tìm kiếm nâng cao"
    },
    "table": {
      "open": "Mở",
      "closed": "Đã đóng",
      "status": "Trạng thái",
      "project": "Dự án",
      "name": "Tên",
      "environment": "Môi trường",
      "db": "cơ sở dữ liệu",
      "progress": "Tiến triển",
      "updated": "Đã cập nhật",
      "approver": "Người phê duyệt",
      "creator": "Người sáng tạo",
      "assignee": "Người được chuyển nhượng"
    },
    "stage-select": {
      "active": "{name} (đang hoạt động)"
    },
    "not-allowed-to-operate-unassigned-database": "Không thể {operation} đối với cơ sở dữ liệu chưa được chỉ định.\nNó cần phải được chuyển giao cho một dự án đầu tiên.",
    "migration-mode": {
      "title": "Chế độ di chuyển",
      "normal": {
        "title": "Di chuyển bình thường (đối với bảng có kích thước bình thường)",
        "description": "Thực hiện thay đổi lược đồ trực tiếp trên bảng mục tiêu. Một khóa sẽ được giữ trong toàn bộ quá trình di chuyển."
      },
      "online": {
        "title": "Di chuyển trực tuyến (đối với bảng có kích thước lớn)",
        "description": "Dựa trên gh-ost. Đối với các bảng lớn, nó có thể giảm thời lượng khóa bảng từ vài giờ xuống còn vài giây {link}."
      }
    },
    "new-issue": "@:common.new @:common.issue",
    "format-on-save": "Định dạng khi lưu",
    "action-to-current-stage": "{action} giai đoạn hiện tại",
    "edit-sql-statement-in-vcs": "Dự án này đã kích hoạt kiểm soát phiên bản dựa trên VCS. Vui lòng sửa đổi tệp SQL trong kho Git tương ứng và cam kết nó sẽ tạo ra một vấn đề mới.",
    "edit-sql-statement": "Chỉnh sửa câu lệnh SQL",
    "upload-sql": "Tải lên SQL",
    "upload-sql-as-sheet": "Tải SQL lên dưới dạng trang tính",
    "statement-from-sheet-warning": "SQL có kích thước quá lớn và việc chỉnh sửa nội tuyến không được phép. Bạn có thể tải lên tệp SQL mới để ghi đè lên nó.",
    "overwrite-current-statement": "Ghi đè câu lệnh SQL hiện tại",
    "upload-sql-file-max-size-exceeded": "Đã vượt quá kích thước tệp tối đa ({size}).",
    "waiting-earliest-allowed-time": "Sẽ chạy sau {time}",
    "batch-transition": {
      "not-allowed-tips": "Một số vấn đề đã chọn không thể {operation}",
      "resolve": "Giải quyết",
      "resolved": "đã giải quyết",
      "cancel": "Hủy bỏ",
      "cancelled": "đã hủy bỏ",
      "reopen": "Mở lại",
      "reopened": "đã mở lại",
      "action-n-issues": "vấn đề {action} {n} | vấn đề về {action} {n}",
      "successfully-updated-n-issues": "Đã cập nhật thành công vấn đề {n} | Đã cập nhật thành công {n} vấn đề"
    },
    "sql-hint": {
      "change-will-apply-to-all-tasks-in-tenant-mode": "Thay đổi sẽ được áp dụng cho tất cả các nhiệm vụ",
      "dont-apply-to-database-in-baseline-migration": "Đường cơ sở chỉ ghi lại lược đồ hiện tại trong lịch sử thay đổi và sẽ không áp dụng SQL vào cơ sở dữ liệu",
      "snowflake": "Sử dụng &lt;<schema> &gt;.&lt;<table> &gt; để chỉ định bảng Bông tuyết"
    },
    "will-rollback": "Tác vụ này sẽ hoàn nguyên {link}",
    "issue-link-with-task": "Vấn đề {issue} - nhiệm vụ {task}",
    "assignee-attention": {
      "send-approval-request-successfully": "Gửi yêu cầu phê duyệt {im} thành công",
      "send-attention-request-successfully": "Yêu cầu sự chú ý của người được giao {im} thành công",
      "needs-attention": "Cần chú ý",
      "click-to-mark": "Bấm vào để yêu cầu sự chú ý của người được giao"
    },
    "sdl": {
      "schema-change": "Thay đổi lược đồ",
      "generated-ddl-statements": "Các câu lệnh DDL được tạo",
      "full-schema": "Lược đồ đầy đủ",
      "left-schema-may-change": "Lược đồ ở bên trái có thể thay đổi trước khi vấn đề được áp dụng."
    },
    "assignee-tooltip": "Người được giao là những người chịu trách nhiệm về một vấn đề và khi một vấn đề được giao cho họ, vấn đề đó sẽ hiển thị trong danh sách các vấn đề được giao của họ.",
    "approval-flow": {
      "self": "Luồng phê duyệt",
      "tooltip": "Người phê duyệt sẽ xem xét và phê duyệt vấn đề theo thứ tự được chỉ định trong quy trình. \nVấn đề chỉ có thể được áp dụng sau khi tất cả các bước trong quy trình đã được phê duyệt. \nBạn có thể định cấu hình luồng phê duyệt tùy chỉnh cho từng rủi ro.",
      "pre-issue-created-tips": "Sau khi một vấn đề được tạo, Bytebase sẽ tự động khớp với phê duyệt tùy chỉnh tương ứng dựa trên loại và mức độ rủi ro của vấn đề."
    },
    "waiting-to-rollout": "Đang chờ triển khai",
    "waiting-for-review": "Đang chờ xem xét",
    "issue-name": "Tên vấn đề",
    "grant-request": {
      "export-rows": "Hàng xuất tối đa",
      "expire-days": "Ngày hết hạn",
      "expired-at": "Hết hạn lúc",
      "all-databases": "Tất cả",
      "all-databases-tip": "Tất cả các cơ sở dữ liệu hiện tại và tương lai trong dự án này.",
      "manually-select": "Chọn thủ công",
      "custom": "Phong tục",
      "data-export-attention": "Dữ liệu sẽ được xuất thành tệp và tải xuống máy cục bộ của bạn. Và bạn chỉ có thể thực hiện hành động xuất một lần.",
      "export-method": "Phương thức xuất",
      "request-sent": "Đã gửi yêu cầu",
      "please-select-database-first": "Vui lòng chọn cơ sở dữ liệu trước"
    },
    "review-sent-back": "Đánh giá được gửi lại",
    "update-statement": {
      "self": "Cập nhật {type}",
      "apply-current-change-to": "Áp dụng thay đổi hiện tại cho",
      "target": {
        "selected-task": "Nhiệm vụ đã chọn",
        "selected-stage": "Giai đoạn đã chọn",
        "all-tasks": "Tất cả nhiệm vụ"
      },
      "current-change-will-apply-to-all-tasks-in-batch-mode": "Ở chế độ hàng loạt, thay đổi hiện tại sẽ được áp dụng cho tất cả các tác vụ."
    },
    "not-editable-legacy-issue": "Sự cố này không thể chỉnh sửa được vì nó được tạo trong phiên bản cũ của Bytebase",
    "action-anyway": "dù sao cũng {action}",
    "disallow-edit-reasons": {
      "issue-is-done": "Vấn đề đã xong",
      "issue-is-canceled": "Vấn đề bị hủy bỏ",
      "task-is-x-status": "Nhiệm vụ là {status}",
      "task-is-running-cancel-first": "Tác vụ đang chạy, hãy hủy tác vụ trước khi thay đổi giá trị này"
    },
    "you-are-not-allowed-to-change-this-value": "Bạn không được phép thay đổi giá trị này",
    "sql-check": {
      "sql-checks": "Kiểm tra SQL",
      "not-executed-yet": "Chưa được thực thi",
      "no-configured-sql-review-policy": {
        "admin": "Môi trường {environment} chưa được định cấu hình Chính sách đánh giá SQL. {link}",
        "developer": "Môi trường {environment} chưa được định cấu hình Chính sách đánh giá SQL. Vui lòng yêu cầu DBA của bạn cấu hình."
      },
      "statement-is-too-large": "Tuyên bố quá lớn",
      "back-to-edit": "Quay lại chỉnh sửa",
      "continue-anyway": "Vẫn tiếp tục",
      "sql-review-violations": "Vi phạm đánh giá SQL"
    },
    "error": {
      "issue-is-not-open": "Vấn đề chưa được mở",
      "you-don-have-privilege-to-edit-this-issue": "Bạn không có đặc quyền để chỉnh sửa vấn đề này",
      "you-are-not-allowed-to-perform-this-action": "Bạn không được phép thực hiện hành động này"
    },
    "approval-requested": "Đã yêu cầu phê duyệt",
    "assignee": {
      "current-assignee": "Người được chuyển nhượng hiện tại",
      "workspace-admins": "Quản trị viên không gian làm việc",
      "workspace-dbas": "cơ sở dữ liệu",
      "project-owners": "Chủ dự án",
      "releasers-of-current-stage": "Người phát hành giai đoạn hiện tại",
      "approvers-of-current-step": "Người phê duyệt bước hiện tại"
    },
    "unfinished-resolved-issue-tips": "Sự cố này được đánh dấu là \"Xong\" nhưng một số tác vụ của nó không được thực thi thành công.",
    "some-tasks-are-not-executed-successfully": "(Một số tác vụ không được thực hiện thành công)",
    "preview": "Vấn đề xem trước",
    "missing-sql-statement": "Câu lệnh SQL không tồn tại. Để áp dụng thay đổi này cho tất cả các nhiệm vụ, nhấn vào nút '@:{'issue.apply-to-other-tasks'}'.",
    "task-summary-tooltip": "nhiệm vụ {failed} không thành công | \n{failed} nhiệm vụ không thành công",
    "data-export": {
      "options": "Tùy chọn xuất",
      "format": "Định dạng",
      "encrypt": "Mã hóa",
      "file-downloaded": "Tệp đã được tải xuống"
    }
  },
  "alter-schema": {
    "vcs-enabled": "Dự án này đã kích hoạt tính năng kiểm soát phiên bản dựa trên VCS và việc chọn cơ sở dữ liệu bên dưới sẽ điều hướng bạn đến kho lưu trữ Git tương ứng để bắt đầu quá trình thay đổi.",
    "vcs-info": "Đã bật VCS. Việc chọn tùy chọn này sẽ điều hướng bạn đến kho lưu trữ Git tương ứng để bắt đầu quá trình thay đổi.",
    "alter-single-db": "Thay đổi cơ sở dữ liệu đơn",
    "alter-multiple-db": "Lựa chọn thủ công",
    "alter-db-group": "Theo cấu hình triển khai",
    "no-databases-in-project": "Không có cơ sở dữ liệu trong dự án này. Bấm vào DB mới hoặc Chuyển trong DB để thêm cơ sở dữ liệu."
  },
  "quick-action": {
    "create-db": "Tạo nên cơ sở dữ liệu",
    "new-db": "cơ sở dữ liệu mới",
    "add-instance": "@:common.add @:common.instance",
    "create-instance": "@:common.create @:common.instance",
    "manage-user": "Quản lý người dùng",
    "add-environment": "@:common.add @:common.environment",
    "create-environment": "@:common.create @:common.environment",
    "new-project": "@:common.new @:common.project",
    "create-project": "@:common.create @:common.project",
    "edit-data": "Chỉnh sửa dữ liệu",
    "troubleshoot": "Khắc phục sự cố",
    "transfer-in-db": "Chuyển trong DB",
    "request-db": "Yêu cầu cơ sở dữ liệu",
    "from-unassigned-databases": "Chuyển cơ sở dữ liệu chưa được chỉ định",
    "from-projects": "Chuyển từ dự án khác",
    "transfer-in-db-title": "Chuyển trong cơ sở dữ liệu",
    "transfer-in-db-alert": "Bạn có chắc chắn chuyển \"{dbName }\" vào dự án của chúng tôi không?",
    "unassigned-db-hint": "Cơ sở dữ liệu mới được đồng bộ hóa bắt đầu không được chỉ định và phải được chuyển sang dự án để sử dụng.",
    "transfer-out-db": "Chuyển DB ra",
    "transfer-out-db-title": "Chuyển cơ sở dữ liệu ra ngoài",
    "request-export-data": "Yêu cầu xuất"
  },
  "create-db": {
    "new-database-name": "Tên cơ sở dữ liệu mới",
    "database-owner-name": "Tên chủ sở hữu cơ sở dữ liệu",
    "cluster": "Cụm",
    "reserved-db-error": "{databaseName} là tên dành riêng",
    "generated-database-name": "Tên cơ sở dữ liệu đã tạo",
    "db-name-generated-by-template": "Được tạo bởi mẫu \"{template}\"",
    "input-label-value": "Nhập {key}",
    "new-collection-name": "Tên bộ sưu tập mới"
  },
  "db": {
    "encoding": "Mã hóa",
    "character-set": "Bộ ký tự",
    "collation": "đối chiếu",
    "select": "Chọn cơ sở dữ liệu",
    "select-instance-first": "Chọn phiên bản đầu tiên",
    "select-environment-first": "Chọn môi trường trước",
    "tables": "Những cái bàn",
    "collections": "Bộ sưu tập",
    "views": "Lượt xem",
    "extensions": "Tiện ích mở rộng",
    "external-tables": "Bàn nước ngoài",
    "functions": "Chức năng",
    "streams": "Dòng",
    "tasks": "Nhiệm vụ",
    "parent": "Cha mẹ",
    "labels-for-resource": "Nhãn cho {resource}",
    "last-successful-sync": "Đồng bộ hóa thành công lần cuối",
    "sync-status": "Trạng thái đồng bộ hóa",
    "failed-to-sync-schema-for-database-database-value-name": "Không thể đồng bộ hóa lược đồ cho cơ sở dữ liệu '{0}'.",
    "successfully-synced-schema-for-database-database-value-name": "Đã đồng bộ hóa thành công lược đồ cho cơ sở dữ liệu '{0}'.",
    "start-to-sync-schema": "Bắt đầu đồng bộ hóa lược đồ",
    "failed-to-sync-schema": "Không thể đồng bộ hóa lược đồ",
    "successfully-synced-schema": "Đã đồng bộ hóa lược đồ thành công",
    "create": "Tạo nên cơ sở dữ liệu"
  },
  "instance": {
    "select": "Chọn phiên bản",
    "select-database-user": "Chọn người dùng cơ sở dữ liệu",
    "new-database": "Cơ sở dữ liệu mới",
    "syncing": "Đang đồng bộ hóa...",
    "selected-n-instances": "{n} phiên bản được chọn | {n} trường hợp được chọn",
    "create-migration-schema": "Tạo lược đồ di chuyển",
    "missing-migration-schema": "Thiếu lược đồ di chuyển",
    "unable-to-connect-instance-to-check-migration-schema": "Không thể kết nối phiên bản để kiểm tra lược đồ di chuyển",
    "bytebase-relies-on-migration-schema-to-manage-gitops-based-schema-migration-for-databases-belonged-to-this-instance": "Bytebase dựa vào lược đồ di chuyển để ghi lại quá trình di chuyển lược đồ cơ sở dữ liệu trong trường hợp này. Nếu không thiết lập lược đồ di chuyển, bạn không thể chỉnh sửa lược đồ hoặc thay đổi dữ liệu cho bất kỳ cơ sở dữ liệu nào trên phiên bản.",
    "please-contact-your-dba-to-configure-it": "Vui lòng liên hệ với DBA của bạn để định cấu hình nó.",
    "please-check-the-instance-connection-info-is-correct": "Vui lòng kiểm tra thông tin kết nối phiên bản là chính xác.",
    "users": "Người dùng",
    "successfully-archived-instance-updatedinstance-name": "Đã lưu trữ thành công phiên bản '{0}'.",
    "successfully-restored-instance-updatedinstance-name": "Đã khôi phục thành công phiên bản '{0}'.",
    "failed-to-create-migration-schema-for-instance-instance-value-name": "Không tạo được lược đồ di chuyển ví dụ '{0}'.",
    "successfully-created-migration-schema-for-instance-value-name": "Đã tạo thành công lược đồ di chuyển cho '{0}'.",
    "failed-to-sync-schema-for-instance-instance-value-name": "Không thể đồng bộ hóa lược đồ ví dụ '{0}'.",
    "successfully-synced-schema-for-instance-instance-value-name": "Đã đồng bộ hóa thành công lược đồ ví dụ '{0}'.",
    "archive-this-instance": "Lưu trữ trường hợp này",
    "archive-instance-instance-name": "Lưu trữ phiên bản '{0}'?",
    "archived-instances-will-not-be-displayed": "Các trường hợp đã lưu trữ sẽ không được hiển thị.",
    "restore-this-instance": "Khôi phục phiên bản này",
    "restore": "Khôi phục",
    "restore-instance-instance-name-to-normal-state": "Khôi phục phiên bản '{0}' về trạng thái bình thường?",
    "account-locator": "Định vị tài khoản",
    "account": "Tài khoản",
    "name": "Tên",
    "host-or-socket": "Máy chủ hoặc ổ cắm",
    "project-id-and-instance-id": "ID dự án và ID phiên bản",
    "project-id": "Mã dự án",
    "instance-id": "ID phiên bản",
    "your-snowflake-account-locator": "Công cụ định vị tài khoản bông tuyết của bạn",
    "port": "Hải cảng",
    "authentication-database": "Cơ sở dữ liệu xác thực",
    "instance-name": "Tên phiên bản",
    "snowflake-web-console": "Bảng điều khiển web bông tuyết",
    "external-link": "Liên kết bên ngoài",
    "web-console": "Bảng điều khiển web",
    "connection-info": "Thông tin kết nối",
    "show-how-to-create": "Hãy chỉ ra cách tạo",
    "below-is-an-example-to-create-user-bytebase-with-password": "Dưới đây là ví dụ để tạo người dùng 'bytebase{'@'}%' bằng mật khẩu",
    "your_db_pwd": "YOUR_DB_PWD",
    "no-read-only-data-source-warn-for-admin-dba": "Phiên bản chưa được định cấu hình kết nối chỉ đọc, vui lòng xem xét thêm một kết nối.",
    "no-read-only-data-source-warn-for-developer": "Phiên bản chưa được định cấu hình kết nối chỉ đọc, vui lòng yêu cầu DBA của bạn thêm một kết nối.",
    "sentence": {
      "host": {
        "snowflake": "ví dụ. Host.docker.internal {'|'} <<ip>> {'|'} <<local socket>>"
      },
      "proxy": {
        "snowflake": "Đối với máy chủ proxy, hãy thêm {'@'}PROXY_HOST và chỉ định PROXY_PORT trong cổng"
      },
      "console": {
        "snowflake": "URL bảng điều khiển bên ngoài quản lý phiên bản này (ví dụ: bảng điều khiển AWS RDS, bảng điều khiển phiên bản DB nội bộ của bạn)"
      },
      "outbound-ip-list": "Nếu bạn sử dụng các quy tắc tường lửa gửi đến cho phiên bản cơ sở dữ liệu của mình, vui lòng đưa các địa chỉ IP sau vào danh sách cho phép của phiên bản đó để cho phép Bytebase Cloud truy cập.",
      "create-admin-user": "Đây là người dùng kết nối được Bytebase sử dụng để thực hiện các hoạt động DDL và DML (không CHỌN).",
      "create-readonly-user": "Đây là kết nối được Bytebase sử dụng để thực hiện các hoạt động chỉ đọc, chẳng hạn như truy vấn CHỌN.",
      "create-admin-user-non-sql": "Đây là người dùng kết nối được Bytebase sử dụng để thực hiện các hoạt động ghi và quản trị.",
      "create-readonly-user-non-sql": "Đây là kết nối được Bytebase sử dụng để thực hiện các hoạt động chỉ đọc.",
      "create-user-example": {
        "snowflake": {
          "user": "cơ sở byte{'@'}%",
          "password": "YOUR_DB_PWD",
          "template": "Dưới đây là ví dụ để tạo người dùng 'bytebase' bằng mật khẩu {password} cho {warehouse} và cấp cho người dùng các đặc quyền cần thiết."
        },
        "mysql": {
          "password": "YOUR_DB_PWD",
          "user": "cơ sở byte{'@'}%",
          "template": "Dưới đây là ví dụ để tạo người dùng {user} bằng mật khẩu {password} và cấp cho người dùng các đặc quyền cần thiết."
        },
        "clickhouse": {
          "template": "Dưới đây là ví dụ để tạo 'bytebase' người dùng bằng mật khẩu {password} và cấp cho người dùng các đặc quyền cần thiết. Trước tiên, bạn cần bật quy trình làm việc dựa trên SQL ClickHouse {link}, sau đó chạy truy vấn sau để tạo người dùng.",
          "sql-driven-workflow": "Quy trình làm việc dựa trên SQL"
        },
        "postgresql": {
          "warn": "Nếu phiên bản kết nối được quản lý bởi nhà cung cấp đám mây thì SUPERUSER sẽ không khả dụng và bạn nên tạo người dùng thông qua bảng điều khiển dành cho quản trị viên của nhà cung cấp đó. Người dùng đã tạo sẽ có các đặc quyền bán SIÊU NGƯỜI DÙNG cụ thể của nhà cung cấp. Bạn nên cấp đặc quyền Bytebase với 'GRANT role_name TO bytebase;' đối với tất cả các vai trò hiện có, nếu không Bytebase có thể không truy cập được cơ sở dữ liệu hoặc bảng hiện có.",
          "template": "Dưới đây là ví dụ để tạo 'bytebase' người dùng bằng mật khẩu {password} và cấp cho người dùng các đặc quyền cần thiết. Nếu phiên bản kết nối được tự lưu trữ thì bạn có thể cấp quyền SUPERUSER."
        },
        "redis": {
          "password": "YOUR_DB_PWD",
          "user": "cơ sở byte",
          "template": "Dưới đây là ví dụ để tạo người dùng {user} bằng mật khẩu {password} và cấp cho người dùng các đặc quyền cần thiết."
        }
      }
    },
    "no-password": "Không mật khẩu",
    "type-or-paste-credentials": "Nhập hoặc dán THÔNG TIN XÁC NHẬN",
    "type-or-paste-credentials-write-only": "Nhập hoặc dán THÔNG TIN XÁC NHẬN - chỉ viết",
    "password-write-only": "YOUR_DB_PWD - chỉ viết",
    "password-type": {
      "password": "Mật khẩu",
      "password-tip": "Bạn cũng có thể chỉ định điểm cuối quản lý bí mật bên ngoài",
      "external-secret-vault": "Vault (KV v2)",
      "external-secret-aws": "AWS Secrets Manager"
    },
    "external-secret-vault": {
      "vault-url": "Vault URL",
      "vault-auth-type": {
        "self": "Auth type",
        "token": {
          "self": "Token",
          "token": "Token",
          "tips": "Mã thông báo gốc không có TTL."
        },
        "approle": {
          "self": "AppRole",
          "role-id": "Auth role id",
          "secret-id": "Auth secret id",
          "secret-id-plain-text": "Văn bản thuần túy cho id bí mật của vai trò",
          "secret-id-environment": "Tên môi trường cho id bí mật vai trò",
          "secret-plain-text": "Văn bản thô",
          "secret-env-name": "Tên môi trường",
          "secret-tips": "Một id bí mật chưa được gói mà không có TTL. Bạn có thể sử dụng văn bản thuần túy hoặc đặt nó vào môi trường hoặc tệp cục bộ. {learn_more}"
        }
      },
      "vault-secret-engine-name": "Secret engine name",
      "vault-secret-path": "Secret path",
      "vault-secret-key": "Secret key",
      "vault-secret-engine-tips": "Chỉ hỗ trợ động cơ KV v2."
    },
    "external-secret": {
      "secret-name": "Tên bí mật",
<<<<<<< HEAD
      "key-name": "Khóa bí mật cho mật khẩu"
=======
      "key-name": "Khóa bí mật"
>>>>>>> 9176d339
    },
    "test-connection": "Kiểm tra kết nối",
    "ignore-and-create": "Bỏ qua và tạo",
    "add-a-postgresql-sample-instance": "Thay vào đó, hãy thêm một phiên bản mẫu PostgreSQL",
    "successfully-added-postgresql-instance": "Đã thêm thành công phiên bản mẫu PostgreSQL và điền thông tin kết nối.",
    "connection-info-seems-to-be-incorrect": "Thông tin kết nối có vẻ không chính xác",
    "new-instance": "Phiên bản mới",
    "unable-to-connect": "Bytebase không thể kết nối phiên bản. Chúng tôi khuyên bạn nên xem lại thông tin kết nối. Nhưng bây giờ bạn có thể bỏ qua cảnh báo này. Bạn vẫn có thể sửa thông tin kết nối từ trang chi tiết phiên bản sau khi tạo.\n\nChi tiết lỗi: {0}",
    "successfully-created-instance-createdinstance-name": "Đã tạo thành công phiên bản '{0}'.",
    "successfully-updated-instance-instance-name": "Đã cập nhật thành công phiên bản '{0}'.",
    "copy-grant-statement": "TẠO câu lệnh NGƯỜI DÙNG và CẤP được sao chép vào khay nhớ tạm. Dán vào ứng dụng khách {engine} của bạn để áp dụng.",
    "successfully-connected-instance": "Phiên bản được kết nối thành công.",
    "failed-to-connect-instance": "Không thể kết nối phiên bản.",
    "failed-to-connect-instance-localhost": "Không thể kết nối phiên bản.\nNếu bạn chạy Bytebase bằng Docker, vui lòng thử \"host.docker.internal\" để biết địa chỉ máy chủ.",
    "filter-instance-name": "Lọc tên phiên bản",
    "grants": "tài trợ",
    "find-gcp-project-id-and-instance-id": "Để tìm ID dự án GCP và ID phiên bản, hãy xem",
    "create-gcp-credentials": "Để tạo Thông tin xác thực, hãy xem",
    "used-for-testing-connection": "Chỉ được sử dụng để kiểm tra kết nối",
    "all": "Tất cả các trường hợp",
    "force-archive-description": "Buộc phải lưu trữ. Tất cả các vấn đề liên quan sẽ được giải quyết và tất cả các trang liên quan sẽ bị xóa.",
    "sync-mode": {
      "self": "Chế độ đồng bộ",
      "database": {
        "self": "Quản lý dựa trên cơ sở dữ liệu",
        "description": "Toàn bộ cơ sở dữ liệu được coi là đối tượng được quản lý, trong đó CDB và PDB được coi là cơ sở dữ liệu riêng biệt. (Hỗ trợ chế độ CDB và không CDB)"
      },
      "schema": {
        "self": "Quản lý dựa trên lược đồ",
        "description": "Mỗi lược đồ được coi là một đối tượng được quản lý. (Chỉ hỗ trợ chế độ non-CDB)"
      }
    },
    "scan-interval": {
      "self": "Khoảng thời gian quét",
      "default-never": "Mặc định (không bao giờ)",
      "description": "Bytebase đồng bộ hóa lược đồ phiên bản theo định kỳ và phát hiện các điểm bất thường.",
      "min-value": "Giá trị tối thiểu {value} phút"
    },
    "maximum-connections": {
      "self": "Kết nối tối đa",
      "default-value": "Mặc định (10)",
      "description": "Việc hạn chế kết nối và sử dụng tài nguyên đạt được bằng cách đặt số lượng kết nối tối đa cho phiên bản.",
      "max-value": "Kết nối {value} tối đa"
    }
  },
  "environment": {
    "all": "Tất cả môi trường",
    "id": "ID môi trường",
    "id-description": "ID môi trường là mã định danh duy nhất cho môi trường của bạn. Bạn không thể thay đổi nó sau khi tạo.",
    "select": "Chọn môi trường",
    "archive": "Lưu trữ môi trường này",
    "archive-info": "Môi trường lưu trữ sẽ không được hiển thị.",
    "create": "Tạo môi trường",
    "restore": "Khôi phục môi trường này",
    "successfully-updated-environment": "Đã cập nhật thành công môi trường '{name}'.",
    "production-environment": "Môi trường sản xuất",
    "access-control": {
      "title": "Kiểm soát truy cập",
      "disable-copy-data-from-sql-editor": "Vô hiệu hóa sao chép dữ liệu từ trình chỉnh sửa SQL"
    }
  },
  "quick-start": {
    "self": "Bắt đầu nhanh",
    "guide": "bấm vào bước này để thử",
    "view-an-issue": "Xem một vấn đề",
    "visit-project": "@:common.visit @:common.projects",
    "visit-instance": "@:common.visit @:common.instances",
    "visit-database": "@:common.visit @:common.databases",
    "visit-environment": "@:common.visit @:common.environments",
    "visit-member": "@:common.visit @:common.members",
    "use-kbar": "Sử dụng kbar ({shortcut})",
    "query-data": "Truy vấn dữ liệu",
    "notice": {
      "title": "Hướng dẫn bắt đầu nhanh đã bị loại bỏ",
      "desc": "Bạn vẫn có thể mang nó trở lại sau từ menu trên cùng bên phải"
    }
  },
  "auth": {
    "sign-up": {
      "title": "Đăng ký tài khoản của bạn",
      "admin-title": "Thiết lập {account}",
      "admin-account": "tài khoản quản trị",
      "create-admin-account": "Tạo tài khoản quản trị",
      "confirm-password": "Xác nhận mật khẩu",
      "confirm-password-placeholder": "Xác nhận mật khẩu",
      "password-mismatch": "không khớp",
      "existing-user": "Bạn co săn san để tạo một tai khoản?",
      "accept-terms-and-policy": "Tôi chấp nhận {terms} và {policy} của Bytebase",
      "terms-of-service": "Điều khoản dịch vụ",
      "privacy-policy": "Chính sách bảo mật"
    },
    "sign-in": {
      "title": "đăng nhập vào tài khoản của bạn",
      "forget-password": "Quên mật khẩu?",
      "new-user": "Bạn mới sử dụng Bytebase?",
      "demo-note": "Email:{username} Mật khẩu:{password}",
      "gitlab": "Đăng nhập bằng GitLab",
      "github": "Đăng nhập bằng GitHub",
      "gitlab-oauth": "Hãy liên hệ với Quản trị viên của bạn để kích hoạt đăng nhập GitLab",
      "sign-in-with-idp": "Đăng nhập bằng {idp}"
    },
    "password-forget": {
      "title": "Quên mật khẩu?",
      "selfhost": "Vui lòng liên hệ với Quản trị viên Bytebase của bạn để đặt lại mật khẩu của bạn.",
      "cloud": "Vui lòng truy cập {link} và đặt lại mật khẩu của bạn.",
      "return-to-sign-in": "Quay lại Đăng nhập"
    },
    "password-forgot": "Quên mật khẩu",
    "password-reset": {
      "title": "Đặt lại mật khẩu của bạn",
      "content": "Nhập địa chỉ email của bạn và chúng tôi sẽ gửi cho bạn liên kết đặt lại mật khẩu",
      "send-reset-link": "Gửi liên kết đặt lại",
      "return-to-sign-in": "Quay lại Đăng nhập"
    },
    "activate": {
      "title": "Kích hoạt tài khoản {type} của bạn"
    }
  },
  "policy": {
    "rollout": {
      "name": "Chính sách triển khai",
      "tip": "Chính sách này được áp dụng cho các vấn đề có hiệu lực hồi tố.",
      "info": "Để triển khai thay đổi cơ sở dữ liệu, cài đặt này sẽ kiểm soát xem việc triển khai có cần phê duyệt thủ công hay không.",
      "auto": "Tự động triển khai",
      "auto-info": "Nếu tất cả đều vượt qua bước kiểm tra, thay đổi sẽ được triển khai và thực hiện tự động.",
      "manual-by-project-owner": "Chủ dự án",
      "manual-by-project-releaser": "Người phát hành dự án",
      "manual-by-issue-creator": "Người tạo vấn đề",
      "manual-by-last-approver": "Triển khai thủ công bởi người phê duyệt cuối cùng từ phê duyệt tùy chỉnh",
      "manual-by-dedicated-roles": "Triển khai thủ công theo vai trò chuyên dụng",
      "manual-by-dedicated-roles-info": "Cho phép bất kỳ vai trò nào đã chọn sau đây nhấp vào nút \"Triển khai\" và sau đó thay đổi sẽ được thực thi.",
      "manual-by-dba": "cơ sở dữ liệu",
      "manual-by-workspace-admin": "Quản trị viên không gian làm việc",
      "manual-by-custom-project-roles": "Vai trò dự án tùy chỉnh"
    },
    "environment-tier": {
      "name": "Cấp môi trường",
      "description": "Môi trường sẽ xuất hiện khác với các môi trường khác.",
      "mark-env-as-production": "Đánh dấu là môi trường sản xuất"
    }
  },
  "change-history": {
    "self": "thay đổi lịch sử",
    "select": "Phiên bản lược đồ được ghi lại mỗi khi áp dụng thay đổi lược đồ thông qua Bytebase",
    "workflow": "Quy trình làm việc",
    "change-type": "Kiểu",
    "commit-info": "bởi {author} vào lúc {time}",
    "no-schema-change": "quá trình di chuyển này không có thay đổi lược đồ",
    "schema-drift": "Lược đồ trôi dạt",
    "schema-drift-detected": "Một sự trôi dạt lược đồ đã được phát hiện.",
    "view-drift": "Xem trôi",
    "before-left-schema-choice": "So sánh lược đồ",
    "left-schema-choice-prev-history-schema": "sau lần thay đổi trước đó",
    "left-schema-choice-current-history-schema-prev": "trước sự thay đổi này",
    "after-left-schema-choice": "và sau sự thay đổi này",
    "show-diff": "Hiển thị sự khác biệt",
    "left-vs-right": "Trước {prevLink} so với phiên bản này",
    "schema-snapshot-after-change": "Ảnh chụp nhanh lược đồ được ghi lại sau khi áp dụng thay đổi này",
    "current-schema-empty": "Lược đồ hiện tại trống",
    "list-limit": "Đối với cơ sở dữ liệu có lịch sử thay đổi, chúng tôi liệt kê tối đa 5 lịch sử gần đây nhất bên dưới. Bạn có thể nhấp vào tên cơ sở dữ liệu để xem tất cả lịch sử.",
    "no-history-in-project": "Không tìm thấy lịch sử thay đổi từ bất kỳ cơ sở dữ liệu nào trong dự án này.",
    "recording-info": "Lịch sử thay đổi được ghi lại bất cứ khi nào lược đồ cơ sở dữ liệu bị thay đổi.",
    "establish-baseline": "Thiết lập đường cơ sở mới",
    "refreshing-history": "Đang làm mới lịch sử...",
    "config-instance": "Ví dụ cấu hình",
    "establish-baseline-description": "Bytebase sẽ sử dụng lược đồ hiện tại làm đường cơ sở mới. Điều này sẽ điều hòa trạng thái lược đồ thực tế với trạng thái lược đồ được ghi lại trong Bytebase và khắc phục tình trạng lệch lược đồ được báo cáo. Bạn chỉ nên làm điều này nếu lược đồ hiện tại phản ánh trạng thái mong muốn.",
    "establish-database-baseline": "Thiết lập đường cơ sở \"{name}\"",
    "instance-missing-change-schema": "Thiếu lược đồ lịch sử thay đổi trên phiên bản \"{name}\".",
    "instance-bad-connection": "Không thể kết nối phiên bản \"{name}\" để truy xuất lịch sử thay đổi.",
    "contact-dba": "Vui lòng liên hệ với DBA của bạn để cấu hình nó",
    "export": "Xuất lịch sử thay đổi",
    "need-to-select-first": "Cần chọn lịch sử thay đổi trước",
    "all-tables": "Tất cả các bảng",
    "affected-tables": "Bảng bị ảnh hưởng",
    "view-full": "Xem đầy đủ"
  },
  "database": {
    "select": "Chọn cơ sở dữ liệu",
    "the-list-might-be-out-of-date-and-is-refreshed-roughly-every-10-minutes": "Danh sách có thể đã lỗi thời và được làm mới khoảng 10 phút một lần",
    "no-anomalies-detected": "Không phát hiện bất thường",
    "sync-status": "Trạng thái đồng bộ hóa",
    "last-successful-sync": "Đồng bộ hóa thành công lần cuối",
    "filter-database": "Lọc cơ sở dữ liệu",
    "transfer-project": "Dự án chuyển nhượng",
    "unassign": "Bỏ chỉ định",
    "unassign-alert-title": "Bỏ gán cơ sở dữ liệu",
    "unassign-alert-description": "Các cơ sở dữ liệu đã chọn sẽ được gỡ bỏ khỏi dự án",
    "edit-schema": "Chỉnh sửa lược đồ",
    "edit-schema-in-vcs": "Chỉnh sửa lược đồ trong VCS",
    "edit-labels": "Chỉnh sửa nhãn",
    "mixed-values-for-label": "Nhãn đã chọn này có giá trị hỗn hợp",
    "mixed-label-values-warning": "Một số tài nguyên được chọn có các giá trị hỗn hợp cho cùng một khóa",
    "change-data": "Thay đổi dữ liệu",
    "change-data-in-vcs": "Thay đổi dữ liệu trong VCS",
    "branch": "Chi nhánh",
    "branches": "Chi nhánh",
    "branching": "Phân nhánh",
    "new-branch": "Chi nhánh mới",
    "branch-name": "Tên chi nhánh",
    "select-branch": "Chọn một chi nhánh",
    "delete-this-branch": "Xóa chi nhánh này",
    "table-detail": "Chi tiết bảng",
    "batch-action-not-support-alter-schema": "Một số cơ sở dữ liệu không hỗ trợ thay đổi lược đồ",
    "batch-action-permission-denied": "Không có quyền {action} đối với cơ sở dữ liệu",
    "batch-action-disabled": "Không thể {action} đối với cơ sở dữ liệu từ các dự án khác nhau",
    "batch-action-disabled-for-unassigned": "Không thể {action} đối với cơ sở dữ liệu chưa được chỉ định",
    "data-export-action-disabled": "Không thể xuất dữ liệu cho nhiều hơn một cơ sở dữ liệu",
    "successfully-transferred-databases": "Đã chuyển cơ sở dữ liệu thành công",
    "successfully-transferred-updateddatabase-name-to-project-updateddatabase-project-name": "Đã chuyển thành công '{0}' sang dự án '{1}'.",
    "last-sync-status": "Trạng thái đồng bộ hóa lần cuối",
    "last-sync-status-long": "Trạng thái đồng bộ hóa lần cuối {0} lúc {1}",
    "gitops-enabled": "Đã bật GitOps",
    "nullable": "Có thể rỗng",
    "expression": "Sự biểu lộ",
    "position": "Chức vụ",
    "unique": "Độc nhất",
    "visible": "Dễ thấy",
    "comment": "Bình luận",
    "engine": "Động cơ",
    "row-count-estimate": "Ước tính số hàng",
    "data-size": "Kích thước dữ liệu",
    "index-size": "Kích thước chỉ mục",
    "column": "Cột",
    "columns": "Cột",
    "data-type": "Loại dữ liệu",
    "indexes": "Chỉ mục",
    "row-count-est": "Ước tính số hàng",
    "incorrect-project-warning": "Trình soạn thảo SQL chỉ có thể truy vấn cơ sở dữ liệu trong các dự án có sẵn cho người dùng. Trước tiên bạn nên chuyển cơ sở dữ liệu này vào một dự án.",
    "go-to-transfer": "Đi tới chuyển khoản",
    "pitr": {
      "restore": "@:common.restore @:common.database",
      "no-available-backup": "Không có bản sao lưu nào",
      "point-in-time": "Thời điểm",
      "help-info": "Khôi phục trạng thái cơ sở dữ liệu về một thời điểm. {link}.",
      "minimum-supported-engine-and-version": "Cần có {engine} >= {min_version}",
      "restore-to-point-in-time": "Khôi phục về thời điểm",
      "no-earlier-than": "Thời điểm khôi phục không được sớm hơn [{earliest}] (bản sao lưu sớm nhất có sẵn).",
      "no-later-than-now": "Thời điểm khôi phục không thể muộn hơn hiện tại.",
      "will-overwrite-current-database": "Sẽ ghi đè lên cơ sở dữ liệu hiện tại",
      "restore-before-last-migration": "Khôi phục về điểm trước lần di chuyển cuối cùng",
      "restore-before-last-migration-help-info": "@:{'database.pitr.restore-trước-cuối-di chuyển'}. {link}.",
      "restore-to": "Khôi phục",
      "restore-to-new-db": "Đến cơ sở dữ liệu mới",
      "restore-to-in-place": "Tại chỗ"
    },
    "show-reserved-tables": "Hiển thị các bảng dành riêng của Bytebase",
    "show-reserved-databases": "Hiển thị cơ sở dữ liệu dành riêng Bytebase",
    "synced-at": "Đã đồng bộ hóa lúc {time}",
    "not-found-last-successful-sync-was": "Không tìm thấy, đồng bộ hóa thành công lần cuối là {time}",
    "view-unassigned-databases": "Xem cơ sở dữ liệu chưa được chỉ định",
    "unassigned-databases": "Cơ sở dữ liệu chưa được chỉ định",
    "restore-database": "Khôi phục cơ sở dữ liệu",
    "selected-n-databases": "{n} cơ sở dữ liệu được chọn | {n} cơ sở dữ liệu được chọn",
    "n-databases": "{n} cơ sở dữ liệu | {n} cơ sở dữ liệu",
    "select-databases-from-same-project": "Vui lòng chọn cơ sở dữ liệu từ cùng một dự án",
    "sync-schema": {
      "title": "Lược đồ đồng bộ hóa",
      "description": "Bytebase hỗ trợ đồng bộ hóa lược đồ với một hoặc nhiều cơ sở dữ liệu đích.",
      "schema-history-version": "Phiên bản lịch sử lược đồ",
      "copy-schema": "Sao chép lược đồ",
      "select-source-schema": "Chọn lược đồ nguồn",
      "select-target-databases": "Chọn cơ sở dữ liệu đích",
      "select-project": "Chọn dự án",
      "select-database-placeholder": "Chọn cơ sở dữ liệu (chỉ MySQL, PostgreSQL, TiDB, Oracle)",
      "source-database": "Cơ sở dữ liệu nguồn",
      "source-schema": "Lược đồ nguồn",
      "schema-version": {
        "self": "Phiên bản lược đồ",
        "description": "Phiên bản lược đồ được ghi lại mỗi khi áp dụng thay đổi lược đồ thông qua Bytebase"
      },
      "target-databases": "Cơ sở dữ liệu mục tiêu",
      "with-diff": "Với sự khác biệt",
      "no-diff": "Không có sự khác biệt",
      "message": {
        "select-a-target-database-first": "Vui lòng chọn cơ sở dữ liệu đích trước tiên.",
        "no-target-databases": "Không có cơ sở dữ liệu mục tiêu",
        "no-diff-found": "Không tìm thấy sự khác biệt."
      },
      "to-database": "Áp dụng cho cơ sở dữ liệu",
      "from-database": "Từ cơ sở dữ liệu",
      "schema-change-preview": "Xem trước thay đổi lược đồ cho '{database}'",
      "schema-change-preview-no-database": "Xem trước thay đổi lược đồ",
      "synchronize-statements": "Các câu lệnh DDL được tạo tương ứng",
      "synchronize-statements-description": "Bạn có thể chỉnh sửa thêm các câu lệnh DDL đã tạo",
      "select-from-database-and-schema-tip": "Chọn phiên bản cơ sở dữ liệu và lược đồ sẽ được đồng bộ hóa từ đó",
      "select-to-database-tip": "Chọn cơ sở dữ liệu để áp dụng",
      "no-difference-tip": "Không tìm thấy sự khác biệt.",
      "more-version": "hơn...",
      "character-sets-diff-found": "Có sự khác biệt giữa các bộ ký tự.",
      "preview-issue": "Vấn đề xem trước",
      "schema-change": "Thay đổi lược đồ",
      "generated-ddl-statement": "Câu lệnh DDL được tạo"
    },
    "sensitive": "Nhạy cảm",
    "access-denied": "Bạn không có quyền truy cập cơ sở dữ liệu này.",
    "schema": {
      "select": "Chọn lược đồ"
    },
    "show-missing-databases": "Hiển thị cơ sở dữ liệu bị thiếu",
    "n-selected-m-in-total": "({selected} đã chọn, tổng cộng là {total})",
    "doesnt-match-database-name-template": "Không khớp với mẫu tên cơ sở dữ liệu đối tượng thuê",
    "doesnt-match-tenant-value": "Không khớp với giá trị nhãn",
    "should-follow-database-name-template": "Nên làm theo mẫu tên cơ sở dữ liệu của người thuê",
    "all": "Tất cả cơ sở dữ liệu",
    "unassigned": "Chưa được chỉ định",
    "show-schemaless-databases": "Hiển thị cơ sở dữ liệu không có lược đồ. (Chỉnh sửa lược đồ không áp dụng được cho cơ sở dữ liệu không có lược đồ.)",
    "secret": {
      "self": "Bí mật",
      "new": "Bí mật mới",
      "edit": "Chỉnh sửa bí mật",
      "name-placeholder": "Nhập tên bí mật",
      "validation": {
        "cannot-be-changed-later": "Không thể thay đổi sau này",
        "duplicated-name": "Tên bí mật trùng lặp",
        "name-is-required": "Tên bí mật là bắt buộc",
        "name-pattern-mismatch": "Tên bí mật chỉ được chứa chữ in hoa, chữ số hoặc _ (dấu gạch dưới)",
        "name-cannot-prefix-with-bytebase": "Tên bí mật không thể có tiền tố 'BYTEBASE_'",
        "name-cannot-start-with-number": "Tên bí mật không thể bắt đầu bằng số"
      },
      "description-placeholder": "Mô tả đầu vào",
      "value": "Giá trị",
      "value-placeholder": "Giá trị đầu vào (chỉ ghi)",
      "delete-tips": "Xóa bí mật",
      "description": "Bạn có thể sử dụng bí mật trong tập lệnh thay đổi để ẩn thông tin nhạy cảm, vui lòng tham khảo {guide}"
    },
    "transfer": {
      "source-project": "Dự án nguồn",
      "target-project": "Dự án mục tiêu",
      "errors": {
        "select-target-project": "Chọn dự án mục tiêu",
        "select-at-least-one-database": "Chọn ít nhất một cơ sở dữ liệu"
      },
      "select-databases": "Chọn cơ sở dữ liệu",
      "select-target-project": "Chọn dự án mục tiêu"
    },
    "transfer-database-to": "Chuyển cơ sở dữ liệu đến dự án mục tiêu",
    "transfer-database-from-to": "Chuyển cơ sở dữ liệu từ dự án nguồn sang dự án đích",
    "classification": {
      "self": "Phân loại"
    },
    "recent": "Gần đây",
    "partitioned": "Đã phân vùng",
    "partition-tables": "Bảng phân vùng",
    "external-server-name": "Tên máy chủ bên ngoài",
    "external-database-name": "Tên cơ sở dữ liệu bên ngoài",
    "foreign-table-detail": "Chi tiết bảng nước ngoài",
    "view-definition": "Xem định nghĩa"
  },
  "repository": {
    "our-webhook-link": "Bạn có thể tìm thấy webhook do Bytebase tạo tại {webhookLink}.",
    "branch-observe-file-change": "Nhánh nơi Bytebase quan sát sự thay đổi tập tin.",
    "database-group-description": "Mặc định, các thay đổi sẽ được áp dụng cho tất cả các cơ sở dữ liệu trong dự án. Hoặc có thể áp dụng cho nhóm cơ sở dữ liệu.",
    "base-directory": "Thư mục cơ sở",
    "base-directory-description": "Thư mục gốc nơi Bytebase quan sát sự thay đổi của tập tin.",
    "merge-request": "yêu cầu hợp nhất",
    "pull-request": "yêu cầu kéo",
    "git-provider": "Nhà cung cấp Git",
    "gitops-naming-format": "định dạng đặt tên",
    "gitops-description-file-path": "Tập lệnh di chuyển cơ sở dữ liệu được lưu trữ trong {fullPath}. Để thực hiện các thay đổi về cơ sở dữ liệu, nhà phát triển sẽ tạo tập lệnh di chuyển tuân theo {naming}.",
    "gitops-description-branch": "Sau khi tập lệnh được phê duyệt và hợp nhất vào nhánh {branch}, Bytebase sẽ tự động tạo vấn đề để áp dụng thay đổi cơ sở dữ liệu.",
    "setup-wizard-guide": "Nếu bạn gặp lỗi trong quá trình này, vui lòng tham khảo {guide} của chúng tôi",
    "add-git-provider": "Thêm nhà cung cấp Git",
    "choose-git-provider": "Chọn nhà cung cấp Git",
    "select-repository": "Chọn kho lưu trữ",
    "configure-deploy": "Cấu hình triển khai",
    "choose-git-provider-description": "Chọn nhà cung cấp Git nơi lưu trữ tập lệnh lược đồ cơ sở dữ liệu (.sql) của bạn. Khi bạn đẩy tập lệnh đã thay đổi vào kho lưu trữ Git, Bytebase sẽ tự động tạo một quy trình để áp dụng thay đổi lược đồ cho cơ sở dữ liệu.",
    "choose-git-provider-visit-workspace": "Truy cập cài đặt {workspace} để thêm nhiều nhà cung cấp Git hơn.",
    "choose-git-provider-contact-workspace-admin": "Hãy liên hệ với quản trị viên không gian làm việc Bytebase của bạn nếu bạn muốn các nhà cung cấp Git khác xuất hiện ở đây. Bytebase hiện hỗ trợ GitLab EE/CE tự lưu trữ và có kế hoạch bổ sung GitLab.com và GitHub Enterprise sau này.",
    "select-repository-attention-gitlab": "Bytebase chỉ liệt kê các dự án GitLab cấp cho bạn ít nhất vai trò 'Người bảo trì', cho phép định cấu hình webhook của dự án để quan sát sự kiện đẩy mã.",
    "select-repository-attention-github": "Bytebase chỉ liệt kê các kho lưu trữ GitHub mà bạn có quyền quản trị viên, cho phép định cấu hình webhook của kho lưu trữ để quan sát sự kiện đẩy mã.",
    "select-repository-attention-bitbucket": "Bytebase chỉ liệt kê các kho lưu trữ Bitbucket mà bạn có quyền quản trị viên, cho phép định cấu hình webhook của kho lưu trữ để quan sát sự kiện đẩy mã.",
    "select-repository-attention-azure-devops": "Bytebase chỉ liệt kê các kho lưu trữ Azure DevOps trong tổ chức được cấp quyền truy cập ứng dụng của bên thứ ba thông qua OAuth. Nếu bạn không thấy kho lưu trữ mình muốn, vui lòng đi tới Tổ chức -> Cài đặt tổ chức -> Chính sách để cho phép truy cập ứng dụng của bên thứ ba.",
    "select-repository-search": "Kho tìm kiếm",
    "linked": "Kho liên kết"
  },
  "workflow": {
    "gitops-workflow": "Quy trình làm việc GitOps",
    "gitops-workflow-description": "Các tập lệnh di chuyển cơ sở dữ liệu được lưu trữ trong kho git. Để thực hiện thay đổi cơ sở dữ liệu, nhà phát triển sẽ tạo tập lệnh di chuyển và gửi để xem xét trong VCS tương ứng, chẳng hạn như GitLab. Sau khi tập lệnh được phê duyệt và hợp nhất vào nhánh được định cấu hình, Bytebase sẽ tự động khởi động tác vụ để áp dụng thay đổi cơ sở dữ liệu."
  },
  "anomaly": {
    "attention-title": "Phát hiện bất thường",
    "attention-desc": "Bytebase phát hiện định kỳ các điểm bất thường dựa trên khoảng thời gian quét phiên bản và hiển thị các phát hiện tại đây.",
    "table-search-placeholder": "Tìm kiếm {type} hoặc môi trường",
    "table-placeholder": "Hoan hô, không phát hiện thấy điều bất thường nào về {type}!",
    "tooltip": "{env} có các điểm bất thường ở mức TIÊU CHUẨN, {highCount} CAO và {mediumCount} TRUNG BÌNH",
    "types": {
      "connection-failure": "Kết nối thất bại",
      "missing-migration-schema": "Thiếu lược đồ di chuyển",
      "backup-enforcement-violation": "Vi phạm thực thi sao lưu",
      "missing-backup": "Thiếu bản sao lưu",
      "schema-drift": "Lược đồ trôi dạt"
    },
    "action": {
      "check-instance": "Kiểm tra phiên bản",
      "view-diff": "Xem khác biệt"
    },
    "last-seen": "Nhìn thấy lần cuối",
    "first-seen": "Lần đầu tiên nhìn thấy"
  },
  "project": {
    "dashboard": {
      "modal": {
        "title": "Làm cách nào để thiết lập '@:{'common.project'}'?",
        "content": "Dự án Bytebase tương tự như khái niệm dự án trong các công cụ phát triển phổ biến khác.\n\nMột dự án có các thành viên riêng và mọi vấn đề cũng như cơ sở dữ liệu luôn thuộc về một dự án duy nhất.\n\nMột dự án cũng có thể được cấu hình để liên kết đến một kho lưu trữ nhằm kích hoạt quy trình làm việc GitOps.",
        "cancel": "Miễn nhiệm",
        "confirm": "Không hiển thị trở lại"
      }
    },
    "table": {
      "key": "@:common.key",
      "name": "@:tên gọi chung"
    },
    "create-modal": {
      "project-name": "@:common.project @:common.name",
      "key": "@:common.key",
      "cancel": "@:common.cancel",
      "confirm": "@:common.create",
      "success-prompt": "Đã tạo thành công dự án {name}."
    },
    "overview": {
      "view-all": "Xem tất cả",
      "view-all-closed": "Xem tất cả đã đóng",
      "recent-activity": "Gần đây @.lower:{'common.activities'}",
      "in-progress": "Trong tiến trình",
      "recently-closed": "Đã đóng gần đây",
      "info-slot-content": "Bytebase đồng bộ hóa lược đồ phiên bản theo định kỳ. Cơ sở dữ liệu mới được đồng bộ hóa lần đầu tiên được đặt ở đây. Người dùng nên chuyển chúng vào dự án ứng dụng thích hợp.",
      "no-db-prompt": "Không có cơ sở dữ liệu thuộc về dự án này. Bạn có thể thêm cơ sở dữ liệu bằng cách nhấp vào {newDb} hoặc {transferInDb} từ thanh hành động trên cùng."
    },
    "webhook": {
      "success-created-prompt": "Đã tạo thành công webhook {name}.",
      "success-updated-prompt": "Đã cập nhật thành công webhook {name}.",
      "success-deleted-prompt": "Đã xóa thành công webhook {name}.",
      "success-tested-prompt": "Kiểm tra sự kiện webhook OK.",
      "fail-tested-title": "Sự kiện thử nghiệm webhook không thành công.",
      "add-a-webhook": "Thêm webhook",
      "create-webhook": "Tạo webhook",
      "last-updated-by": "cập nhật lần cuối bởi",
      "destination": "Điểm đến",
      "webhook-url": "Url webhook",
      "triggering-activity": "Hoạt động kích hoạt",
      "test-webhook": "Kiểm tra Webhook",
      "no-webhook": {
        "title": "Không có webhook nào được định cấu hình cho dự án này.",
        "content": "Định cấu hình webhooks để cho phép Bytebase đăng thông báo lên hệ thống bên ngoài về các sự kiện khác nhau."
      },
      "creation": {
        "title": "Tạo webhook",
        "desc": "Tạo webhook tương ứng cho kênh {destination} nhận tin nhắn.",
        "how-to-protect": "Nếu bạn muốn sử dụng danh sách từ khóa để bảo vệ webhook thì có thể thêm \"Bytebase\" vào danh sách đó.",
        "view-doc": "Xem tài liệu của {destination}"
      },
      "deletion": {
        "btn-text": "Xóa webhook này",
        "confirm-title": "Xóa webhook '{title}' và tất cả lịch sử thực thi của nó?"
      },
      "activity-item": {
        "issue-creation": {
          "title": "Tạo vấn đề",
          "label": "Khi vấn đề mới được tạo"
        },
        "issue-status-change": {
          "title": "Thay đổi trạng thái vấn đề",
          "label": "Khi trạng thái sự cố đã thay đổi"
        },
        "issue-stage-status-change": {
          "title": "Thay đổi trạng thái giai đoạn phát hành",
          "label": "Khi trạng thái giai đoạn kèm theo của vấn đề đã thay đổi"
        },
        "issue-task-status-change": {
          "title": "Vấn đề thay đổi trạng thái nhiệm vụ",
          "label": "Khi trạng thái nhiệm vụ kèm theo của vấn đề đã thay đổi"
        },
        "issue-info-change": {
          "title": "Thay đổi thông tin vấn đề",
          "label": "Khi thông tin vấn đề (ví dụ: người được giao, tiêu đề, mô tả) đã thay đổi"
        },
        "issue-comment-creation": {
          "title": "Vấn đề tạo bình luận",
          "label": "Khi bình luận vấn đề mới được tạo"
        },
        "issue-approval-notify": {
          "title": "Cần phê duyệt vấn đề",
          "label": "Khi vấn đề đang chờ phê duyệt"
        },
        "issue-task-run-status-change": {
          "title": "Vấn đề thay đổi trạng thái chạy nhiệm vụ",
          "label": "Khi trạng thái chạy tác vụ có vấn đề đã thay đổi"
        },
        "notify-issue-approved": {
          "title": "Vấn đề đã được phê duyệt",
          "label": "Khi vấn đề được phê duyệt"
        },
        "notify-pipeline-rollout": {
          "title": "Cần triển khai vấn đề",
          "label": "Khi sự cố đang chờ triển khai"
        }
      }
    },
    "settings": {
      "success-updated": "Cài đặt dự án được cập nhật thành công.",
      "success-member-added-prompt": "Đã thêm thành công vào dự án.",
      "success-member-deleted-prompt": "Đã thu hồi thành công quyền truy cập của {name} khỏi dự án.",
      "member-placeholder": "Chọn người dùng",
      "manage-member": "Quản lý thành viên",
      "owner": "@.upper:role.project-owner.self",
      "developer": "@.upper:role.project-member.self",
      "archive": {
        "title": "Lưu trữ dự án",
        "description": "Các dự án đã lưu trữ sẽ không được hiển thị.",
        "btn-text": "Lưu trữ @.lower:{'common.project'}"
      },
      "restore": {
        "title": "Khôi phục dự án",
        "btn-text": "Khôi phục @.lower:{'common.project'}"
      },
      "schema-change-type": "Kiểu thay đổi lược đồ",
      "select-schema-change-type-ddl": "Bắt buộc - Chỉ định thay đổi với bất kỳ câu lệnh DDL nào.",
      "select-schema-change-type-sdl": "Khai báo - Chỉ định lược đồ mong muốn. Chỉ sử dụng TẠO BẢNG/CHỈ SỐ.",
      "schema-path-template-sdl-description": "Tệp lược đồ mô tả lược đồ đầy đủ của cơ sở dữ liệu.",
      "branch-protection-rules": {
        "self": "Quy tắc bảo vệ chi nhánh",
        "add-rule": "Thêm quy tắc",
        "branch-name-pattern": {
          "self": "Mẫu tên chi nhánh",
          "description": "Hỗ trợ ký tự đại diện như feature/* hoặc *-stable. \nChuỗi rỗng khớp với tất cả các nhánh."
        },
        "applies-to-n-branches": "Áp dụng cho chi nhánh {n} | Áp dụng cho {n} chi nhánh",
        "only-allow-specified-roles-to-create-branch": "Chỉ cho phép các vai trò được chỉ định để tạo chi nhánh",
        "no-protection-rule-configured": "Không có quy tắc bảo vệ nào được cấu hình.",
        "only-apply-to-main-branches": "Chỉ áp dụng cho chi nhánh chính"
      }
    },
    "members": {
      "description": "Các thành viên dự án xác định quyền vận hành cơ sở dữ liệu và các vấn đề bên trong dự án. Chủ dự án, Quản trị viên Workspace và DBA Workspace đều có đầy đủ quyền đối với dự án.",
      "add-member": "Thêm thành viên",
      "revoke-member": "Thu hồi thành viên",
      "revoke-access": "Thu hồi truy cập",
      "grant-access": "Cấp phép truy cập",
      "edit": "Chỉnh sửa thành viên - {member}",
      "view-by-principals": "Xem bởi hiệu trưởng",
      "view-by-roles": "Xem theo vai trò",
      "cannot-remove-last-owner": "Không thể xóa chủ sở hữu cuối cùng của dự án",
      "revoke-role-from-user": "Thu hồi '{role}' khỏi '{user}'",
      "inactive-members": "Thành viên không hoạt động",
      "show-inactive": "Hiển thị thành viên không hoạt động",
      "select-users": "Chọn người dùng",
      "assign-role": "Gán vai trò",
      "assign-reason": "(Tùy chọn) Lý do",
      "never-expires": "Không bao giờ",
      "expired": "Hết hạn",
      "role-description": "Mô tả vai trò",
      "role-never-expires": "Vai trò này không bao giờ hết hạn.",
      "add-more": "Bổ sung thêm",
      "role-name": "Tên vai trò",
      "condition-name": "Tên điều kiện",
      "users": "Người dùng",
      "roles": "Vai trò",
      "search-member": "Tìm kiếm thành viên",
      "revoke-members": "Thu hồi các thành viên này",
      "clean-up-expired-roles": "Dọn dẹp các vai trò đã hết hạn",
      "workspace-level-roles": "Vai trò cấp độ không gian làm việc",
      "project-level-roles": "Vai trò cấp độ dự án"
    },
    "mode": {
      "standard": "Chế độ căn bản",
      "batch": "Chế độ hàng loạt"
    },
    "db-name-template": "Mẫu tên cơ sở dữ liệu đối tượng thuê",
    "select": "Chọn dự án",
    "lgtm-check": {
      "self": "Kiểm tra LGTM",
      "disabled": "Bỏ qua kiểm tra LGTM",
      "project-member": "Yêu cầu LGTM từ các thành viên dự án",
      "project-owner": "Yêu cầu LGTM từ chủ dự án"
    },
    "successfully-updated-db-name-template": "Đã cập nhật thành công mẫu tên cơ sở dữ liệu.",
    "all": "Tất cả dự án",
    "key-hint": "Các chữ cái chữ và số mô tả ngắn để xác định dự án này.",
    "gitops-connector": {
      "self": "Trình kết nối GitOps",
      "add": "Thêm trình kết nối GitOps",
      "delete": "Xóa trình kết nối GitOps",
      "update-success": "Đã cập nhật thành công trình kết nối GitOps",
      "create-success": "Đã tạo thành công trình kết nối GitOps",
      "delete-success": "Trình kết nối GitOps bị xóa"
    }
  },
  "gitops": {
    "setting": {
      "description": "Trong luồng làm việc GitOps của Bytebase, các nhà phát triển lưu trữ các tập lệnh di chuyển trong VCS. Các yêu cầu kéo gợi nhớ xem xét SQL, và các yêu cầu được hợp nhất khởi động kế hoạch di chuyển. Người quản trị cấu hình các nhà cung cấp VCS, trong khi chủ dự án thiết lập kết nối VCS trong các dự án.",
      "add-git-provider": {
        "self": "Thêm nhà cung cấp Git",
        "description": "Trước khi bất kỳ dự án nào có thể kích hoạt quy trình làm việc GitOps, trước tiên Bytebase cần tích hợp với hệ thống kiểm soát phiên bản (VCS) tương ứng bằng cách đăng ký làm ứng dụng OAuth trong VCS đó. Dưới đây là các bước để định cấu hình tính năng này, bạn cũng có thể làm theo {guide} của chúng tôi.",
        "gitlab-self-host": "GitLab tự lưu trữ",
        "gitlab-self-host-admin-requirement": "Bạn phải là một quản trị viên của GitLab để có thể thực hiện điều này.",
        "gitlab-com-admin-requirement": "Bạn phải là quản trị viên của các dự án hoặc nhóm.",
        "github-self-host": "GitHub tự lưu trữ",
        "github-com-admin-requirement": "TBạn phải là quản trị viên của tổ chức GitHub.",
        "bitbucket-admin-requirement": "Bạn cần phải là quản trị viên của không gian làm việc Bitbucket đã chọn để định cấu hình điều này. Nếu không, bạn cần yêu cầu quản trị viên không gian làm việc Bitbucket của mình đăng ký Bytebase làm ứng dụng OAuth trên toàn không gian làm việc Bitbucket, sau đó cung cấp cho bạn ID ứng dụng và Bí mật đó để điền vào bước 'Thông tin ứng dụng OAuth'.",
        "azure-devops-service": "Dịch vụ Azure DevOps",
        "azure-admin-requirement": "TBạn phải là quản trị viên của tổ chức Azure DevOps.",
        "add-success": "Đã thêm thành công nhà cung cấp Git {vcs}",
        "choose": "Chọn nhà cung cấp Git",
        "basic-info": {
          "self": "Thông tin cơ bản",
          "gitlab-instance-url": "URL phiên bản GitLab",
          "gitlab-instance-url-label": "URL phiên bản VCS. Đảm bảo phiên bản này và Bytebase có thể kết nối mạng với nhau.",
          "github-instance-url": "URL phiên bản GitHub",
          "bitbucket-instance-url": "URL phiên bản Bitbucket",
          "azure-instance-url": "URL phiên bản Azure DevOps",
          "instance-url-error": "URL phiên bản phải bắt đầu bằng https:// hoặc http://",
          "display-name": "Tên hiển thị",
          "display-name-label": "Tên hiển thị tùy chọn để giúp xác định giữa các cấu hình khác nhau bằng cách sử dụng cùng một nhà cung cấp Git."
        },
        "access-token": {
          "self": "Thông tin ứng dụng OAuth",
          "personal-access-token": "mã thông báo truy cập cá nhân",
          "gitlab-personal-access-token": "Tạo người dùng dịch vụ chuyên dụng và tạo {token} với vai trò người duy trì và ít nhất tuân theo các quyền đối với nhóm hoặc dự án sẽ được quản lý. Bạn có thể tạo mã thông báo truy cập dự án để quản lý một dự án hoặc tạo mã thông báo truy cập nhóm để quản lý tất cả các dự án trong nhóm.",
          "github-personal-access-token": "Tạo người dùng dịch vụ chuyên dụng và tạo {token} với vai trò thành viên cho tổ chức hoặc tất cả các dự án sẽ được quản lý.",
          "bitbucket-app-access-token": "Tạo một người dùng dịch vụ cụ thể và tạo một {app_password} có ít nhất các quyền sau để các tổ chức, dự án hoặc kho lưu trữ có liên quan quản lý. Chèn '<tên người dùng bitbucket>:<mật khẩu ứng dụng đã tạo>' bên dưới.",
          "bitbucket-app-password": "mật khẩu ứng dụng",
          "azure-devops-personal-access-token": "Tạo người dùng dịch vụ chuyên dụng và tạo {token} với vai trò thành viên cho tất cả các tổ chức có thể truy cập được với các phạm vi sau. Trường 'Tổ chức' phải được đặt thành 'Tất cả các tổ chức có thể truy cập'."
        },
        "confirm": {
          "confirm-info": "Xác nhận thông tin",
          "confirm-description": "Sau khi tạo, chủ sở hữu dự án có thể chọn nhà cung cấp Git này trong tab \"GitOps\" của bảng điều khiển dự án."
        }
      },
      "git-provider": {
        "gitlab-self-host-application-id-label": "ID ứng dụng cho ứng dụng OAuth trên toàn phiên bản GitLab đã đăng ký.",
        "gitlab-com-application-id-label": "ID ứng dụng cho ứng dụng GitLab OAuth đã đăng ký.",
        "view-in-gitlab": "Xem trong GitLab",
        "view-in-azure": "Xem trong Azure",
        "gitlab-self-host-secret-label": "Bí mật dành cho ứng dụng OAuth trên toàn phiên bản GitLab đã đăng ký.",
        "gitlab-com-secret-label": "Bí mật cho ứng dụng GitLab OAuth đã đăng ký.",
        "azure-secret-label": "Bí mật ứng dụng khách cho ứng dụng Azure OAuth đã đăng ký.",
        "github-application-id-label": "ID khách hàng cho ứng dụng OAuth toàn tổ chức GitHub đã đăng ký.",
        "azure-application-id-label": "ID khách hàng cho ứng dụng OAuth toàn tổ chức Azure đã đăng ký.",
        "secret-label-github": "Bí mật ứng dụng khách cho ứng dụng OAuth toàn tổ chức GitHub đã đăng ký.",
        "delete-forbidden": "Để xóa nhà cung cấp này, trước tiên hãy hủy liên kết tất cả các kho lưu trữ.",
        "delete": "Xóa nhà cung cấp Git này",
        "delete-confirm": "Xóa nhà cung cấp Git \"{name}\"?"
      }
    }
  },
  "deployment-config": {
    "stage-n": "Giai đoạn {n}",
    "add-selector": "Thêm bộ chọn",
    "update-success": "Đã cập nhật thành công cấu hình triển khai.",
    "this-is-example-deployment-config": "Đây là ví dụ về cấu hình triển khai. Bạn cần chỉnh sửa và lưu nó.",
    "n-databases": "{n} cơ sở dữ liệu | {n} cơ sở dữ liệu",
    "selectors": "Bộ chọn",
    "add-stage": "Thêm sân khấu",
    "confirm-to-revert": "Xác nhận hoàn nguyên chỉnh sửa của bạn?",
    "name-placeholder": "Tên giai đoạn...",
    "error": {
      "at-least-one-stage": "Ít nhất 1 giai đoạn",
      "stage-name-required": "Tên sân khấu là bắt buộc",
      "at-least-one-selector": "Ít nhất 1 bộ chọn trong mỗi giai đoạn",
      "env-in-selector-required": "“Môi trường” là cần thiết trong từng giai đoạn",
      "env-selector-must-has-one-value": "\"ID môi trường\" phải có chính xác một giá trị",
      "key-required": "Cần có chìa khóa",
      "values-required": "Giá trị được yêu cầu"
    },
    "project-has-no-deployment-config": "Dự án này chưa có cấu hình triển khai. Vui lòng {go} trước.",
    "go-and-config": "Đi và cấu hình",
    "wont-be-deployed-explanation": "Những cơ sở dữ liệu này sẽ không được triển khai vì chúng không chạm tới bộ chọn nào.",
    "wont-be-deployed": "Sẽ không được triển khai",
    "pipeline-generated-from-deployment-config": "Quy trình triển khai được tạo theo {deployment_config} của dự án.",
    "preview-deployment-pipeline": "Xem trước quy trình triển khai",
    "select-database-group": "Chọn nhóm cơ sở dữ liệu"
  },
  "data-source": {
    "role-type": "Loại vai trò",
    "successfully-deleted-data-source-name": "Đã xóa thành công nguồn dữ liệu '{0}'.",
    "create-data-source": "Tạo nguồn dữ liệu",
    "data-source-list": "Danh sách nguồn dữ liệu",
    "all-data-source": "Tất cả nguồn dữ liệu",
    "search-name": "Tim kiêm tên",
    "search-name-database": "Tìm kiếm tên, cơ sở dữ liệu",
    "successfully-created-data-source-datasource-name": "Đã tạo thành công nguồn dữ liệu '{0}'.",
    "select-database-first": "Chọn cơ sở dữ liệu đầu tiên",
    "select-data-source": "Chọn nguồn dữ liệu",
    "search-user": "Tìm kiếm người dùng",
    "user-list": "Danh sách người dùng",
    "revoke-access": "Bạn có chắc chắn thu hồi quyền truy cập '{0}' từ '{1}' không?",
    "grant-data-source": "Cấp nguồn dữ liệu",
    "grant-database": "Cấp cơ sở dữ liệu",
    "requested-issue": "Vấn đề được yêu cầu",
    "successfully-revoked-member-principal-name-access-from-props-datasource-name": "Đã thu hồi thành công quyền truy cập '{0}' từ '{1}'.",
    "your-issue-id-e-g-1234": "Id vấn đề của bạn (ví dụ: 1234)",
    "member-principal-name-already-exists": "{0} đã tồn tại",
    "successfully-granted-datasource-name-to-addedmember-principal-name": "Đã cấp thành công '{0}' cho '{1}'.",
    "we-also-linked-the-granted-database-to-the-requested-issue-linkedissue-name": "Chúng tôi cũng đã liên kết cơ sở dữ liệu được cấp với vấn đề được yêu cầu '{0}'.",
    "new-data-source": "Nguồn dữ liệu mới",
    "connection-name-string-copied-to-clipboard": "Đã sao chép chuỗi {0} vào bảng nhớ tạm.",
    "jdbc-cant-connect-to-socket-database-value-instance-host": "JDBC không thể kết nối với ổ cắm {0}",
    "snowflake-keypair-tip": "Xác thực cặp khóa",
    "ssl-type": {
      "ca": "@:{'data-source.ssl.ca-cert'}",
      "ca-and-key-and-cert": "@:{'data-source.ssl.ca-cert'} + @:{'data-source.ssl.client-key'} + @:{'data-source.ssl.client-cert'}",
      "none": "Không có"
    },
    "ssl": {
      "ca-cert": "Chứng chỉ CA",
      "client-key": "Khóa ứng dụng khách",
      "client-cert": "Chứng chỉ khách hàng"
    },
    "ssh-type": {
      "tunnel": "@:{'data-source.ssh.tunnel'}",
      "tunnel-and-private-key": "@:{'data-source.ssh.tunnel'} + @:{'data-source.ssh.private-key'}",
      "none": "Không có"
    },
    "ssh": {
      "host": "Máy chủ",
      "port": "Hải cảng",
      "user": "Người dùng",
      "password": "Mật khẩu",
      "ssh-key": "Khóa SSH",
      "tunnel": "Đường hầm",
      "private-key": "Khóa riêng"
    },
    "ssl-connection": "Kết nối SSL",
    "ssh-connection": "Kết nối SSH",
    "read-replica-host": "Máy chủ đọc bản sao",
    "read-replica-port": "Cổng đọc bản sao",
    "delete-read-only-data-source": "Xóa nguồn dữ liệu chỉ đọc",
    "connection-string-schema": "Lược đồ chuỗi kết nối",
    "admin": "Quản trị viên",
    "read-only": "RO"
  },
  "setting": {
    "project": {
      "description": "Đây là bảng quản trị dự án liệt kê tất cả các dự án trong Bytebase.",
      "show-archived": "Hiển thị các dự án đã lưu trữ"
    },
    "label": {
      "key": "Chìa khóa",
      "values": "Giá trị",
      "value-placeholder": "Giá trị nhãn...",
      "key-placeholder": "Chìa khóa nhãn..."
    }
  },
  "sql-editor": {
    "self": "Trình soạn thảo SQL",
    "select-connection": "Vui lòng chọn kết nối",
    "search-databases": "Tìm kiếm cơ sở dữ liệu",
    "search-results": "kết quả tìm kiếm",
    "loading-databases": "Đang tải cơ sở dữ liệu...",
    "close-pane": "Đóng ngăn",
    "loading-data": "Đang tải dữ liệu...",
    "table-empty-placeholder": "Bấm vào Chạy để thực hiện truy vấn.",
    "no-data-available": "Không có dữ liệu",
    "download-as-file": "Tải xuống dưới dạng {file}",
    "only-select-allowed": "Chỉ các câu lệnh {select} mới được phép thực thi.",
    "want-to-action": "Nếu bạn muốn {want}, hãy nhấp vào nút {action} {reaction}.",
    "and-submit-an-issue": "và gửi một vấn đề",
    "to-enable-admin-mode": "để bật chế độ quản trị viên",
    "table-schema-placeholder": "Chọn một bảng để xem lược đồ của nó",
    "notify-empty-statement": "Vui lòng nhập câu lệnh SQL của bạn vào trình chỉnh sửa",
    "notify-multiple-statements": "Đã phát hiện nhiều câu lệnh SQL. SQL Editor chỉ thực thi câu lệnh đầu tiên. Bạn có thể chọn một câu lệnh khác và thực hiện nó một cách riêng lẻ.",
    "goto-edit-schema-hint": "Vui lòng chọn kết nối cơ sở dữ liệu từ đầu trình chỉnh sửa",
    "notify-invalid-sql-statement": "Câu lệnh SQL không hợp lệ.",
    "can-not-execute-query": "Không thể thực hiện truy vấn khi tải dữ liệu.",
    "rows": "hàng | hàng",
    "vertical-display": "Hiển thị dọc",
    "no-history-found": "Không tìm thấy lịch sử",
    "no-sheet-found": "Không tìm thấy tờ nào",
    "search-history": "Lịch sử tìm kiếm",
    "search-sheets": "Trang tính tìm kiếm",
    "hint-tips": {
      "confirm-to-delete-this-history": "Xác nhận xóa lịch sử này?",
      "confirm-to-close-unsaved-sheet": {
        "title": "Đóng trang tính chưa lưu?",
        "content": "Đóng trang tính và mất mọi dữ liệu chưa được lưu?"
      }
    },
    "please-input-the-tab-label": "Vui lòng nhập nhãn tab!",
    "copy-code": "Sao chép mã",
    "copy-url": "Sao chép URL",
    "notify": {
      "copy-code-succeed": "Sao chép mã thành công",
      "copy-share-link": "Liên kết chia sẻ đã được sao chép vào Clipboard.",
      "sheet-is-read-only": "Trang tính được chia sẻ ở chế độ chỉ đọc."
    },
    "view-all-tabs": "Xem tất cả các Tab",
    "sheets": "Trang tính",
    "connect-to-a-database": "Kết nối với cơ sở dữ liệu",
    "link-access": "Truy cập liên kết",
    "private": "Riêng tư",
    "private-desc": "Chỉ bạn mới có thể truy cập trang tính này",
    "project-read": "Dự án đọc",
    "project-read-desc": "Cả trang tính CHỦ SỞ HỮU và CHỦ SỞ HỮU dự án đều có thể đọc/ghi, các thành viên dự án khác có thể đọc",
    "project-write": "Viết dự án",
    "project-write-desc": "Cả trang tính CHỦ SỞ HỮU và thành viên dự án đều có thể đọc/ghi",
    "create-read-only-data-source": "Đi để tạo",
    "go-back": "Quay lại",
    "save-sheet": "Lưu trang tính",
    "save-sheet-input-placeholder": "Vui lòng nhập tên trang tính",
    "untitled-sheet": "Trang tính không có tiêu đề",
    "format": "Định dạng",
    "sql-review-result": "Kết quả xem xét SQL",
    "alter-table": "Thay đổi bảng",
    "visualize-explain": "Trực quan hóa Giải thích",
    "sql-execute-in-production-environment": "Hãy cẩn thận, bạn đang truy cập cơ sở dữ liệu trong môi trường sản xuất.",
    "rows-upper-limit": "đạt đến giới hạn kết quả truy vấn",
    "tab-mode": {
      "readonly": "Chỉ đọc",
      "admin": "Quản trị viên"
    },
    "close-sheet": "Đóng trang tính",
    "connect": "Kết nối",
    "connect-in-admin-mode": "Kết nối ở chế độ quản trị viên",
    "admin-mode": {
      "self": "Chế độ quản trị viên"
    },
    "allow-admin-mode-only": "Phiên bản {instance} chỉ có thể truy cập được ở chế độ quản trị viên.",
    "run-selected": "Chạy đã chọn",
    "clear-screen": "Xóa màn hình",
    "query-time": "thời gian truy vấn",
    "connection-lost": "Kết nối bị mất. Sẽ cố gắng kết nối lại khi thực hiện truy vấn tiếp theo.",
    "sheet": {
      "choose-sheet": "Chọn trang tính",
      "self": "Tờ giấy",
      "connection": "Sự liên quan"
    },
    "tab": {
      "unsaved": "Chưa lưu",
      "context-menu": {
        "actions": {
          "close": "Đóng",
          "close-others": "Đóng người khác",
          "close-to-the-right": "Gần bên phải",
          "close-saved": "Đóng đã lưu",
          "close-all": "Đóng tất cả",
          "rename": "Đổi tên"
        }
      }
    },
    "batch-query": {
      "batch": "Lô hàng",
      "select-database": "Chọn cơ sở dữ liệu bên dưới",
      "description": "Truy vấn hàng loạt {count} cơ sở dữ liệu bổ sung trong {project}."
    },
    "executing-query": "Thực hiện truy vấn",
    "grouping": "Nhóm",
    "previous-row": "Hàng trước",
    "next-row": "Hàng tiếp theo",
    "copy-success": "Sao chép thành công",
    "missing-permission-to-load-db-metadata": "Thiếu quyền cần thiết để tải siêu dữ liệu của db {db}.",
    "connect-in-new-tab": "Kết nối trong tab mới",
    "copy-name": "Sao chép tên",
    "copy-select-statement": "Sao chép câu lệnh CHỌN",
    "preview-table-data": "Xem trước dữ liệu bảng",
    "view-table-detail": "Xem chi tiết bảng",
    "view-database-detail": "Xem chi tiết cơ sở dữ liệu",
    "copy-all-column-names": "Sao chép tất cả tên cột",
    "view-schema-text": "Xem văn bản lược đồ",
    "override-current-statement": "Ghi đè câu lệnh hiện tại",
    "last-synced": "Đồng bộ hóa lần cuối: {time}",
    "click-to-sync-now": "Bấm để đồng bộ ngay",
    "sync-in-progress": "Đang đồng bộ hóa",
    "create-a-worksheet": "Tạo một bảng tính",
    "select-a-database-to-start": "Chọn cơ sở dữ liệu để bắt đầu"
  },
  "schema-editor": {
    "self": "Trình chỉnh sửa lược đồ",
    "use-tips": "Nhấp vào cơ sở dữ liệu/bảng để bắt đầu.",
    "preview-issue": "Vấn đề xem trước",
    "sync-sql-from-schema-editor": "Đồng bộ hóa SQL từ Trình soạn thảo lược đồ",
    "raw-sql": "SQL thô",
    "search-database-and-table": "Tìm kiếm cơ sở dữ liệu và bảng",
    "search-table": "Bảng tìm kiếm",
    "search-column": "Cột tìm kiếm",
    "actions": {
      "create-schema": "Tạo lược đồ",
      "drop-schema": "Bỏ lược đồ",
      "create-table": "Bảng mới",
      "rename": "Đổi tên",
      "drop-table": "Bàn thả",
      "restore": "Khôi phục",
      "add-column": "Thêm cột",
      "add-from-template": "Thêm từ mẫu",
      "drop-column": "Cột thả",
      "sql-preview": "Xem trước SQL",
      "reset": "Cài lại",
      "save": "Cứu"
    },
    "database": {
      "name": "Tên",
      "row-count": "Đếm số hàng",
      "data-size": "Kích thước dữ liệu",
      "engine": "Động cơ",
      "collation": "đối chiếu",
      "comment": "Bình luận"
    },
    "schema": {
      "select": "Chọn lược đồ",
      "name": "Tên lược đồ"
    },
    "tables": "Những cái bàn",
    "table": {
      "select": "Chọn bảng",
      "name": "Tên bảng"
    },
    "columns": "Cột",
    "column": {
      "select": "Chọn cột",
      "name": "Tên",
      "type": "Kiểu",
      "default": "Mặc định",
      "comment": "Bình luận",
      "not-null": "Có giá trị",
      "primary": "Sơ đẳng",
      "foreign-key": "Khóa ngoại",
      "classification": "Phân loại",
      "on-update": "Đang cập nhật"
    },
    "default": {
      "no-default": "Không có mặc định",
      "empty-string": "Chuỗi trống",
      "expression": "Sự biểu lộ",
      "zero": "0",
      "true": "ĐÚNG VẬY",
      "false": "SAI"
    },
    "nothing-changed-for-database": "Không có gì thay đổi đối với cơ sở dữ liệu {database}",
    "message": {
      "invalid-schema-name": "Tên lược đồ không hợp lệ",
      "duplicated-schema-name": "Tên lược đồ trùng lặp",
      "invalid-table-name": "Tên bảng không hợp lệ",
      "duplicated-table-name": "Tên bảng trùng lặp",
      "invalid-column-name": "Tên cột không hợp lệ",
      "duplicated-column-name": "Tên cột trùng lặp",
      "invalid-column-type": "Loại cột không hợp lệ",
      "schema-not-found": "Không tìm thấy lược đồ",
      "failed-to-fetch-database-schema": "Không tìm nạp được lược đồ cơ sở dữ liệu",
      "invalid-schema": "Lược đồ không hợp lệ",
      "cannot-drop-the-last-column": "Không thể bỏ cột cuối cùng",
      "cannot-change-config": "Cấu hình cơ sở dữ liệu phải thay đổi với lược đồ"
    },
    "confirm-to-close": {
      "title": "Xác nhận để đóng",
      "description": "Bạn có chắc chắn muốn đóng bảng điều khiển này không? Những thay đổi của bạn sẽ bị mất."
    },
    "tenant-mode-tips": "Các thay đổi sẽ được áp dụng cho tất cả cơ sở dữ liệu của đối tượng thuê đã chọn sau khi nhấp vào \"Xem trước sự cố\".",
    "edit-foreign-key": "Chỉnh sửa khóa ngoại",
    "select-reference-schema": "Chọn một lược đồ để tham chiếu đến",
    "select-reference-table": "Chọn một bảng để tham khảo",
    "select-reference-column": "Chọn một cột để tham chiếu đến",
    "index": {
      "indexes": "Chỉ mục",
      "edit-indexes": "Chỉnh sửa chỉ mục",
      "unique": "Độc nhất"
    },
    "generated-ddl-is-empty": "DDL được tạo trống"
  },
  "label": {
    "empty-label-value": "Trống",
    "no-label": "Không nhãn hiệu",
    "error": {
      "key-necessary": "Cần có chìa khóa",
      "value-necessary": "Giá trị là bắt buộc",
      "key-duplicated": "Phím trùng lặp",
      "value-duplicated": "Giá trị trùng lặp",
      "max-length-exceeded": "Độ dài không được vượt quá {len} ký tự",
      "max-label-count-exceeded": "Không thể vượt quá nhãn {count}",
      "cannot-edit-reserved-label": "Không thể chỉnh sửa nhãn dành riêng \"{key}\"",
      "max-value-length-exceeded": "Độ dài của giá trị không được vượt quá {length} ký tự",
      "key-format": "Chỉ cho phép các ký tự chữ và số ([a-z0-9A-Z]), dấu gạch ngang (-), dấu gạch dưới (_) và dấu chấm (.). Và phải bắt đầu và kết thúc bằng các ký tự chữ và số.",
      "x-is-reserved-key": "\"{key}\" là khóa dành riêng của hệ thống"
    },
    "placeholder": {
      "select-key": "Chọn phím...",
      "select-value": "Chọn giá trị...",
      "select-values": "Chọn các giá trị..."
    },
    "setting": {
      "description": "Nhãn là một cặp khóa-giá trị giúp bạn xác định đối tượng thuê cho cơ sở dữ liệu. {link}."
    },
    "db-name-template-tips": "Chỉ định một mẫu để thực thi việc đặt tên cơ sở dữ liệu. Ví dụ: nếu cơ sở dữ liệu db1 của bạn được phân chia địa lý thành Hoa Kỳ, Châu Á, Châu Âu và bạn muốn đặt các tên là db1__US, db1__ASIA, db1__EU thì mẫu có thể là {placeholder}. {link}.",
    "confirm-change": "Bạn có chắc chắn thay đổi '{label}' không?",
    "parsed-from-template": "Được phân tích cú pháp từ {name} theo mẫu {template}.",
    "cannot-transfer-template-not-match": "Không thể chuyển cơ sở dữ liệu '{name}' sang dự án này. Vì tên của nó không khớp với mẫu {template}.",
    "add-label": "Thêm nhãn",
    "filter-by-label": "Lọc theo nhãn"
  },
  "oauth": {
    "unknown-event": "Loại sự kiện không mong đợi, OAuth không thành công."
  },
  "subscription": {
    "try-for-free": "Dùng thử miễn phí",
    "inquire-enterprise-plan": "Hỏi kế hoạch doanh nghiệp",
    "enterprise-free-trial": "Bản dùng thử Enterprise miễn phí {days} ngày",
    "button": {
      "free-trial": "dùng thử miễn phí {days} ngày",
      "upgrade": "Nâng cấp",
      "contact-us": "Liên hệ chúng tôi",
      "view-subscription": "Xem đăng ký"
    },
    "trial-start-modal": {
      "title": "Bắt đầu dùng thử {plan} của bạn",
      "content": "Bản dùng thử {plan} của bạn đã bắt đầu! Bạn có thể truy cập các tính năng của {plan} trước {date}.",
      "button": "Hiểu rồi",
      "subscription-page": "trang đăng ký",
      "subscription": "Hãy truy cập {page} để tìm hiểu các tính năng này và các gói của chúng tôi."
    },
    "description": "Bạn có thể tải giấy phép Bytebase của mình lên để mở khóa các tính năng chuyên nghiệp/doanh nghiệp.",
    "upload-license": "Tải lên giấy phép",
    "upgrade-trial-button": "Nâng cấp dùng thử",
    "request-n-days-trial": "Yêu cầu dùng thử {days} ngày (không cần thẻ tín dụng)",
    "request-with-qr": "Quét mã QR",
    "successfully-start-trial": "Bắt đầu dùng thử miễn phí thành công trong {days} ngày",
    "successfully-upgrade-trial": "Nâng cấp thành công bản dùng thử miễn phí lên {plan}",
    "require-subscription": "Tính năng này yêu cầu đăng ký {requiredPlan}, vui lòng mua giấy phép Bytebase để mở khóa.",
    "feature-require-subscription": "{feature} yêu cầu đăng ký {requiredPlan}.",
    "required-plan-with-trial": "Tính năng này yêu cầu {requiredPlan}. {startTrial}",
    "trial-for-plan": "Bạn có thể bắt đầu dùng thử miễn phí {plan} trong {days} ngày - không cần thẻ tín dụng.",
    "trial-for-days": "Bạn có thể bắt đầu dùng thử miễn phí trong {days} ngày - không cần thẻ tín dụng.",
    "upgrade-trial": "Bạn có thể nâng cấp bản dùng thử miễn phí của mình lên gói này.",
    "contact-to-upgrade": "Hãy liên hệ với quản trị viên Workspace của bạn để nâng cấp gói.",
    "upgrade-now": "Nâng cấp ngay bây giờ",
    "instance-assignment": {
      "license": "Giấy phép",
      "assign-license": "Gán giấy phép",
      "require-license": "Yêu cầu giấy phép phiên bản",
      "missing-license-attention": "Bạn cần gán giấy phép cho phiên bản để kích hoạt tính năng này.",
      "n-license-remain": "ở lại {n}",
      "manage-license": "Quản lý giấy phép phiên bản",
      "used-and-total-license": "Giấy phép được chỉ định/Tổng số phiên bản",
      "success-notification": "Cập nhật thành công chuyển nhượng giấy phép",
      "missing-license-for-instances": "Bạn có {count} phiên bản ({name}) thiếu giấy phép bắt buộc để mở khóa tính năng này.",
      "missing-license-for-feature": "Thiếu giấy phép phiên bản để bật {feature}. Bấm để giao việc ngay bây giờ."
    },
    "update": {
      "success": {
        "title": "Đã cập nhật giấy phép thành công",
        "description": "Đã mở khóa các tính năng cao cấp trong gói đăng ký."
      },
      "failure": {
        "title": "Không thể cập nhật giấy phép",
        "description": "Vui lòng kiểm tra xem giấy phép của bạn có hợp lệ không."
      }
    },
    "plan-features": "{plan} Tính năng",
    "overuse-warning": "{NeedPlan} trên {currentPlan} sẽ bị hạn chế. Hãy nâng cấp ngay để đảm bảo quyền truy cập liên tục.",
    "overuse-modal": {
      "description": "Bạn đang sử dụng các tính năng không có trong {plan}. Nâng cấp ngay bây giờ để đảm bảo quyền truy cập liên tục:",
      "instance-count-exceeds": "Số lượng phiên bản {count} vượt quá giới hạn {limit}"
    },
    "features": {
      "bb-feature-external-secret-manager": {
        "title": "Đặt bí mật bên ngoài",
        "desc": "Sử dụng Vault hoặc URL tùy chỉnh làm bí mật bên ngoài cho mật khẩu cơ sở dữ liệu."
      },
      "bb-feature-task-schedule-time": {
        "title": "Đặt thời gian thực hiện nhiệm vụ",
        "desc": "Đặt thời gian lập lịch tác vụ cho phép bạn đặt thời gian cụ thể để thực hiện các tác vụ của mình."
      },
      "bb-feature-instance-count": {
        "title": "Giới hạn số lượng phiên bản",
        "desc": "Bạn đã đạt đến giới hạn số lượng phiên bản tối đa. Vui lòng nâng cấp để nhận thêm hạn ngạch phiên bản.",
        "remaining": "Tổng hạn ngạch phiên bản của bạn là {total}, chỉ còn lại phiên bản {count}.",
        "runoutof": "Bạn đã dùng hết hạn ngạch phiên bản {total} của mình.",
        "upgrade": "@:{'subscription.upgrade'} để nhận thêm hạn mức phiên bản."
      },
      "bb-feature-user-count": {
        "title": "Giới hạn số lượng người dùng",
        "desc": "Bạn đã đạt đến giới hạn số lượng người dùng tối đa. Vui lòng nâng cấp để nhận hạn ngạch người dùng không giới hạn.",
        "remaining": "Tổng hạn ngạch người dùng của bạn là {total}, chỉ còn lại {count} người dùng.",
        "runoutof": "Bạn đã dùng hết hạn ngạch {total} người dùng.",
        "upgrade": "@:{'subscription.upgrade'} để nhận được hạn ngạch người dùng không giới hạn."
      },
      "bb-feature-multi-tenancy": {
        "title": "Chế độ hàng loạt",
        "desc": "Thay đổi hàng loạt một nhóm cơ sở dữ liệu từ những người thuê hoặc phân vùng khác nhau."
      },
      "bb-feature-approval-policy": {
        "title": "Chính sách triển khai",
        "desc": "Chính sách triển khai kiểm soát xem tác vụ thay đổi lược đồ có yêu cầu triển khai thủ công hay không."
      },
      "bb-feature-environment-tier-policy": {
        "title": "Cấp môi trường",
        "desc": "Đánh dấu môi trường là sản xuất."
      },
      "bb-feature-sensitive-data": {
        "title": "Dữ liệu nhạy cảm",
        "desc": "Đánh dấu các cột trong bảng là dữ liệu nhạy cảm và kết quả truy vấn của chúng sẽ được hiển thị dưới dạng \"******\"."
      },
      "bb-feature-access-control": {
        "title": "Kiểm soát truy cập dữ liệu",
        "desc": "Hạn chế quyền truy cập dữ liệu của người dùng, chẳng hạn như cấm người dùng sao chép kết quả truy vấn dữ liệu."
      },
      "bb-feature-lgtm": {
        "title": "Kiểm tra LGTM",
        "desc": "Kiểm tra xem sự cố có nhận xét \"LGTM\" hay không."
      },
      "bb-feature-im-approval": {
        "title": "Phê duyệt IM",
        "desc": "Vấn đề phê duyệt với tích hợp IM."
      },
      "bb-feature-sql-review": {
        "title": "Mở khóa hơn 100 lần kiểm tra đánh giá SQL",
        "desc": "Chỉ định các quy tắc tìm lỗi mã nguồn SQL để áp dụng phương pháp hay nhất về SQL và thực thi tính nhất quán của lược đồ trong toàn bộ tổ chức kỹ thuật."
      },
      "bb-feature-custom-approval": {
        "title": "Phê duyệt tùy chỉnh",
        "desc": "Định cấu hình mức độ rủi ro và luồng phê duyệt cho các nhiệm vụ khác nhau."
      },
      "bb-feature-vcs-sql-review": {
        "title": "Đánh giá SQL trong quy trình làm việc GitOps",
        "desc": "Thêm CI đánh giá SQL vào quy trình kho lưu trữ VCS của bạn. Đánh giá SQL sẽ được kích hoạt trong yêu cầu kéo đối với các tệp SQL đã thay đổi."
      },
      "bb-feature-rbac": {
        "title": "Quản lý vai trò",
        "desc": "Quản lý vai trò có thể chỉ định một vai trò cụ thể (ví dụ: DBA) cho thành viên."
      },
      "bb-feature-custom-role": {
        "title": "Vai trò tùy chỉnh",
        "desc": "Xác định vai trò tùy chỉnh. \nBạn có thể áp dụng chúng cho các thành viên dự án và sử dụng trong quy trình phê duyệt tùy chỉnh."
      },
      "bb-feature-watermark": {
        "title": "Chữ ký ảnh",
        "desc": "Hiển thị hình mờ hiển thị trên các trang, bao gồm tên người dùng, ID và email."
      },
      "bb-feature-audit-log": {
        "title": "Sổ ghi chép đánh giá",
        "desc": "Ghi lại và truy vấn các hoạt động được thực hiện bởi người dùng trong không gian làm việc."
      },
      "bb-feature-schema-drift": {
        "title": "Lược đồ trôi dạt",
        "desc": "Phát hiện các thay đổi lược đồ ngoài băng tần và báo cáo sự trôi dạt lược đồ."
      },
      "bb-feature-branding": {
        "title": "Xây dựng thương hiệu",
        "desc": "Tùy chỉnh logo."
      },
      "bb-feature-online-migration": {
        "title": "Di chuyển trực tuyến",
        "desc": "Dựa trên gh-ost. Đối với các bảng lớn, nó có thể giảm thời gian khóa bảng từ vài giờ xuống còn vài giây."
      },
      "bb-feature-sync-schema-all-versions": {
        "title": "Đồng bộ hóa lược đồ tất cả các phiên bản",
        "desc": "Chọn bất kỳ phiên bản di chuyển tùy ý nào từ cơ sở dữ liệu cơ sở và đồng bộ hóa nó với cơ sở dữ liệu đích."
      },
      "bb-feature-read-replica-connection": {
        "title": "Đọc kết nối bản sao",
        "desc": "Kết nối với bản sao chỉ đọc cho nguồn dữ liệu chỉ đọc."
      },
      "bb-feature-instance-ssh-connection": {
        "title": "Kết nối SSH sơ thẩm",
        "desc": "Kết nối với một phiên bản qua SSH."
      },
      "bb-feature-custom-instance-scan-interval": {
        "title": "Khoảng thời gian quét phiên bản tùy chỉnh",
        "desc": "Ví dụ: tùy chỉnh lược đồ và khoảng thời gian quét bất thường"
      },
      "bb-feature-index-advisor": {
        "title": "Cố vấn chỉ số",
        "desc": "Cố vấn chỉ mục có thể giúp bạn tìm các chỉ mục bị thiếu trong các truy vấn chậm."
      },
      "bb-feature-sso": {
        "title": "Đăng nhập một lần (SSO)",
        "desc": "Cho phép người dùng xác thực một cách an toàn với nhiều ứng dụng và trang web thông qua một bộ thông tin xác thực duy nhất."
      },
      "bb-feature-2fa": {
        "title": "Xác thực hai yếu tố (2FA)",
        "desc": "Xác thực hai yếu tố cung cấp thêm một lớp bảo mật cho tài khoản thành viên. Khi đăng nhập, bạn sẽ được yêu cầu nhập mã bảo mật do Ứng dụng Authenticator của bạn tạo."
      },
      "bb-feature-plugin-openai": {
        "title": "Tăng cường AI",
        "desc": "Các tính năng cố vấn chỉ mục và SQL Editor tăng cường bằng AI được cung cấp bởi OpenAI."
      },
      "bb-feature-batch-query": {
        "title": "Truy vấn hàng loạt",
        "desc": "Truy vấn hàng loạt cơ sở dữ liệu bổ sung trong cùng một dự án trong SQL Editor."
      },
      "bb-feature-shared-sql-script": {
        "title": "Tập lệnh SQL được chia sẻ",
        "desc": "Chia sẻ tập lệnh SQL của bạn với các thành viên trong dự án hoặc công khai chúng với tất cả mọi người."
      },
      "bb-feature-announcement": {
        "title": "Thông báo",
        "desc": "Định cấu hình Biểu ngữ thông báo."
      },
      "bb-feature-encrypted-secrets": {
        "title": "Bí mật được mã hóa",
        "desc": "Lưu trữ bí mật cơ sở dữ liệu của bạn và sử dụng chúng trong các tập lệnh SQL phát hành của bạn."
      },
      "bb-feature-database-grouping": {
        "title": "Nhóm cơ sở dữ liệu",
        "desc": "Nhóm cơ sở dữ liệu cho phép bạn áp dụng các thao tác hàng loạt cho cơ sở dữ liệu từ nhóm cơ sở dữ liệu."
      },
      "bb-feature-disallow-signup": {
        "title": "Vô hiệu hóa đăng ký tự phục vụ",
        "desc": "Sau khi bị tắt, người dùng không thể tự đăng ký và chỉ có thể được quản trị viên không gian làm việc mời."
      },
      "bb-feature-schema-template": {
        "title": "Mẫu lược đồ",
        "desc": "Xác định trước mẫu trường, sau đó áp dụng mẫu trong quá trình thay đổi lược đồ."
      },
      "bb-feature-secure-token": {
        "title": "Tần suất đăng nhập",
        "desc": "Tần suất đăng nhập là khoảng thời gian trước khi người dùng phải đăng nhập lại."
      },
      "bb-feature-issue-advanced-search": {
        "title": "Tìm kiếm vấn đề nâng cao",
        "desc": "Truy cập lịch sử vấn đề không giới hạn với tính năng tìm kiếm vấn đề nâng cao."
      }
    }
  },
  "sheet": {
    "self": "Trang tính",
    "my-sheets": "Trang tính của tôi",
    "mine": "Của tôi",
    "star": "Ngôi sao",
    "unstar": "Bỏ dấu sao",
    "starred": "Được gắn dấu sao",
    "shared": "Chia sẻ",
    "actions": {
      "sync-from-vcs": "Đồng bộ hóa tập lệnh SQL từ VCS"
    },
    "notifications": {
      "duplicate-success": "Sao chép thành công vào \"Trang tính của tôi\""
    },
    "hint-tips": {
      "confirm-to-sync-sheet": "Xác nhận đồng bộ hóa trang tính?",
      "confirm-to-delete-this-sheet": "Xác nhận xóa trang tính này?",
      "confirm-to-duplicate-sheet": "Xác nhận sao chép trang tính này?"
    },
    "linked-issue": "Sự cố được liên kết",
    "from-issue-warning": "Trang tính xuất phát từ vấn đề {issue} ở chế độ chỉ đọc. {oversize}",
    "content-oversize-warning": "SQL có kích thước quá lớn và việc chỉnh sửa nội tuyến không được phép.",
    "sheets": "Trang tính",
    "search-sheets": "Trang tính tìm kiếm",
    "sheet": "Tờ giấy",
    "unconnected": "Chưa kết nối",
    "draft": "Bản nháp"
  },
  "engine": {
    "mysql": "MySQL",
    "common": "Chung"
  },
  "sql-review": {
    "title": "Đánh giá SQL",
    "description": "Chính sách đánh giá SQL có thể xác định các bộ quy tắc tìm lỗi mã nguồn SQL khác nhau cho các môi trường tương ứng. Nó giúp các nhóm áp dụng phương pháp hay nhất về SQL và thực thi tính nhất quán của lược đồ trên các cơ sở dữ liệu khác nhau. Bất cứ khi nào bạn cố gắng thay đổi DDL/DML hoặc sử dụng SQL Editor để truy vấn dữ liệu, truy vấn sẽ được kiểm tra theo chính sách xem xét SQL đã định cấu hình.",
    "disabled": "Tàn tật",
    "no-policy-set": "Không có chính sách đánh giá SQL",
    "create-policy": "Tạo chính sách",
    "duplicate-policy": "Chính sách đánh giá SQL trùng lặp",
    "configure-policy": "Định cấu hình chính sách",
    "policy-removed": "Đã xóa thành công chính sách đánh giá.",
    "policy-created": "Đã tạo thành công chính sách đánh giá.",
    "policy-updated": "Đã cập nhật thành công chính sách đánh giá.",
    "policy-duplicated": "Đã sao chép thành công chính sách đánh giá.",
    "rules": "Quy tắc",
    "filter": "Lọc",
    "no-permission": "Chỉ DBA hoặc Quản trị viên mới có quyền tạo hoặc cập nhật chính sách đánh giá.",
    "disable": "Vô hiệu hóa",
    "enable": "Cho phép",
    "delete": "Xóa chính sách đánh giá SQL",
    "input-then-press-enter": "Nhập giá trị rồi nhấn enter để thêm",
    "not-available-for-free": "Quy tắc không có sẵn cho {plan}",
    "unlock-full-feature": "Mở khóa hơn 100 quy tắc tìm lỗi mã nguồn SQL",
    "create": {
      "breadcrumb": "Tạo chính sách đánh giá SQL",
      "basic-info": {
        "name": "Thông tin cơ bản",
        "display-name": "Tên hiển thị",
        "display-name-placeholder": "Tên chính sách đánh giá",
        "display-name-default": "Chính sách đánh giá SQL",
        "display-name-label": "Tên hiển thị để giúp xác định giữa các chính sách đánh giá khác nhau.",
        "environments": "Môi trường",
        "environments-label": "Áp dụng chính sách đánh giá cho các môi trường đã chọn. Một môi trường chỉ có thể liên kết một chính sách.",
        "environments-select": "Chọn môi trường",
        "no-linked-environments": "Không có môi trường được liên kết",
        "no-available-environment": "Không có môi trường có sẵn",
        "no-available-environment-desc": "Không có môi trường có sẵn. Một môi trường chỉ có thể liên kết một chính sách đánh giá SQL.",
        "choose-template": "Chọn mẫu"
      },
      "configure-rule": {
        "name": "Định cấu hình quy tắc",
        "change-template": "Thay đổi mẫu",
        "confirm-override-title": "Xác nhận thay đổi",
        "confirm-override-description": "Quy tắc của bạn sẽ bị ghi đè"
      },
      "preview": {
        "name": "Xem trước"
      }
    },
    "edit-rule": {
      "self": "Chỉnh sửa quy tắc đánh giá SQL",
      "readonly": "Quy tắc đánh giá SQL"
    },
    "rule": {
      "active": "Tích cực"
    },
    "enabled-rules": "Quy tắc đã bật",
    "rule-detail": "Chi tiết quy tắc",
    "view-definition": "Xem định nghĩa",
    "other-engines": "Động cơ khác"
  },
  "debug-log": {
    "title": "Nhật ký gỡ lỗi",
    "no-logs": "Không có nhật ký gỡ lỗi",
    "count-of-logs": "Đã tìm nạp (các) nhật ký {count} mới nhất từ máy chủ.",
    "debug-log-detail": "Chi tiết nhật ký gỡ lỗi",
    "enabled": "Chế độ gỡ lỗi được bật.",
    "open-debug-mode": "Bật gỡ lỗi",
    "table": {
      "record-ts": "Thời gian",
      "method": "Phương pháp",
      "request-path": "Đường dẫn yêu cầu",
      "role": "Vai trò",
      "error": "Lỗi",
      "stack-trace": "Dấu vết ngăn xếp",
      "empty": "<Trống>",
      "operation": {
        "operation": "Hoạt động",
        "view-details": "Xem chi tiết",
        "copy": "Sao chép",
        "copy-all": "Sao chép tất cả",
        "copied": "Đã sao chép!",
        "export": "Xuất khẩu"
      }
    }
  },
  "audit-log": {
    "no-logs": "Không có nhật ký kiểm tra",
    "audit-log-detail": "Chi tiết nhật ký kiểm tra",
    "table": {
      "created-ts": "Thời gian",
      "created-time": "Thời gian được tạo",
      "updated-time": "Thời gian cập nhật",
      "actor": "Diễn viên",
      "type": "Loại kiểm toán",
      "level": "Cấp độ kiểm toán",
      "comment": "Bình luận",
      "payload": "Khối hàng",
      "empty": "<Trống>",
      "view-details": "Xem chi tiết",
      "select-type": "Lựa chọn đối tượng"
    },
    "type": {
      "workspace": {
        "member-create": "Tạo thành viên không gian làm việc",
        "member-role-update": "Cập nhật vai trò thành viên Workspace",
        "member-activate": "Kích hoạt thành viên Workspace",
        "member-deactivate": "Vô hiệu hóa thành viên Workspace"
      },
      "project": {
        "member-role-update": "Cập nhật vai trò thành viên dự án",
        "database-transfer": "Chuyển cơ sở dữ liệu"
      },
      "sql-editor-query": "Truy vấn trình soạn thảo SQL",
      "sql-export": "Xuất SQL"
    }
  },
  "onboarding-guide": {
    "create-database-guide": {
      "let-add-a-instance": "Hãy thêm một ví dụ",
      "go-to-project-list-page": "Tới trang danh sách dự án",
      "click-new-project": "Nhấp vào \"Dự án mới\" để tạo dự án",
      "click-new-database": "Nhấp vào \"Cơ sở dữ liệu mới\" để tạo cơ sở dữ liệu",
      "click-approve": "Nhấp vào \"Chấp thuận\" để thực hiện thay đổi",
      "wait-issue-finished": "Đang chờ quá trình thay đổi hoàn tất...",
      "back-to-home": "Trở về nhà",
      "finished-dialog": {
        "you-have-done": "Bạn đã hoàn thành:",
        "add-an-instance": "Thêm một phiên bản",
        "create-a-project": "Tạo một dự án",
        "create-an-issue": "Tạo một vấn đề",
        "create-a-new-database": "Tạo cơ sở dữ liệu mới",
        "keep-going-with-bytebase": "Hãy tiếp tục đồng hành cùng Bytebase!"
      }
    }
  },
  "schema-diagram": {
    "self": "Sơ đồ lược đồ",
    "fit-content-with-view": "Điều chỉnh nội dung trong chế độ xem"
  },
  "identity-provider": {
    "test-connection": "Kiểm tra kết nối",
    "test-modal": {
      "title": "Kiểm tra kết nối OAuth2",
      "start-test": "Bấm đăng nhập để bắt đầu thử nghiệm"
    }
  },
  "sensitive-data": {
    "self": "Dữ liệu nhạy cảm"
  },
  "resource": {
    "environment": "Môi trường",
    "instance": "Ví dụ",
    "project": "Dự án",
    "idp": "Nhà cung cấp danh tính",
    "role": "Vai trò",
    "database-group": "Nhóm cơ sở dữ liệu",
    "schema-group": "Nhóm bảng",
    "changelist": "Danh sách thay đổi",
    "vcs-provider": "Nhà cung cấp GitOps",
    "vcs-connector": "Trình kết nối GitOps"
  },
  "resource-id": {
    "self": "ID {resource}",
    "description": "ID {resource} là mã định danh duy nhất. Bạn không thể thay đổi nó sau khi tạo.",
    "cannot-be-changed-later": "Nó không thể thay đổi sau này.",
    "validation": {
      "duplicated": "ID {resource} đã tồn tại. Vui lòng chọn cái khác.",
      "pattern": "ID {resource} chỉ có thể chứa chữ cái viết thường, số và dấu gạch nối. Nó phải bắt đầu bằng một chữ cái viết thường.",
      "minlength": "ID {resource} quá ngắn. Nó phải có ít nhất 1 ký tự.",
      "overflow": "ID {resource} quá dài. Nó phải có ít hơn 64 ký tự."
    }
  },
  "multi-factor": {
    "self": "Xác thực đa yếu tố",
    "auth-code": "Mã xác thực",
    "recovery-code": "Mã khôi phục",
    "other-methods": {
      "self": "Các phương pháp khác",
      "use-auth-app": {
        "self": "Sử dụng ứng dụng xác thực của bạn",
        "description": "Mở ứng dụng xác thực hai yếu tố (TOTP) trên thiết bị di động của bạn để xem mã xác thực."
      },
      "use-recovery-code": {
        "self": "Sử dụng mã khôi phục",
        "description": "Nếu bạn không thể truy cập thiết bị di động của mình, hãy nhập một trong các mã khôi phục để xác minh danh tính của bạn."
      }
    }
  },
  "two-factor": {
    "self": "Xác thực hai yếu tố",
    "description": "Xác thực hai yếu tố cung cấp thêm một lớp bảo mật cho tài khoản thành viên. Khi đăng nhập, bạn sẽ được yêu cầu nhập mã bảo mật do Ứng dụng Authenticator của bạn tạo.",
    "enabled": "Đã bật 2FA",
    "setup-steps": {
      "setup-auth-app": {
        "self": "Cài đặt ứng dụng xác thực",
        "description": "Sử dụng ứng dụng điện thoại như Google Authenticator, Microsoft Authenticator hoặc Authy để nhận mã 2FA khi được nhắc trong quá trình đăng nhập.",
        "scan-qr-code": {
          "self": "Quét mã QR",
          "description": "Sử dụng ứng dụng xác thực từ điện thoại của bạn để quét. Thay vào đó, nếu bạn không thể quét, hãy {action}.",
          "enter-the-text": "nhập văn bản"
        },
        "verify-code": "Xác minh mã từ ứng dụng"
      },
      "download-recovery-codes": {
        "self": "Tải xuống mã khôi phục của bạn",
        "tips": "Giữ mã khôi phục của bạn an toàn như mật khẩu của bạn. Chúng tôi khuyên bạn nên lưu chúng bằng trình quản lý mật khẩu như Lastpass, 1Password hoặc Keeper.",
        "keep-safe": {
          "self": "Giữ mã khôi phục của bạn ở nơi an toàn.",
          "description": "Những mã này là phương sách cuối cùng để truy cập vào tài khoản của bạn trong trường hợp bạn mất mã xác thực hai yếu tố. Nếu không tìm thấy những mã này, bạn sẽ mất quyền truy cập vào tài khoản của mình."
        }
      },
      "recovery-codes-saved": "Tôi đã lưu mã khôi phục của mình"
    },
    "recovery-codes": {
      "self": "Mã khôi phục",
      "description": "Mã khôi phục có thể được sử dụng để truy cập vào tài khoản của bạn trong trường hợp bạn không thể nhận được mã xác thực hai yếu tố."
    },
    "disable": {
      "self": "Tắt xác thực hai yếu tố",
      "description": "Bạn sắp vô hiệu hóa xác thực hai yếu tố cho tài khoản của mình. Bạn sẽ không còn phải nhập mã bảo mật do Ứng dụng Authenticator tạo khi đăng nhập."
    },
    "your-two-factor-secret": {
      "self": "Bí mật hai yếu tố của bạn",
      "description": "Sao chép mã và nhập mã đó vào ứng dụng TOTP của bạn theo cách thủ công.",
      "copy-succeed": "Đã sao chép bí mật vào clipboard. Dán nó vào ứng dụng của bạn."
    },
    "messages": {
      "2fa-enabled": "Xác thực hai yếu tố được kích hoạt.",
      "2fa-disabled": "Xác thực hai yếu tố bị vô hiệu hóa.",
      "recovery-codes-regenerated": "Mã khôi phục được tạo lại.",
      "2fa-required": "Xác thực hai yếu tố là bắt buộc trong không gian làm việc của bạn. Vui lòng kích hoạt nó trước khi bạn có thể tiếp tục.",
      "cannot-disable": "Bạn không thể tắt xác thực hai yếu tố vì quản trị viên của bạn yêu cầu nó trong không gian làm việc."
    }
  },
  "plugin": {
    "ai": {
      "examples": "Ví dụ",
      "text-to-sql-placeholder": "Sử dụng ngôn ngữ tự nhiên và Bytebase sẽ chuyển đổi nó thành SQL",
      "text-to-sql-disabled-placeholder": "Kích hoạt khả năng ChatSQL bằng cách cung cấp Khóa API OpenAI.",
      "run-automatically": "Chạy tự động",
      "conversation": {
        "conversations": "Cuộc trò chuyện",
        "untitled": "Cuộc trò chuyện không có tiêu đề",
        "delete": "Xóa cuộc trò chuyện",
        "rename": "Đổi tên cuộc trò chuyện",
        "select-or-create": "Chọn hoặc {create} cuộc trò chuyện để bắt đầu.",
        "exit-conversation-mode": "Thoát khỏi chế độ trò chuyện",
        "history-conversations": "Cuộc trò chuyện lịch sử",
        "view-history-conversations": "Xem lịch sử cuộc trò chuyện",
        "new-conversation": "Bắt đầu cuộc trò chuyện mới",
        "no-message": "Không có tin nhắn trong cuộc trò chuyện này",
        "tips": {
          "suggest-prompt": "Đề xuất lời nhắc...",
          "more": "Hơn",
          "no-more": "không còn nữa"
        }
      },
      "preset-suggestion": {
        "1": "Bộ phận nào có nhiều nhân viên nhất?",
        "2": "Người quản lý nào có nhiều báo cáo trực tiếp nhất ở mỗi bộ phận?",
        "3": "Tỷ lệ giới tính ở mỗi bộ phận là bao nhiêu?"
      },
      "statement-copied": "Đã sao chép câu lệnh vào bảng nhớ tạm",
      "dont-show-again": "Không hiển thị lại",
      "chat-sql": "ChatSQL",
      "disable-chat-sql": "Tắt ChatSQL",
      "enable-chat-sql": "Kích hoạt ChatSQL"
    }
  },
  "custom-approval": {
    "self": "Phê duyệt tùy chỉnh",
    "risk-rule": {
      "self": "Quy tắc rủi ro",
      "risk-rules": "Quy tắc rủi ro",
      "x-risk-rules": {
        "low": "Quy tắc rủi ro thấp",
        "moderate": "Quy tắc rủi ro vừa phải",
        "high": "Quy tắc rủi ro cao"
      },
      "active": "Tích cực",
      "edit-rule": "Chỉnh sửa quy tắc",
      "delete": "Xóa quy tắc rủi ro",
      "default-rules": {
        "self": "Quy tắc mặc định",
        "description": "Các quy tắc mặc định sẽ được thực thi khi một vấn đề không tuân thủ các quy tắc tùy chỉnh."
      },
      "risk": {
        "self": "Rủi ro",
        "select": "Chọn rủi ro",
        "risk-level": {
          "0": "Mặc định",
          "100": "Thấp",
          "200": "Vừa phải",
          "300": "Cao"
        },
        "namespace": {
          "dml": "DML",
          "ddl": "DDL",
          "create_database": "Tạo nên cơ sở dữ liệu",
          "data_export": "Xuất dữ liệu",
          "request_query": "Yêu Cầu Vai Trò Người Truy Vấn",
          "request_export": "Yêu Cầu Vai Trò Người Xuất khẩu"
        }
      },
      "template": {
        "templates": "Mẫu",
        "load": "Trọng tải",
        "presets": {
          "environment-prod-high": "Rủi ro đối với môi trường sản xuất được coi là cao.",
          "environment-dev-low": "Giá trị rủi ro cho môi trường phát triển được coi là thấp.",
          "dml-in-environment-prod-10k-rows-high": "Trong môi trường sản xuất, nếu số lượng hàng cần cập nhật hoặc xóa vượt quá 10000 thì rủi ro được coi là cao.",
          "create-database-in-environment-prod-moderate": "Việc tạo cơ sở dữ liệu trong môi trường sản xuất được coi là có rủi ro vừa phải."
        },
        "load-template": "Chạy bản mẫu",
        "view": "Xem mẫu"
      },
      "rule-name": "Tên quy tắc",
      "view-rule": "Xem quy tắc",
      "source": {
        "select": "Lựa chọn đối tượng",
        "self": "Kiểu"
      },
      "input-rule-name": "Tên quy tắc đầu vào",
      "search": "Quy tắc tìm kiếm"
    },
    "approval-flow": {
      "self": "Luồng phê duyệt",
      "description": "Đối với từng loại hoạt động, hãy định cấu hình điều kiện tùy chỉnh, rủi ro và quy trình phê duyệt.",
      "approval-flows": "Luồng phê duyệt",
      "approval-nodes": "Các nút phê duyệt",
      "delete": "Xóa luồng phê duyệt",
      "search": "Luồng phê duyệt tìm kiếm",
      "select": "Chọn quy trình phê duyệt",
      "create-approval-flow": "Tạo luồng phê duyệt",
      "edit-approval-flow": "Chỉnh sửa quy trình phê duyệt",
      "node": {
        "nodes": "Các nút phê duyệt",
        "description": "Chỉ cần một phê duyệt trên nút này khi có nhiều người phê duyệt.",
        "order": "Đặt hàng",
        "approver": "Người phê duyệt",
        "group": {
          "WORKSPACE_OWNER": "Quản trị viên không gian làm việc",
          "WORKSPACE_DBA": "cơ sở dữ liệu",
          "PROJECT_OWNER": "Chủ dự án",
          "PROJECT_MEMBER": "Thành viên dự án"
        },
        "add": "Thêm nút",
        "delete": "Xóa nút phê duyệt",
        "select-approver": "Chọn người phê duyệt",
        "roles": {
          "system": "Vai trò hệ thống",
          "custom": "Vai trò tùy chỉnh"
        }
      },
      "presets": {
        "owner-dba": "Hệ thống xác định quy trình phê duyệt, đầu tiên Chủ dự án phê duyệt, sau đó DBA phê duyệt.",
        "owner": "Hệ thống xác định quy trình phê duyệt và chỉ cần Chủ dự án phê duyệt.",
        "dba": "Hệ thống xác định quy trình phê duyệt và chỉ cần phê duyệt DBA.",
        "admin": "Hệ thống xác định quy trình phê duyệt và chỉ cần sự phê duyệt của Quản trị viên.",
        "owner-dba-admin": "Hệ thống xác định quy trình phê duyệt, đầu tiên là Chủ dự án phê duyệt, sau đó là DBA phê duyệt và cuối cùng là Quản trị viên phê duyệt."
      },
      "view-approval-flow": "Xem quy trình phê duyệt",
      "skip": "Bỏ qua phê duyệt thủ công",
      "risk-not-configured-tips": "Đảm bảo bạn đã xác định {link}.",
      "the-related-risk-rules": "các quy tắc rủi ro liên quan",
      "external-approval": {
        "self": "Phê duyệt bên ngoài",
        "delete": "Xóa nút phê duyệt bên ngoài?",
        "endpoint": "Điểm cuối",
        "view-node": "Xem nút phê duyệt bên ngoài",
        "create-node": "Tạo nút phê duyệt bên ngoài",
        "edit-node": "Chỉnh sửa nút phê duyệt bên ngoài"
      },
      "issue-review": {
        "sent-back": "Gửi lại",
        "review-sent-back-by": "Bài đánh giá được gửi lại bởi {user}"
      }
    },
    "risk": {
      "self": "Rủi ro",
      "risk-center": "Trung tâm Rủi ro",
      "description": "Trung tâm Rủi ro xác định mức độ rủi ro cho các hoạt động cơ sở dữ liệu khác nhau trong các điều kiện khác nhau. Và mức độ rủi ro xác định các luồng phê duyệt tùy chỉnh tương ứng."
    },
    "workflow-center": {
      "workflow": "Quy trình làm việc"
    },
    "rule": {
      "rules": "Quy tắc"
    },
    "issue-review": {
      "approve-issue": "Phê duyệt vấn đề?",
      "form": {
        "placeholder": "(Tùy chọn) Thêm ghi chú...",
        "note": "Ghi chú"
      },
      "you": "Bạn",
      "generating-approval-flow": "Tạo luồng phê duyệt",
      "approved-issue": "vấn đề đã được phê duyệt",
      "disallow-approve-reason": {
        "some-task-checks-didnt-pass": "Một số bước kiểm tra nhiệm vụ không vượt qua",
        "some-task-checks-are-still-running": "Một số bước kiểm tra tác vụ vẫn đang chạy",
        "x-field-is-required": "{field} là bắt buộc"
      },
      "send-back": "Gửi lại",
      "send-back-issue": "Vấn đề gửi lại?",
      "re-request-review": "Yêu cầu xem xét lại",
      "re-request-review-issue": "Yêu cầu lại vấn đề xem xét?",
      "sent-back-issue": "Vấn đề gửi lại",
      "re-requested-review": "yêu cầu lại xem xét vấn đề",
      "no-one-matches-role": "Không có ai phù hợp, hãy liên hệ với chủ dự án để phân công.",
      "any-n-role-can-approve": "Mọi {role} đều có thể phê duyệt",
      "approved-by-n": "Được phê duyệt bởi {approver}"
    },
    "send-back": "Gửi lại"
  },
  "slow-query": {
    "self": "Truy vấn chậm",
    "slow-queries": "Truy vấn chậm",
    "report": "Báo cáo",
    "last-query-time": "Lần truy vấn cuối cùng",
    "database-name": "Tên cơ sở dữ liệu",
    "sql-statement": "Câu lệnh sql",
    "total-query-count": "Tổng số truy vấn",
    "query-count-percent": "Số lượng truy vấn %",
    "max-query-time": "Thời gian truy vấn tối đa",
    "avg-query-time": "Thời gian truy vấn trung bình",
    "query-time-percent": "% thời gian truy vấn",
    "max-rows-examined": "Hàng tối đa được kiểm tra",
    "avg-rows-examined": "Hàng trung bình được kiểm tra",
    "max-rows-sent": "Số hàng tối đa đã được gửi",
    "avg-rows-sent": "Đã gửi hàng trung bình",
    "query-start-time": "Thời gian bắt đầu truy vấn",
    "rows-examined": "Hàng được kiểm tra",
    "rows-sent": "Hàng đã gửi",
    "lock-time": "Thời gian khóa",
    "query-time": "thời gian truy vấn",
    "attention-description": "Bytebase đồng bộ hóa định kỳ nhật ký truy vấn chậm từ các phiên bản. Đối với phiên bản MySQL, Slow_query phải được bật trước tiên. Đối với phiên bản PostgreSQL, chỉ những cơ sở dữ liệu có bật pg_stat_statements mới thu thập các truy vấn chậm.",
    "sync-job-started": "Công việc đồng bộ hóa đã bắt đầu. Vui lòng đợi công việc hoàn tất.",
    "detail": "Chi tiết truy vấn chậm",
    "filter": {
      "from-date": "Từ ngày",
      "to-date": "Đến nay"
    },
    "advise-index": {
      "current-index": "Chỉ mục hiện tại",
      "suggestion": "Gợi ý",
      "create-index": "Tạo chỉ mục",
      "setup-openai-key-to-enable": "Thiết lập khóa OpenAI để bật trình cố vấn chỉ mục"
    },
    "no-log-placeholder": {
      "admin": "Nhấp vào nút \"Định cấu hình\" để tìm nạp các truy vấn chậm từ các phiên bản cơ sở dữ liệu hoặc nhấp vào nút \"Đồng bộ hóa ngay\" để đồng bộ hóa nhật ký truy vấn chậm ngay lập tức",
      "developer": "Nhấp vào nút \"Đồng bộ hóa ngay\" để đồng bộ hóa nhật ký truy vấn chậm ngay lập tức hoặc liên hệ với quản trị viên/DBA Bytebase để định cấu hình truy vấn chậm"
    }
  },
  "schema-template": {
    "self": "Mẫu lược đồ",
    "field-template": {
      "self": "Mẫu trường",
      "description": "Bạn có thể xác định trước mẫu trường, sau đó áp dụng mẫu trong quá trình thay đổi lược đồ."
    },
    "column-type-restriction": {
      "self": "Hạn chế loại cột",
      "description": "Bạn có thể hạn chế các loại cột được phép cho mỗi công cụ cơ sở dữ liệu.",
      "allow-all": "Chấp nhận tất cả",
      "allow-limited-types": "Cho phép các loại hạn chế",
      "back-to-edit": "Quay lại chỉnh sửa",
      "add-and-save": "Thêm và lưu",
      "messages": {
        "unable-to-update": "Không thể cập nhật hạn chế",
        "following-column-types-are-used": "Các loại cột sau vẫn được mẫu trường sử dụng",
        "one-allowed-type-per-line": "Một loại dữ liệu được phép trên mỗi dòng"
      }
    },
    "table-template": {
      "self": "Mẫu bảng",
      "description": "Bạn có thể xác định trước mẫu bảng, sau đó áp dụng mẫu trong quá trình thay đổi lược đồ."
    },
    "search-by-name-or-comment": "Tìm kiếm theo tên hoặc bình luận",
    "form": {
      "category": "Loại",
      "category-desc": "Chọn một danh mục hiện có hoặc tạo một danh mục mới",
      "unclassified": "Chưa được phân loại",
      "column-name": "Tên cột dọc",
      "column-type": "Kiểu cột",
      "default-value": "Mặc định",
      "comment": "Bình luận",
      "nullable": "Có thể rỗng",
      "table-name": "Tên bảng",
      "on-update": "Đang cập nhật"
    },
    "classification": {
      "self": "Phân loại dữ liệu",
      "select": "Chọn phân loại",
      "search": "Phân loại tìm kiếm"
    }
  },
  "principal": {
    "select": "Chọn người dùng"
  },
  "role": {
    "self": "Vai trò",
    "setting": {
      "description": "Xác định vai trò tùy chỉnh. \nBạn có thể áp dụng chúng cho các thành viên dự án và sử dụng trong quy trình phê duyệt tùy chỉnh.",
      "add": "Thêm vai trò",
      "edit": "Chỉnh sửa vai trò",
      "title-placeholder": "Tiêu đề vai trò đầu vào",
      "name-placeholder": "Tên vai trò đầu vào",
      "description-placeholder": "Mô tả vai trò đầu vào",
      "validation": {
        "duplicated": "{resource} bị trùng lặp",
        "required": "{resource} là bắt buộc",
        "pattern": "{resource} chỉ có thể chứa chữ thường, số và dấu gạch nối. Nó phải bắt đầu bằng một chữ cái viết thường.",
        "max-length": "{resource} có thể chứa tối đa {length} ký tự"
      },
      "delete": "Xóa vai trò"
    },
    "select": "Chọn vai trò",
    "select-roles": "Chọn vai trò",
    "title": "Tiêu đề",
    "select-role": "Chọn vai trò",
    "expired-tip": "Vai trò này có thể đã hết hạn.",
    "import-from-role": "Nhập từ vai trò",
    "workspace-roles": "Vai trò không gian làm việc",
    "project-roles": {
      "self": "Vai trò dự án",
      "apply-to-all-projects": "Áp dụng cho tất cả các dự án"
    },
    "custom-roles": "Vai trò tùy chỉnh",
    "workspace-admin": {
      "self": "Quản trị viên không gian làm việc",
      "description": "Quản trị viên Workspace có tất cả các quyền trong không gian làm việc."
    },
    "workspace-dba": {
      "self": "DBA không gian làm việc",
      "description": "Workspace DBA có tất cả các quyền trong không gian làm việc ngoại trừ việc quản lý các thành viên của không gian làm việc."
    },
    "workspace-member": {
      "self": "Thành viên không gian làm việc",
      "description": "Thành viên không gian làm việc là người dùng bình thường không có đặc quyền nào trong không gian làm việc."
    },
    "project-owner": {
      "self": "Chủ dự án",
      "description": "Tất cả các quyền trong dự án"
    },
    "project-developer": {
      "self": "Nhà phát triển dự án",
      "description": "Tất cả các quyền của người xem, cùng với các quyền yêu cầu thay đổi cơ sở dữ liệu."
    },
    "project-releaser": {
      "self": "Người phát hành dự án",
      "description": "Tất cả các quyền của người xem, cộng với quyền xem xét các yêu cầu thay đổi cơ sở dữ liệu cho mục đích phát hành."
    },
    "project-querier": {
      "self": "Người truy vấn dự án",
      "description": "Quyền truy vấn dữ liệu cơ sở dữ liệu."
    },
    "project-exporter": {
      "self": "Nhà xuất khẩu dự án",
      "description": "Quyền xuất dữ liệu cơ sở dữ liệu."
    },
    "project-viewer": {
      "self": "Trình xem dự án",
      "description": "Quyền chỉ đọc để xem thông tin dự án cơ bản, truy cập cơ sở dữ liệu và bắt đầu các yêu cầu đặc quyền."
    }
  },
  "database-group": {
    "self": "Nhóm cơ sở dữ liệu",
    "select": "Chọn nhóm cơ sở dữ liệu",
    "create": "Nhóm cơ sở dữ liệu mới",
    "edit": "Chỉnh sửa nhóm cơ sở dữ liệu",
    "matched-database": "Cơ sở dữ liệu phù hợp",
    "unmatched-database": "Cơ sở dữ liệu chưa từng có",
    "matched-table": "Bảng phù hợp",
    "unmatched-table": "Bảng chưa khớp",
    "table-group": {
      "self": "Nhóm bảng",
      "create": "Nhóm bảng mới",
      "edit": "Chỉnh sửa nhóm bảng"
    },
    "condition": {
      "self": "Tình trạng"
    },
    "prev-editor": {
      "description": "Để thay đổi hàng loạt bảng từ nhóm bảng, bạn có thể tham chiếu nhóm bảng đó trong SQL. Bytebase sẽ tạo một SQL riêng cho mỗi bảng trong nhóm bảng."
    }
  },
  "export-center": {
    "self": "Trung tâm xuất khẩu",
    "permission-denied": "Quyền bị từ chối"
  },
  "schema-designer": {
    "self": "Nhà thiết kế lược đồ",
    "schema-design": "Thiết kế lược đồ",
    "schema-design-list": "Danh sách thiết kế lược đồ",
    "new-schema-design": "Thiết kế lược đồ mới",
    "baseline-database": "Cơ sở dữ liệu cơ sở",
    "schema-version": "Phiên bản lược đồ",
    "personal-draft": "dự thảo cá nhân",
    "baseline-version": "Đường cơ sở",
    "baseline-version-from-parent": "Đường cơ sở từ chi nhánh mẹ",
    "new-branch": "Chi nhánh mới",
    "parent-branch": "Cha mẹ",
    "save-draft": "Lưu bản nháp",
    "merge-branch": "Hợp nhất chi nhánh",
    "raw-sql-preview": "Xem trước SQL thô",
    "diff-editor": {
      "self": "Trình chỉnh sửa khác biệt",
      "resolve": "Giải quyết",
      "auto-merge-failed": "Tự động hợp nhất không thành công",
      "need-to-resolve-conflicts": "Chi nhánh đã được cập nhật bởi những người khác. Bạn cần giải quyết xung đột trước khi có thể hợp nhất.",
      "resolve-and-merge-again": "Giải quyết và hợp nhất lại",
      "discard-changes": "Loại bỏ những thay đổi",
      "action-confirm": "Xác nhận hành động",
      "duplicated-branch-name-found": "Đã tìm thấy tên chi nhánh trùng lặp.",
      "discard-changes-confirm": "Bạn có chắc chắn muốn hủy tất cả các sửa đổi không?"
    },
    "tables": "Những cái bàn",
    "search-tables": "Tìm kiếm bảng",
    "use-tips": "Bấm vào một bảng để bắt đầu.",
    "apply-to-database": "Áp dụng thay đổi cho cơ sở dữ liệu",
    "select-database-placeholder": "Chọn cơ sở dữ liệu (chỉ MySQL, PostgreSQL, TiDB và Oracle)",
    "message": {
      "created-succeed": "Chi nhánh được tạo thành công",
      "updated-succeed": "Chi nhánh được cập nhật thành công",
      "merge-to-main-successfully": "Hợp nhất vào chính thành công",
      "updated-time-by-user": "Đã cập nhật {time} bởi {user}"
    },
    "action": {
      "use-the-existing-branch": "Sử dụng chi nhánh hiện có",
      "create-new-branch": "Tạo chi nhánh mới"
    }
  },
  "cel": {
    "factor": {
      "affected_rows": "Hàng bị ảnh hưởng",
      "table_rows": "Hàng của bảng",
      "environment_id": "ID môi trường",
      "project_id": "Mã dự án",
      "instance_id": "ID phiên bản",
      "database_name": "Tên cơ sở dữ liệu",
      "db_engine": "Động cơ DB",
      "sql_type": "kiểu SQL",
      "expiration_days": "Ngày hết hạn",
      "export_rows": "Xuất hàng",
      "table_name": "Tên bảng",
      "column_name": "Tên cột dọc",
      "classification_level": "Cấp độ phân loại",
      "resource_instance_id": "ID phiên bản",
      "resource_environment_name": "Môi trường",
      "resource_database_name": "Tên cơ sở dữ liệu",
      "resource_table_name": "Tên bảng"
    },
    "condition": {
      "self": "Tình trạng",
      "description-tips": "Điều kiện là một quy tắc có thể được cấu hình thông qua một biểu thức. Ví dụ: điều kiện \"Môi trường là sản phẩm\" sẽ khớp với các sự cố được thực thi trong môi trường \"prod\".",
      "add": "Thêm điều kiện",
      "add-group": "Thêm nhóm điều kiện",
      "group": {
        "or": {
          "description": "Bất kỳ điều nào sau đây là đúng..."
        },
        "and": {
          "description": "Tất cả những điều sau đây đều đúng..."
        },
        "tooltip": "Nhóm điều kiện là tập hợp các điều kiện được kết nối bởi các toán tử \"And\" và \"Or\"."
      },
      "input-value": "Giá trị đầu vào",
      "add-condition-in-group-placeholder": "Thêm {plus} để thêm điều kiện",
      "select-value": "Chọn giá trị",
      "input-value-press-enter": "Nhập giá trị, nhấn Enter để xác nhận",
      "add-root-condition-placeholder": "Nhấp vào \"Thêm điều kiện\" hoặc \"Thêm nhóm điều kiện\" để thêm điều kiện"
    }
  },
  "changelist": {
    "self": "Danh sách thay đổi",
    "changelists": "Danh sách thay đổi",
    "change-center": "Trung tâm thay đổi",
    "new": "Danh sách thay đổi mới",
    "name": "Tên danh sách thay đổi",
    "name-placeholder": "Danh sách thay đổi của tôi",
    "error": {
      "project-is-required": "Dự án là bắt buộc",
      "name-is-required": "Tên danh sách thay đổi là bắt buộc",
      "invalid-resource-id": "Id tài nguyên không hợp lệ",
      "nothing-changed": "không có gì thay đổi",
      "sql-cannot-be-empty": "SQL là bắt buộc",
      "select-at-least-one-change": "Chọn ít nhất một thay đổi",
      "select-at-least-one-change-to-export": "Chọn ít nhất một thay đổi để xuất",
      "add-at-least-one-change": "Thêm ít nhất một thay đổi",
      "select-at-least-one-database": "Chọn ít nhất một cơ sở dữ liệu",
      "you-are-not-allowed-to-perform-this-action": "Bạn không được phép thực hiện hành động này"
    },
    "apply-to-database": "Áp dụng cho cơ sở dữ liệu",
    "add-change": {
      "self": "Thêm Thay đổi",
      "change-history": {
        "select-at-least-one-history-below": "Chọn ít nhất một lịch sử bên dưới"
      },
      "branch": {
        "select-at-least-one-branch-below": "Chọn ít nhất một chi nhánh bên dưới"
      }
    },
    "change-source": {
      "self": "Thay đổi nguồn",
      "raw-sql": "SQL thô",
      "change-history": {
        "tables": "Những cái bàn"
      },
      "source": "Nguồn"
    },
    "confirm-remove-change": "Xóa thay đổi này?",
    "delete-this-changelist": "Xóa danh sách thay đổi này",
    "confirm-delete-changelist": "Xóa danh sách thay đổi này?"
  },
  "export-data": {
    "export-rows": "Xuất hàng",
    "error": {
      "export-rows-required": "Yêu cầu xuất hàng",
      "export-rows-must-gt-zero": "Hàng xuất phải lớn hơn 0"
    },
    "export-format": "Định dạng xuất",
    "password-optional": "Mã hóa bằng mật khẩu (Tùy chọn)",
    "password-info": "Cung cấp mật khẩu để mã hóa tệp xuất."
  },
  "branch": {
    "rollout": {
      "select-target-database": "Chọn cơ sở dữ liệu đích"
    },
    "select-tables-to-rollout": "Chọn bảng để triển khai",
    "branch-is-protected": "Chi nhánh này được bảo vệ bởi các quy tắc bảo vệ chi nhánh.",
    "default-branches": "Mặc định",
    "your-branches": "Chi nhánh của bạn",
    "active-branches": "Các nhánh hoạt động",
    "select-branch": "Chọn chi nhánh",
    "merge-rebase": {
      "select-branches-to-merge": "Chọn các nhánh để hợp nhất",
      "select-branches-to-rebase": "Chọn các nhánh để rebase",
      "validating-branch": "Xác thực các nhánh",
      "able-to-merge": "Có thể hợp nhất",
      "able-to-rebase": "Có khả năng nổi loạn",
      "cannot-automatically-merge": "Không thể tự động hợp nhất, trước tiên vui lòng {rebase_branch}.",
      "cannot-automatically-rebase": "Không thể tự động rebase. Vui lòng giải quyết xung đột theo cách thủ công.",
      "go-rebase": "chi nhánh nổi dậy",
      "changes-of-branch": "Những thay đổi của {branch}",
      "merge-succeeded": "Hợp nhất thành công",
      "rebase-succeeded": "Rebase đã thành công",
      "delete-branch-after-merged": "Xóa chi nhánh sau khi sáp nhập",
      "merge-branch": "Hợp nhất chi nhánh",
      "rebase-branch": "nhánh nổi dậy",
      "confirm-rebase": "Xác nhận rebase?",
      "conflict-not-resolved": "Có vẻ như một số xung đột vẫn chưa được giải quyết.",
      "resolve-conflicts-to-rebase": "Giải quyết xung đột để rebase",
      "preview-merge-result": "Xem trước các thay đổi trên {branch} sau khi hợp nhất",
      "preview-rebase-result": "Xem trước các thay đổi trên {branch} sau rebase",
      "diffs-between": "Sự khác biệt giữa {left} và {right}",
      "base-branch": "Nhánh cơ sở",
      "head-branch": "Trưởng chi nhánh",
      "preview": "Xem trước",
      "before-merge": "Trước khi hợp nhất",
      "after-merge": "Sau khi hợp nhất",
      "before-rebase": "Trước khi nổi loạn",
      "after-rebase": "Sau khi nổi loạn",
      "post-merge-action": {
        "rebase": "Hợp nhất và rebase chi nhánh",
        "delete": "Hợp nhất và xóa chi nhánh"
      }
    },
    "source": {
      "baseline-version": "Phiên bản cơ bản",
      "parent-branch": "Chi nhánh mẹ",
      "self": "Nguồn"
    },
    "index": {
      "drop-index-confirm": "Bỏ chỉ số?"
    },
    "force-delete": "Buộc xóa",
    "deleting-parent-branch": "Xóa một nhánh cha.",
    "visualized-schema": "Lược đồ trực quan",
    "schema-text": "Văn bản lược đồ",
    "baseline": "Đường cơ sở",
    "head": "Cái đầu",
    "show-diff-with-branch-baseline": "Hiển thị sự khác biệt với đường cơ sở của nhánh"
  }
}<|MERGE_RESOLUTION|>--- conflicted
+++ resolved
@@ -1375,11 +1375,7 @@
     },
     "external-secret": {
       "secret-name": "Tên bí mật",
-<<<<<<< HEAD
-      "key-name": "Khóa bí mật cho mật khẩu"
-=======
       "key-name": "Khóa bí mật"
->>>>>>> 9176d339
     },
     "test-connection": "Kiểm tra kết nối",
     "ignore-and-create": "Bỏ qua và tạo",
