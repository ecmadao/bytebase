{
  "common": {
    "view": "表示する",
    "you": "あなた",
    "general": "一般",
    "slack": "Slack",
    "discord": "Discord",
    "teams": "Teams",
    "dingtalk": "DingTalk",
    "feishu": "Feishu",
    "wecom": "WeCom",
    "system": "システム",
    "custom": "カスタム",
    "im": "IM",
    "overview": "概要",
    "change-history": "変更履歴",
    "webhook": "Webhook",
    "webhooks": "Webhooks",
    "key": "キー",
    "workflow": "ワークフロー",
    "unread": "未読",
    "read": "既読",
    "activity": "アクティビティ",
    "activities": "アクティビティ",
    "sign-in": "サインイン",
    "sign-up": "サインアップ",
    "email": "メール",
    "username": "ユーザー名",
    "credentials": "資格情報",
    "password": "パスワード",
    "activate": "アクティベート",
    "save": "保存",
    "cancel": "キャンセル",
    "cancelled": "キャンセルされました",
    "comment": "コメント",
    "home": "ホーム",
    "setting": "設定",
    "settings": "設定",
    "project": "プロジェクト",
    "projects": "プロジェクト",
    "default-project": "デフォルトプロジェクト",
    "visit-default-project": "@:common.visit @:common.default-project",
    "help": "ヘルプ",
    "database": "データベース",
    "databases": "データベース",
    "description": "説明",
    "instance": "インスタンス",
    "instances": "インスタンス",
    "environment": "環境",
    "environments": "環境",
    "environment-name": "環境名",
    "quick-action": "クイックアクション",
    "archive": "アーカイブ",
    "archived": "アーカイブ済み",
    "no-license": "ライセンスなし",
    "logout": "ログアウト",
    "close": "閉じる",
    "latest": "最新",
    "error": "エラー",
    "canceled": "キャンセル済み",
    "approval": "承認",
    "approve": "承認する",
    "done": "完了",
    "create": "作成",
    "run": "実行",
    "retry": "再試行",
    "skip": "スキップ",
    "reopen": "再開",
    "dismiss": "却下",
    "back": "戻る",
    "next": "次へ",
    "edit": "編集",
    "update": "更新",
    "updated": "更新済み",
    "visit": "訪問する",
    "role": {
      "self": "ロール"
    },
    "assignee": "担当者",
    "revert": "元に戻す",
    "apply": "適用",
    "reorder": "並べ替え",
    "id": "ID",
    "name": "名前",
    "creator": "作成者",
    "updater": "更新者",
    "version": "バージョン",
    "issue": "課題",
    "issues": "課題",
    "duration": "期間",
    "created-at": "作成日時",
    "updated-at": "更新日時",
    "commit": "コミット",
    "statement": "ステートメント",
    "sql-statement": "SQLステートメント",
    "snapshot": "スナップショット",
    "status": "ステータス",
    "stage": "ステージ",
    "task": "タスク",
    "tasks": "タスク",
    "sql": "SQL",
    "unassigned": "未割り当て",
    "new": "新規",
    "add": "追加",
    "confirm-and-add": "確認して追加",
    "confirm-and-update": "確認して更新",
    "query": "クエリ",
    "transfer": "転送",
    "migration": "移行",
    "schema": "スキーマ",
    "anomalies": "異常",
    "do-not-show-again": "再表示しない",
    "detail": "詳細",
    "type": "タイプ",
    "language": "言語",
    "repository": "リポジトリ",
    "change": "変更",
    "branch": "ブランチ",
    "required-placeholder": "必須プレースホルダー",
    "optional-placeholder": "オプションプレースホルダー",
    "optional-directory-wildcard": "オプションのディレクトリワイルドカード",
    "sensitive-placeholder": "機密情報 - 書き込みのみ",
    "enabled": "有効",
    "default": "デフォルト",
    "gitops": "GitOps",
    "restore": "復元",
    "detailed-guide": "詳細ガイド",
    "workspace": "ワークスペース",
    "application": "アプリケーション",
    "confirm": "確認",
    "coming-later": "後で提供されます",
    "learn-more": "詳細を学ぶ",
    "troubleshoot": "トラブルシューティング",
    "schema-version": "スキーマバージョン",
    "time": "時間",
    "manual": "マニュアル",
    "automatic": "自動",
    "Default": "デフォルト",
    "definition": "定義",
    "empty": "空",
    "connecting": "接続中...",
    "creating": "作成中...",
    "updating": "更新中...",
    "Address": "アドレス",
    "User": "ユーザー",
    "assigned": "割り当てられた",
    "subscribed": "購読済み",
    "created": "作成された",
    "label": "ラベル",
    "labels": "ラベル",
    "mode": "モード",
    "roletype": "ロールタイプ",
    "readonly": "読み取り専用",
    "user": "ユーザー",
    "added-time": "追加された時間",
    "data-source": "データソース",
    "grant": "許可",
    "admin": "管理者",
    "read-only": "読み取り専用",
    "connection-string": "接続文字列",
    "agents": "エージェント",
    "billings": "請求",
    "all": "すべて",
    "recent": "最近の",
    "deployment-config": "デプロイメント設定",
    "by": "by",
    "ok": "OK",
    "share": "共有",
    "others": "その他",
    "or": "または",
    "export": "エクスポート",
    "tips": "ヒント",
    "template": "テンプレート",
    "delete": "削除",
    "history": "履歴",
    "loading": "読み込み中",
    "from": "から",
    "copy": "コピー",
    "copied": "コピー済み",
    "manage": "管理",
    "table": "テーブル",
    "search": "検索",
    "warning": "警告",
    "edited": "編集済み",
    "preview": "プレビュー",
    "file-selector": {
      "type-limit": "{extension}ファイルのみサポート",
      "size-limit": "ファイルサイズは{size} MiB以下である必要があります"
    },
    "no-data": "データなし",
    "visibility": "可視性",
    "duplicate": "複製",
    "clear-search": "検索をクリア",
    "enable": "有効にする",
    "disable": "無効にする",
    "view-doc": "ドキュメントを表示",
    "write-only": "書き込み専用",
    "pitr": "PITR",
    "fix": "修正",
    "go-now": "今すぐ移動",
    "sync": "同期",
    "sync-now": "今すぐ同期",
    "show-help": "ヘルプを表示",
    "success": "成功",
    "failed": "失敗",
    "load-more": "さらに読み込む",
    "access-denied": "アクセスが拒否されました",
    "no": "いいえ",
    "yes": "はい",
    "advanced": "高度な",
    "restart": "再起動",
    "want-help": "ヘルプが必要ですか",
    "operation": "操作",
    "rollback": "ロールバック",
    "total": "合計",
    "discard-changes": "変更を破棄",
    "error-message": "エラーメッセージ",
    "demo-mode": "デモ",
    "operations": "操作",
    "on": "オン",
    "off": "オフ",
    "verify": "検証",
    "regenerate": "再生成",
    "download": "ダウンロード",
    "will-lose-unsaved-data": "保存されていないデータは失われます",
    "deleted": "削除されました",
    "will-override-current-data": "現在のデータが上書きされます",
    "rollout": "展開",
    "uploading": "アップロード中",
    "active": "アクティブ",
    "added": "追加された",
    "revoke": "取り消し",
    "cannot-undo-this-action": "この操作は元に戻すことができません",
    "expand": "展開",
    "collapse": "折りたたむ",
    "select": "選択",
    "optional": "オプション",
    "reason": "理由",
    "date": {
      "days": "{days}日",
      "months": "{months}ヶ月",
      "years": "{years}年"
    },
    "expiration": "有効期限",
    "configure": "設定",
    "groups": "グループ",
    "database-groups": "データベースグループ",
    "members": "メンバー",
    "warehouse": "ウェアハウス",
    "schedule": "スケジュール",
    "state": "ステート",
    "condition": "条件",
    "search-user": "ユーザーを検索",
    "branches": "ブランチ",
    "merge": "マージ",
    "info": "情報",
    "minutes": "分",
    "go-to-configure": "設定する",
    "updated-at-by": "{time}に{user}によって更新されました",
    "created-at-by": "{time}に{user}によって作成されました",
    "filter-by-name": "名前でフィルタリング",
    "tenant": "テナント",
    "license": "ライセンス",
    "show-all": "すべて表示",
    "view-details": "詳細を表示",
    "force-verb": "{verb}を強制する",
    "nothing-changed": "変更なし",
    "untitled": "無題",
    "nickname": "ニックネーム",
    "missing-permission": "必要な権限が不足しています",
    "continue-anyway": "とにかく続けます",
    "permissions": "権限",
    "cutover": "カットオーバー",
    "baseline": "ベースライン",
    "project-member": "プロジェクトメンバー",
    "leave-without-saving": "保存せずに終了しますか?",
    "configure-now": "今すぐ設定する",
    "connection": "繋がり"
  },
  "error-page": {
    "go-back-home": "ホームに戻る"
  },
  "anomaly-center": "異常センター",
  "kbar": {
    "recently-visited": "最近訪れた",
    "navigation": "ナビゲーション",
    "help": {
      "navigate": "ナビゲートするために",
      "perform": "実行するために",
      "close": "閉じるために",
      "back": "戻るために"
    },
    "options": {
      "placeholder": "コマンドを入力または検索してください..."
    },
    "preferences": {
      "common": "設定",
      "change-language": "言語を変更..."
    }
  },
  "task": {
    "checking": "チェック中...",
    "run-task": "チェックを実行する",
    "check-result": {
      "title": "{name}のチェック結果",
      "title-general": "チェック結果"
    },
    "check-type": {
      "fake": "偽",
      "syntax": "構文",
      "compatibility": "互換性",
      "connection": "接続",
      "sql-review": "SQLレビュー",
      "earliest-allowed-time": "最も早い許可された時間",
      "ghost-sync": "gh-ost同期",
      "statement-type": "ステートメントタイプ",
      "lgtm": "LGTM",
      "pitr": "PITR",
      "affected-rows": "影響行数（統計情報に基づく推定）",
      "sql-type": "SQLタイプ",
      "summary-report": "サマリーレポート"
    },
    "rollout-time": "展開時間",
    "earliest-allowed-time-hint": "@:{'task.rollout-time'}は、タスクを実行するタイミングを指定するためのものです。指定されていない場合、すべての基準が満たされたときに実行されます。",
    "earliest-allowed-time-unset": "未設定",
    "comment": "コメント",
    "invoker": "呼び出し元",
    "started": "開始",
    "ended": "終了",
    "view-change": "変更を表示",
    "view-change-history": "変更履歴を表示",
    "status": {
      "running": "実行中",
      "failed": "失敗",
      "canceled": "キャンセル",
      "success": "成功",
      "warn": "警告",
      "error": "エラー"
    },
    "earliest-allowed-time-no-modify": "このフィールドを変更することはできません。問題の割り当て先でないか、実行待ちではありません。",
    "type": {
      "bb-task-database-schema-update-ghost-sync": "データを同期する",
      "bb-task-database-schema-update-ghost-cutover": "テーブルを切り替える",
      "bb-task-database-schema-update-ghost-drop-original-table": "元のテーブルを削除する"
    },
    "progress": {
      "completed-units": "完了 {units}",
      "total-units": "合計 {units}",
      "eta": "予想時間",
      "units": {
        "unit": "単位",
        "row": "行"
      },
      "counting": "カウント中"
    },
    "n-similar-tasks": "({count}件の類似タスク)",
    "skip": "スキップ",
    "skip-modal-title": "タスク [{name}]をスキップしますか？",
    "task-checks": "タスクのチェック",
    "prior-backup": "事前バックアップ",
    "rollback": {
      "sql-rollback": "SQLロールバック",
      "failed": "失敗",
      "preview-rollback-issue": "ロールバックの問題をプレビュー",
      "generating": "生成中",
      "empty-rollback-statement": "ロールバックステートメントが空です",
      "cancel-generating": "SQLロールバックの生成をキャンセル",
      "sql-rollback-tips": "有効にすると、Bytebaseはデータ変更のロールバックログを保持し、この変更を元に戻すための新しい問題を作成できます。\n注意：テーブルに主キーがない場合、元に戻すSQLは重複した行に影響を与える可能性があります。実行する前に注意深く確認してください。\n{link}",
      "maximum-size-tips": "サポートされる最大ロールバックデータサイズは 32MB です"
    },
    "skip-failed-in-current-stage": "現在のステージで失敗したタスクをスキップ",
    "apply-change-to-all-pending-tasks": {
      "title": "保留中のすべてのタスクに変更を適用しますか？",
      "self": "保留中のすべてのタスクに変更を適用します",
      "current-only": "現在のタスクにのみ変更を適用"
    },
    "execution-time": "実行時間",
    "run-checks": "チェックを実行",
    "run-checks-in-current-stage": "現在のステージでチェックを実行",
    "database-create": {
      "pending": "（作成保留中）",
      "created": "（作成済み）"
    },
    "action-failed-in-current-stage": "現在のステージで{action}したタスクの失敗",
    "action-all-tasks-in-current-stage": "現在のステージで{action}したすべてのタスク",
    "cancel-task": "タスクのキャンセル | タスクのキャンセル",
    "created": "作成済み",
    "online-migration": {
      "self": "オンラインマイグレーション",
      "configure-ghost-parameters-for-db": "データベース'{db}'のgh-ostパラメータを設定する",
      "configure-ghost-parameters": "gh-ostパラメータを設定する",
      "ghost-parameters": "gh-ostパラメータ",
      "configure": "設定する",
      "error": {
        "some-tasks-are-not-editable-in-batch-mode": "一部のタスクはバッチモードで編集できません",
        "task-is-not-editable": "このタスクは編集できません",
        "x-status-task-is-not-editable": "{status}タスクは編集できません",
        "nothing-changed": "変更はありません",
        "not-applicable": {
          "some-tasks-dont-meet-ghost-requirement": "一部のタスクはgh-ostの要件を満たしていません"
        }
      },
      "show-default-parameters": "デフォルトのパラメータを表示する",
      "hide-default-parameters": "デフォルトパラメータを非表示にする",
      "enable": "オンライン移行を有効にする"
    },
    "prior-backup-tips": "影響を受けるデータを事前にバックアップする"
  },
  "task-run": {
    "status": {
      "enqueued": "実行待ちです。",
      "enqueued-with-rollout-time": "{time} 後に実行するために待機中です。",
      "dumping-schema-before-executing-sql": "実行の準備中、スキーマをダンプしています。",
      "preparing-to-export-data": "データをエクスポートする準備をしています。",
      "exporting-data": "データをエクスポートしています。",
      "executing-sql": "SQL を実行中です。",
      "executing-sql-detail": "SQL を実行中です ({current}/{total})、({startLine}, {startColumn}) から ({endLine}, {endColumn}) まで。",
      "dumping-schema-after-executing-sql": "SQL の実行が完了し、スキーマをダンプしています。",
      "failed-sql-detail": "実行に失敗しました ({startLine}, {startColumn}) から ({endLine}, {endColumn}): {message}。"
    }
  },
  "banner": {
    "update-license": "ライセンスを更新する",
    "license-expires": "{plan} のライセンスは {expireAt} に期限切れです。",
    "trial-expires": "{plan} の無料トライアルは {days} 日後の {expireAt} に期限切れになります。",
    "trial-expired": "{plan} の無料トライアルは期限切れです。",
    "extend-trial": "トライアル期間を延長する",
    "deploy": "セルフホスト",
    "cloud": "クラウド",
    "request-demo": "30分の製品デモを予約する",
    "readonly": "Bytebase は読み取り専用モードです。コンソールを表示することはできますが、変更の試みは失敗します。",
    "external-url": "Bytebase は --external-url を設定していません"
  },
  "intro": {
    "doc": "ドキュメント",
    "issue": "問題",
    "quickstart": "クイックスタート"
  },
  "bbkit": {
    "common": {
      "ok": "OK",
      "cancel": "キャンセル",
      "back": "戻る",
      "next": "次へ",
      "finish": "完了",
      "step": "ステップ"
    },
    "attention": {
      "default": "注意が必要です"
    },
    "confirm-button": {
      "sure-to-delete": "削除してもよろしいですか？",
      "cannot-undo": "この操作は元に戻すことはできません。"
    }
  },
  "settings": {
    "sidebar": {
      "account": "アカウント",
      "profile": "プロフィール",
      "workspace": "ワークスペース",
      "security-and-policy": "セキュリティとポリシー",
      "integration": "統合",
      "general": "一般",
      "members": "メンバー",
      "im-integration": "IM",
      "sso": "SSO",
      "gitops": "GitOps",
      "subscription": "サブスクリプション",
      "labels": "ラベル",
      "debug-log": "デバッグログ",
      "sensitive-data": "データマスキング",
      "access-control": "データアクセス制御",
      "audit-log": "監査ログ",
      "custom-roles": "カスタムロール",
      "mail-delivery": "メール配信"
    },
    "profile": {
      "email": "メール",
      "role": "役割",
      "phone": "電話",
      "country-code": "国コード",
      "password": "パスワード",
      "password-confirm": "パスワードの確認",
      "password-confirm-placeholder": "新しいパスワードを確認",
      "password-mismatch": "新しいパスワードが一致しません",
      "subscription": "（役割管理を有効にするにはアップグレードしてください）"
    },
    "members": {
      "active": "アクティブなメンバー",
      "inactive": "非アクティブなメンバー",
      "helper": "メールアドレスで追加または招待",
      "add-more": "+ 追加",
      "add": "追加",
      "invites": "招待を送信",
      "invited": "招待済み",
      "yourself": "あなた",
      "upgrade": "役割管理を有効にするにはアップグレードしてください",
      "select-role": "役割を選択",
      "not-assigned": "割り当てられていない",
      "table": {
        "account": "アカウント",
        "role": "役割",
        "update-time": "更新日時",
        "granted-time": "付与日時",
        "roles": "役割"
      },
      "action": {
        "deactivate": "無効化",
        "deactivate-confirm-title": "無効化してもよろしいですか",
        "deactivate-confirm-description": "後で再有効化することができます",
        "reactivate": "再有効化",
        "reactivate-confirm-title": "再有効化してもよろしいですか"
      },
      "tooltip": {
        "upgrade": "役割管理を有効にするにはアップグレードしてください",
        "not-allow-edit": "管理者のみが役割を変更できます",
        "not-allow-remove": "最後の管理者を削除することはできません",
        "project-role-provider-gitlab": "対応するGitLabプロジェクトの{rawRole}ロールからマッピングされました",
        "cannot-change-role-of-systembot-or-service-account": "システムボットまたはサービスアカウントの役割を変更することはできません"
      },
      "system-bot": "システムボット",
      "service-account": "サービスアカウント",
      "copy-service-key": "サービスキーをコピー",
      "reset-service-key": "サービスキーをリセット",
      "reset-service-key-alert": "この操作は元に戻すことができません。古いキーはすぐに機能しなくなります。このサービスキーをリセットしてもよろしいですか？",
      "service-key-copied": "サービスキーがクリップボードにコピーされました。秘密に保管してください。",
      "create-as-service-account": "サービスアカウントとして作成",
      "show-inactive": "非アクティブなメンバーを表示",
      "remove-self-admin": {
        "title": "自分自身から@.lower:role.workspace-admin.selfを取り消してもよろしいですか？",
        "description": "残りの@.lower:role.workspace-admin.selfがサインインできることを確認してください。そうでない場合、ユーザーを管理することはできません。"
      },
      "view-by-principals": "プリンシパルで表示",
      "view-by-roles": "ロールで表示",
      "add-member": "メンバーを追加",
      "update-member": "メンバーを更新",
      "workspace-role-at-least-one": "ワークスペースレベルで少なくとも1つのロールを選択"
    },
    "im-integration": {
      "enable": "有効にする",
      "description": "ユーザーがIMから問題を承認できるようにする",
      "feishu-updated-tip": "Feishuの統合を正常に更新しました"
    },
    "sso": {
      "create": "SSOを作成",
      "description": "シングルサインオン（SSO）は、ユーザーが1つの資格情報セットを使用して複数のアプリケーションやウェブサイトに認証できる認証方法です",
      "archive": "このSSOをアーカイブする",
      "archive-info": "アーカイブされたSSOは表示されません",
      "restore": "このSSOを復元する",
      "form": {
        "type": "タイプ",
        "learn-more-with-user-doc": "構成について詳しく学ぶ",
        "redirect-url": "認証リダイレクトURL",
        "redirect-url-description": "これは、アイデンティティプロバイダの申請フォームの適切なフィールドに入力するために使用されます",
        "use-template": "テンプレートを使用する",
        "select-template": "テンプレートを選択する",
        "basic-information": "基本情報",
        "name": "名前",
        "name-description": "ユーザーに表示される表示名",
        "resource-id": "リソースID",
        "resource-id-description": "一意の文字列で、有効な文字は/[a-z][0-9]-/です",
        "domain": "ドメイン",
        "domain-description": "アイデンティティプロバイダのドメイン名",
        "identity-provider-information": "アイデンティティプロバイダの情報",
        "identity-provider-information-description": "情報はアイデンティティプロバイダから提供されます",
        "identity-provider-needed-information": "次の情報を使用してSSOアプリケーションを作成してください",
        "endpoints": "エンドポイント",
        "endpoints-description": "OAuthプロバイダが提供する関連するURL",
        "auth-url-description": "OAuthログインページへのリンク",
        "scopes-description": "Auth URLへのアクセス時に運ばれるスコープのスペース区切りリスト",
        "token-url-description": "accessTokenを取得するためのAPIアドレス",
        "user-info-url-description": "accessTokenによるユーザー情報を取得するためのAPIアドレス",
        "security-protocol": "セキュリティプロトコル",
        "connection-security": "接続のセキュリティ",
        "connection-security-skip-tls-verify": "自己署名証明書のTLS検証をスキップする",
        "user-information-mapping": "ユーザー情報のマッピング",
        "user-information-mapping-description": "ユーザー情報APIからのフィールド名をBytebaseユーザーにマッピングします。",
        "identifier": "Bytebaseユーザーのメールアドレス",
        "identifier-tips": "一意の文字列である必要があります。メール形式でない場合は、ドメインと連結されます。",
        "display-name": "Bytebaseユーザーの表示名",
        "phone": "Bytebaseユーザーの電話番号",
        "auth-style": {
          "self": "認証スタイル",
          "in-params": {
            "self": "パラメーターで"
          },
          "in-header": {
            "self": "ヘッダーで"
          }
        }
      },
      "copy-redirect-url": "クリップボードにコピーされたリダイレクトURL。"
    },
    "general": {
      "workspace": {
        "id": "ワークスペースID",
        "id-description": "一意の読み取り専用ワークスペース ID。",
        "branding": "ブランディング",
        "only-admin-can-edit": "設定の更新はワークスペース管理者のみが行えます。",
        "logo": "ロゴ",
        "logo-aspect": "推奨されるロゴのサイズは5:2のアスペクト比で、例えば100 x 40です。",
        "select-logo": "ファイルをアップロード",
        "drag-logo": "またはここにドラッグ",
        "logo-upload-tip": "{extension} 最大 {size} MiBまで",
        "logo-upload-succeed": "ロゴが正常に更新されました",
        "security": "セキュリティ",
        "watermark": {
          "self": "透かし",
          "update-success": "透かしの設定が更新されました",
          "description": "ユーザー名、ID、およびメールアドレスを含むページに透かしを表示します。",
          "only-admin-can-edit": "透かしの設定の更新はワークスペース管理者のみが行えます。",
          "enable": "透かしを有効にする"
        },
        "disallow-signup": {
          "enable": "セルフサービスのサインアップを無効にする",
          "description": "無効にすると、ユーザーはセルフサービスでのサインアップができず、ワークスペース管理者によってのみ招待されることができます。"
        },
        "require-2fa": {
          "enable": "すべてのユーザーに対して二要素認証を必要とする",
          "description": "有効になっている場合、個人アカウントの二要素認証が有効になっていないユーザーは、設定を強制されます。",
          "need-all-user-2fa-enabled": "最初にすべてのユーザーに2FAを有効にする必要があります。まだ2FAを有効にしていないユーザーが{count}人います：{users}"
        },
        "network": "ネットワーク",
        "external-url": {
          "self": "外部URL",
          "description": "ユーザーがBytebaseにアクセスする外部URLは、http://またはhttps://で始まる必要があります。"
        },
        "gitops-webhook-url": {
          "self": "GitOps Webhook URL",
          "description": "BytebaseインスタンスにGitOpsウェブフックを送信するために使用されるURLです。",
          "default-to-external-url": "デフォルトは外部URLに設定"
        },
        "sign-in-frequency": {
          "self": "サインイン頻度",
          "description": "サインイン頻度は、ユーザーが再度サインインする必要がある期間です。",
          "hours": "時間",
          "days": "日",
          "config-updated": "設定が更新されました。Bytebaseを再起動して再ログインする必要があります。"
        },
        "config-updated": "設定が更新されました。",
        "plugin": {
          "openai": {
            "ai-augmentation": "AI拡張",
            "openai-key": {
              "self": "OpenAI APIキー",
              "description": "SQLエディタでChatSQL機能を有効にするためにOpenAI APIキーを提供します。{viewDoc}",
              "find-my-key": "キーを見つける",
              "placeholder": "OpenAI APIキーは通常、sk-*****で始まります。"
            },
            "openai-endpoint": {
              "self": "OpenAI APIエンドポイント",
              "description": "プライベートデプロイメントのOpenAI APIエンドポイントを提供します。"
            }
          }
        },
        "announcement": {
          "self": "お知らせ",
          "update-success": "お知らせの設定が更新されました。",
          "admin-or-dba-can-edit": "ワークスペースの管理者またはDBAのみがお知らせの設定を更新できます。"
        },
        "announcement-alert-level": {
          "description": "レベル",
          "field": {
            "info": "通常",
            "warning": "警告",
            "critical": "重要"
          }
        },
        "announcement-text": {
          "self": "タイトル",
          "description": "お知らせを非表示にするには、空白のままにしてください。",
          "placeholder": "アナウンスタイトルを入力してください"
        },
        "extra-link": {
          "self": "リンク",
          "placeholder": "アナウンスのリンクを入力してください"
        },
        "confirm-delete-custom-logo": "カスタムブランディングのロゴを削除しますか？",
        "restrict-issue-creation-for-sql-review": {
          "title": "SQLレビューにエラーがある場合、SQLレビューの作成を禁止します",
          "description": "有効にすると、SQLレビューにエラーがない場合にのみ、ユーザーは問題を作成できます"
        }
      }
    },
    "sensitive-data": {
      "description": "以下の列は明示的にマスキングレベルが割り当てられ、グローバルなマスキングルールより優先されます",
      "remove-sensitive-column-tips": "この列を公開しますか？",
      "sensitive-column-list": "明示的にマスキングされた列",
      "global-masking-rule": "グローバルなマスキングルール",
      "grant-access": "アクセスを許可する",
      "never-expires": "期限切れになりません",
      "global-rules": {
        "self": "グローバルなマスキングルール",
        "description": "バッチでマスキングレベルを適用するためのグローバルルールを使用します。例えば、すべての\"email\"という名前の列は\"Partial\"レベルでマスキングされます",
        "condition-order": "条件の順序",
        "re-order": "並べ替え",
        "delete-rule-tip": "このルールを削除しますか？",
        "check-rules": "グローバルルールを確認する"
      },
      "semantic-types": {
        "self": "セマンティックタイプ",
        "label": "同じセマンティックタイプを持つ列は同じマスキングアルゴリズムを使用します",
        "use-predefined-type": "事前定義されたタイプを使用する",
        "add-from-template": "テンプレートから追加する",
        "table": {
          "semantic-type": "セマンティックタイプ",
          "description": "説明",
          "full-masking-algorithm": "完全なマスキングアルゴリズム",
          "partial-masking-algorithm": "部分的なマスキングアルゴリズム",
          "delete": "このセマンティックタイプを削除しますか？"
        },
        "template": {
          "address": {
            "title": "住所",
            "description": ""
          },
          "secret_key": {
            "title": "暗号化キー",
            "description": ""
          },
          "card_number": {
            "title": "銀行カード、クレジットカードなど",
            "description": ""
          },
          "email": {
            "title": "メールアドレス",
            "description": ""
          },
          "id_number": {
            "title": "個人ID番号",
            "description": ""
          },
          "ipv4_address": {
            "title": "IPv4アドレス",
            "description": ""
          },
          "license_plate_number": {
            "title": "ナンバープレート",
            "description": ""
          },
          "mac_address": {
            "title": "MACアドレス",
            "description": ""
          },
          "password": {
            "title": "パスワード",
            "description": ""
          },
          "phone": {
            "title": "電話番号",
            "description": ""
          }
        }
      },
      "column-detail": {
        "masking-setting-for-column": "\"{column}\"のマスキング設定",
        "access-user-list": "ユーザーリストにアクセスする",
        "access-user-list-desc": "デマスクされたデータへのアクセス権が付与されたユーザー",
        "remove-user-permission": "ユーザーの権限を削除しますか？",
        "remove-sensitive-warning": "これにより、列が公開されます。",
        "column-effective-masking-tips": "この列は独自のマスキングレベルを設定していません。\nグローバルなマスキングルールでの有効なマスキングレベルを表示しています。{link}"
      },
      "algorithms": {
        "self": "マスキングアルゴリズム",
        "default": "デフォルト",
        "default-desc": "***をデータマスクとして使用する",
        "table": {
          "title": "タイトル",
          "description": "説明",
          "masking-type": "マスキングタイプ",
          "delete": "このアルゴリズムを削除しますか？"
        },
        "error": {
          "title-required": "タイトルは必須です",
          "substitution-required": "置換は必須です",
          "substitution-length": "置換は16バイト未満である必要があります",
          "salt-required": "ソルトは必須です",
          "slice-required": "スライスは必須です",
          "slice-invalid-number": "スライスの開始または終了が無効な数値ではありません",
          "slice-number-range": "スライスの終了は開始よりも小さくする必要があります",
          "slice-overlap": "スライスの範囲が重複しています"
        },
        "mask": "マスク",
        "hash": "ハッシュ",
        "full-mask": {
          "self": "完全なマスク",
          "substitution": "置換",
          "substitution-label": "置換は元の値を置き換えるために使用される文字列で、文字列の最大長は16バイトです。"
        },
        "range-mask": {
          "self": "範囲マスク",
          "label": "範囲マスクは、開始インデックスから終了インデックス（終了は含まれません）までの元の値を置換します。",
          "slice-start": "スライスの開始",
          "slice-start-label": "スライスの開始は元の値の開始インデックスで、0から始まり、停止より小さくする必要があります。",
          "slice-end": "スライスの終了",
          "slice-end-label": "スライスの終了は元の値の停止インデックスで、元の値の長さより小さくする必要があります。",
          "substitution": "Substitution",
          "substitution-label": "Substitution is the string used to replace the original value [start:end)."
        },
        "md5-mask": {
          "self": "MD5 mask",
          "salt": "Salt",
          "salt-label": "Salt is used to generate a hash from the original value."
        }
      },
      "masking-level": {
        "self": "Masking Level",
        "selet-level": "Select level",
        "masking_level_unspecified": "Follow global rules",
        "none": "None",
        "partial": "Partial",
        "full": "Full"
      },
      "action": {
        "self": "Action",
        "query": "Query",
        "export": "Export"
      },
      "classification": {
        "self": "Data Classification",
        "upload": "Upload classification",
        "upload-succeed": "Upload succeed",
        "search": "Search classification",
        "label": "You can upload classification file with JSON format.",
        "view-example": "View example",
        "json-format-example": "Classification JSON format example",
        "copy-succeed": "Copy example succeed",
        "override-title": "Classification data override",
        "override-desc": "Existed classification data will be overridden and affect all projects.",
        "override-confirm": "Still upload"
      }
    },
    "release": {
      "new-version-available": "New version is available",
      "new-version-content": "The new version {tag} is available now! Please check our docs for installation.",
      "not-show-till-next-release": "Don't show this till next version"
    },
    "mail-delivery": {
      "description": "Configuring SMTP information will enable users to receive database reports via email, such as slow query weekly reports.",
      "field": {
        "smtp-server-host": "SMTP Server Host",
        "smtp-server-port": "SMTP Server Port",
        "from": "From",
        "smtp-username": "SMTP Username",
        "smtp-password": "SMTP Password",
        "send-test-email-to": "Send Test Email To",
        "send": "送信する",
        "authentication-method": "認証方法",
        "encryption": "暗号化"
      },
      "updated-tip": "メール配信設定が正常に更新されました",
      "tested-tip": "送信が成功しました。{address}の受信トレイを確認してください。"
    }
  },
  "activity": {
    "name": "名前",
    "comment": "コメント",
    "created": "作成日",
    "invoker": "実行者",
    "type": {
      "issue-create": "課題を作成する",
      "comment-create": "コメントを作成する",
      "issue-field-update": "課題フィールドを更新する",
      "issue-status-update": "課題ステータスを更新する",
      "pipeline-stage-status-update": "課題ステージステータスを更新する",
      "pipeline-task-status-update": "課題タスクステータスを更新する",
      "pipeline-task-statement-update": "SQLを更新する",
      "pipeline-task-prior-backup": "データをバックアップする",
      "member-create": "メンバーを作成する",
      "member-role-update": "役割を更新する",
      "member-activate": "メンバーを有効化する",
      "member-deactivate": "メンバーを無効化する",
      "project-repository-push": "リポジトリプッシュイベント",
      "project-database-transfer": "データベース転送",
      "project-member-create": "プロジェクトメンバーを追加する",
      "project-member-delete": "プロジェクトメンバーを削除する",
      "project-member-role-update": "プロジェクトメンバーの役割を変更する",
      "pipeline-task-earliest-allowed-time-update": "最も早い許可された時間を更新する",
      "database-recovery-pitr-done": "データベースを指定時点に復元する",
      "external-approval-rejected": "外部承認が拒否されました"
    },
    "sentence": {
      "created-issue": "課題が作成されました",
      "commented": "コメントが追加されました",
      "reassigned-issue": "課題が{oldName}から{newName}に再割り当てされました",
      "assigned-issue": "課題が{newName}に割り当てられました",
      "unassigned-issue": "課題が{oldName}から割り当て解除されました",
      "invalid-assignee-update": "無効な担当者の更新",
      "changed-description": "説明が変更されました",
      "changed-from-to": "{name}が\"{oldValue}\"から\"{newValue}\"に変更されました",
      "unset-from": "{name}が\"{oldValue}\"から削除されました",
      "set-to": "{name}が\"{newValue}\"に設定されました",
      "changed-update": "{name}の更新が変更されました",
      "reopened-issue": "課題が再開されました",
      "resolved-issue": "課題が解決されました",
      "canceled-issue": "課題がキャンセルされました",
      "empty": "",
      "changed": "変更されました",
      "updated": "更新されました",
      "canceled": "キャンセルされました",
      "approved": "承認されました",
      "started": "開始されました",
      "completed": "完了しました",
      "failed": "失敗しました",
      "task-name": "タスク{name}がコミットされました",
      "committed-to-at": "{branch}{'@'}{repo}に{file}がコミットされました",
      "dismissed-stale-approval": "古い承認を却下しました{task}",
      "external-approval-rejected": "{imName}さんのステージ\"{stageName}\"からの外部承認が拒否されました",
      "skipped": "スキップされました",
      "rolled-out": "展開されました",
      "schema-version": "スキーマバージョン{version}",
      "xxx-automatically": "自動的に{verb}します",
      "verb-type-target-by-people": "{verb} {type} {target}",
      "verb-type-target-by-system-bot": "{type} {target} {verb}",
      "changed-x-link": "{name}が変更されました。{link}",
      "prior-back-table": "データのバックアップをデータベース{database}とテーブル{tables}に保存します"
    },
    "subject-prefix": {
      "task": "タスク",
      "stage": "ステージ"
    },
    "n-similar-activities": "({count}件の類似したアクティビティ) | ({count}件の類似したアクティビティ)"
  },
  "issue": {
    "my-issues": "私の課題",
    "waiting-approval": "承認待ち",
    "waiting-rollout": "展開待ち",
    "opened-by-at": "{creator}さんが{time}に作成しました",
    "commit-by-at": "コミット{id} {author}さんによる{title} {time}",
    "status-transition": {
      "modal": {
        "resolve": "課題を解決しますか？",
        "cancel": "この課題全体をキャンセルしますか？",
        "reopen": "課題を再オープンしますか？",
        "title": "{action} {type} [{name}]を実行しますか？",
        "action-to-stage": "{n}つのタスクを含む{action}ステージ"
      },
      "dropdown": {
        "resolve": "課題を解決する",
        "cancel": "課題をキャンセルする",
        "reopen": "課題を再オープンする"
      },
      "form": {
        "note": "ノート",
        "placeholder": "(任意) ノートを追加..."
      },
      "error": {
        "some-tasks-are-still-running": "一部のタスクはまだ実行中です"
      }
    },
    "subscribe": "購読する",
    "unsubscribe": "購読解除する",
    "subscriber": "購読者なし | 購読者1人 | {n}人の購読者",
    "apply-to-other-tasks": "他のタスクに適用する",
    "add-sql-statement": "SQLステートメントを追加...",
    "optional-add-sql-statement": "(任意) SQLステートメントを追加...",
    "edit-description": "説明を編集する",
    "add-some-description": "説明を追加...",
    "add-a-comment": "コメントを追加する",
    "edit-comment": "コメントを編集する",
    "leave-a-comment": "コメントを残す...",
    "comment-editor": {
      "write": "書く",
      "preview": "プレビュー",
      "nothing-to-preview": "プレビューするものはありません",
      "toolbar": {
        "header": "見出しテキストを挿入する",
        "bold": "太字のテキストを挿入する",
        "code": "SQLコードスニペットを挿入する",
        "link": "リンクを挿入する",
        "hashtag": "課題のリンクを挿入するには、ハッシュタグ「#」の後に課題IDを入力してください"
      }
    },
    "view-commit": "コミットを表示する",
    "advanced-search": {
      "self": "高度な検索",
      "filter": "フィルター",
      "scope": {
        "project": {
          "title": "プロジェクト",
          "description": "プロジェクトでフィルター"
        },
        "instance": {
          "title": "インスタンス",
          "description": "インスタンスでフィルター"
        },
        "environment": {
          "title": "環境",
          "description": "環境でフィルター"
        },
        "database": {
          "title": "データベース",
          "description": "データベースでフィルター"
        },
        "type": {
          "title": "変更タイプ",
          "description": "問題のデータベース変更タイプ"
        },
        "creator": {
          "title": "作成者",
          "description": "問題の作成者で検索"
        },
        "assignee": {
          "title": "担当者",
          "description": "問題の担当者で検索"
        },
        "subscriber": {
          "title": "購読者",
          "description": "問題の購読者で検索"
        },
        "principal": {
          "title": "関連する主体",
          "description": "問題の作成者、担当者、または購読者で検索"
        },
        "approver": {
          "title": "承認者",
          "description": "問題の承認者で検索"
        },
        "approval": {
          "value": {
            "pending": "承認待ち",
            "approved": "承認済み"
          },
          "description": "問題の承認ステータスで検索",
          "title": "承認ステータス"
        },
        "project-assigned": {
          "title": "プロジェクトに割り当てられた",
          "description": "プロジェクトに割り当てられたデータベースで検索",
          "value": {
            "yes": "はい",
            "no": "いいえ"
          }
        }
      },
      "hide": "高度な検索を非表示にする"
    },
    "table": {
      "open": "オープン",
      "closed": "クローズド",
      "status": "ステータス",
      "project": "プロジェクト",
      "name": "名前",
      "environment": "環境",
      "db": "DB",
      "progress": "進捗",
      "updated": "更新日時",
      "approver": "承認者",
      "creator": "作成者",
      "assignee": "担当者"
    },
    "stage-select": {
      "active": "{name}（アクティブ）"
    },
    "not-allowed-to-operate-unassigned-database": "未割り当てのデータベースに{operation}できません。\nまずプロジェクトに移動する必要があります。",
    "migration-mode": {
      "title": "移行モード",
      "normal": {
        "title": "通常の移行（通常サイズのテーブル用）",
        "description": "対象テーブルでスキーマ変更を直接実行します。移行中はロックが保持されます。"
      },
      "online": {
        "title": "オンライン移行（大規模サイズのテーブル用）",
        "description": "gh-ostに基づいています。大きなテーブルでは、テーブルのロック時間を数時間から数秒に短縮できます {link}。"
      }
    },
    "new-issue": "@:common.new @:common.issue",
    "format-on-save": "保存時のフォーマット",
    "action-to-current-stage": "{action} 現在のステージ",
    "edit-sql-statement-in-vcs": "このプロジェクトはVCSベースのバージョン管理が有効になっています。対応するGitリポジトリのSQLファイルを修正し、新しい課題を作成するためにコミットしてください。",
    "edit-sql-statement": "SQL文の編集",
    "upload-sql": "SQLのアップロード",
    "upload-sql-as-sheet": "シートとしてSQLをアップロード",
    "statement-from-sheet-warning": "SQLが大きすぎてインライン編集が許可されていません。新しいSQLファイルをアップロードして上書きすることができます。",
    "overwrite-current-statement": "現在のSQL文を上書きする",
    "upload-sql-file-max-size-exceeded": "ファイルサイズが最大値({size})を超えています。",
    "waiting-earliest-allowed-time": "{time}の後に実行されます",
    "batch-transition": {
      "not-allowed-tips": "選択した課題の一部は{operation}できません",
      "resolve": "解決する",
      "resolved": "解決済み",
      "cancel": "キャンセルする",
      "cancelled": "キャンセルされました",
      "reopen": "再オープンする",
      "reopened": "再オープンされました",
      "action-n-issues": "{n}件の課題を{action}する | {n}件の課題を{action}する",
      "successfully-updated-n-issues": "{n}件の課題が正常に更新されました | {n}件の課題が正常に更新されました"
    },
    "sql-hint": {
      "change-will-apply-to-all-tasks-in-tenant-mode": "変更はすべてのタスクに適用されます",
      "dont-apply-to-database-in-baseline-migration": "ベースラインは変更履歴に現在のスキーマのみを記録し、SQLをデータベースに適用しません",
      "snowflake": "<<schema>>.<<table>>を使用してSnowflakeテーブルを指定します"
    },
    "will-rollback": "このタスクは{link}にロールバックされます",
    "issue-link-with-task": "課題{issue} - タスク{task}",
    "assignee-attention": {
      "send-approval-request-successfully": "{im}承認リクエストの送信に成功しました",
      "send-attention-request-successfully": "担当者{principal}の注意が必要です",
      "needs-attention": "注意が必要です",
      "click-to-mark": "担当者の注意をリクエストするためにクリックしてください"
    },
    "sdl": {
      "schema-change": "スキーマ変更",
      "generated-ddl-statements": "生成されたDDLステートメント",
      "full-schema": "フルスキーマ",
      "left-schema-may-change": "左側のスキーマは、問題が適用される前に変更される可能性があります。"
    },
    "assignee-tooltip": "担当者は問題に責任を持つ人々であり、問題が彼らに割り当てられると、彼らの割り当てられた問題のリストに表示されます。",
    "approval-flow": {
      "self": "承認フロー",
      "tooltip": "承認者は、フローで指定された順序で問題を確認し、承認します。\n問題は、フローのすべてのステップが承認された後にのみ適用できます。\nリスクごとにカスタム承認フローを構成できます。",
      "pre-issue-created-tips": "問題が作成されると、Bytebase は問題のタイプとリスク レベルに基づいて、対応するカスタム承認を自動的に照合します。"
    },
    "waiting-to-rollout": "展開待ち",
    "waiting-for-review": "レビュー待ち",
    "issue-name": "問題名",
    "grant-request": {
      "export-rows": "最大エクスポート行数",
      "expire-days": "有効期限日数",
      "expired-at": "有効期限",
      "all-databases": "すべて",
      "all-databases-tip": "このプロジェクトの現在および将来のすべてのデータベース。",
      "manually-select": "手動で選択",
      "custom": "カスタム",
      "data-export-attention": "データはファイルにエクスポートされ、ローカルマシンにダウンロードされます。エクスポートは一度しか実行できません。",
      "export-method": "エクスポート方法",
      "request-sent": "リクエストが送信されました",
      "please-select-database-first": "まずデータベースを選択してください"
    },
    "review-sent-back": "レビューが戻されました",
    "update-statement": {
      "self": "{type}を更新",
      "apply-current-change-to": "現在の変更を適用",
      "target": {
        "selected-task": "選択されたタスク",
        "selected-stage": "選択されたステージ",
        "all-tasks": "すべてのタスク"
      },
      "current-change-will-apply-to-all-tasks-in-batch-mode": "バッチモードでは、現在の変更がすべてのタスクに適用されます。"
    },
    "not-editable-legacy-issue": "この問題は、古いバージョンのBytebaseで作成されたため、編集できません。",
    "action-anyway": "{action} とにかく",
    "disallow-edit-reasons": {
      "issue-is-done": "問題は完了しました",
      "issue-is-canceled": "問題はキャンセルされました",
      "task-is-x-status": "タスクは{status}です",
      "task-is-running-cancel-first": "タスクが実行中です。値を変更する前にタスクをキャンセルしてください。"
    },
    "you-are-not-allowed-to-change-this-value": "この値を変更する権限がありません",
    "sql-check": {
      "sql-checks": "SQLチェック",
      "not-executed-yet": "まだ実行されていません",
      "no-configured-sql-review-policy": {
        "admin": "{environment}環境はSQLレビューポリシーが設定されていません。{link}",
        "developer": "{environment}環境はSQLレビューポリシーが設定されていません。DBAに設定するようにお願いしてください。"
      },
      "statement-is-too-large": "ステートメントが大きすぎます",
      "back-to-edit": "編集に戻る",
      "continue-anyway": "とにかく続行",
      "sql-review-violations": "SQLレビュー違反"
    },
    "error": {
      "issue-is-not-open": "問題はオープンされていません",
      "you-don-have-privilege-to-edit-this-issue": "この問題を編集する権限がありません",
      "you-are-not-allowed-to-perform-this-action": "このアクションを実行する権限がありません"
    },
    "approval-requested": "承認が要求されました",
    "assignee": {
      "current-assignee": "現在の担当者",
      "workspace-admins": "ワークスペースの管理者",
      "workspace-dbas": "DBA",
      "project-owners": "プロジェクトのオーナー",
      "releasers-of-current-stage": "現在のステージのリリーサー",
      "approvers-of-current-step": "現在のステップの承認者"
    },
    "unfinished-resolved-issue-tips": "この問題は「完了」とマークされていますが、一部のタスクが正常に実行されていません。",
    "some-tasks-are-not-executed-successfully": "（一部のタスクが正常に実行されていません）",
    "preview": "問題のプレビュー",
    "missing-sql-statement": "SQLステートメントが見つかりません。この変更をすべてのタスクに適用するには、「@:{'issue.apply-to-other-tasks'}」ボタンをクリックしてください。",
    "task-summary-tooltip": "{failed} タスクが失敗しました | \n{failed} 個のタスクが失敗しました",
    "data-export": {
      "options": "エクスポートオプション",
      "format": "フォーマット",
      "encrypt": "暗号化",
      "file-downloaded": "ファイルがダウンロードされました"
    }
  },
  "alter-schema": {
    "vcs-enabled": "このプロジェクトはVCSベースのバージョン管理が有効になっており、以下のデータベースを選択すると、対応するGitリポジトリに移動して変更プロセスを開始できます。",
    "vcs-info": "VCSが有効です。これを選択すると、変更プロセスを開始するために対応するGitリポジトリに移動します。",
    "alter-single-db": "単一のデータベースを変更する",
    "alter-multiple-db": "手動選択",
    "alter-db-group": "デプロイメント設定による",
    "no-databases-in-project": "このプロジェクトにはデータベースがありません。新しいDBをクリックするか、DBを転送してデータベースを追加してください。"
  },
  "quick-action": {
    "create-db": "データベースを作成する",
    "new-db": "新しいDB",
    "add-instance": "@:common.add @:common.instance",
    "create-instance": "@:common.create @:common.instance",
    "manage-user": "ユーザーを管理する",
    "add-environment": "@:common.add @:common.environment",
    "create-environment": "@:common.create @:common.environment",
    "new-project": "@:common.new @:common.project",
    "create-project": "@:common.create @:common.project",
    "edit-data": "データを編集する",
    "troubleshoot": "トラブルシューティング",
    "transfer-in-db": "データベースを転送する",
    "request-db": "DBをリクエストする",
    "from-unassigned-databases": "未割り当てのデータベースを転送する",
    "from-projects": "他のプロジェクトから転送する",
    "transfer-in-db-title": "データベースを転送する",
    "transfer-in-db-alert": "\"{ dbName }\"をプロジェクトに転送してもよろしいですか？",
    "unassigned-db-hint": "新しく同期されたデータベースは未割り当てであり、使用するためにプロジェクトに移動する必要があります。",
    "transfer-out-db": "DBを転送する",
    "transfer-out-db-title": "データベースを転送する",
    "request-export-data": "エクスポートをリクエストする"
  },
  "create-db": {
    "new-database-name": "新しいデータベース名",
    "database-owner-name": "データベースの所有者名",
    "cluster": "クラスター",
    "reserved-db-error": "{databaseName}は予約された名前です",
    "generated-database-name": "テンプレート\"{template}\"によって生成されたデータベース名",
    "db-name-generated-by-template": "{key}を入力してください",
    "input-label-value": "新しいコレクション名",
    "new-collection-name": "エンコーディング"
  },
  "db": {
    "encoding": "文字セット",
    "character-set": "照合順序",
    "collation": "データベースを選択する",
    "select": "最初にインスタンスを選択してください",
    "select-instance-first": "最初に環境を選択してください",
    "select-environment-first": "テーブル",
    "tables": "コレクション",
    "collections": "ビュー",
    "views": "拡張機能",
    "extensions": "外部テーブル",
    "external-tables": "関数",
    "functions": "ストリーム",
    "streams": "タスク",
    "tasks": "親",
    "parent": "{resource}のラベル",
    "labels-for-resource": "最後の成功した同期",
    "last-successful-sync": "同期ステータス",
    "sync-status": "データベース '{0}' のスキーマ同期に失敗しました。",
    "failed-to-sync-schema-for-database-database-value-name": "データベース '{0}' のスキーマを正常に同期しました。",
    "successfully-synced-schema-for-database-database-value-name": "スキーマ同期を開始",
    "start-to-sync-schema": "スキーマ同期に失敗しました",
    "failed-to-sync-schema": "スキーマを正常に同期しました",
    "successfully-synced-schema": "インスタンスを選択してください",
    "create": "データベースの作成"
  },
  "instance": {
    "select": "データベースユーザーを選択してください",
    "select-database-user": "新しいデータベース",
    "new-database": "同期中...",
    "syncing": "{n}個のインスタンスが選択されました",
    "selected-n-instances": "マイグレーションスキーマを作成",
    "create-migration-schema": "マイグレーションスキーマが見つかりません",
    "missing-migration-schema": "インスタンスに接続してマイグレーションスキーマを確認できません",
    "unable-to-connect-instance-to-check-migration-schema": "Bytebaseはこのインスタンス上のデータベーススキーマのマイグレーションを記録するためにマイグレーションスキーマに依存しています。マイグレーションスキーマを設定しないと、スキーマの編集やデータの変更ができません。",
    "bytebase-relies-on-migration-schema-to-manage-gitops-based-schema-migration-for-databases-belonged-to-this-instance": "DBAに連絡して設定してください。",
    "please-contact-your-dba-to-configure-it": "インスタンスの接続情報が正しいか確認してください。",
    "please-check-the-instance-connection-info-is-correct": "ユーザー",
    "users": "インスタンス '{0}' を正常にアーカイブしました。",
    "successfully-archived-instance-updatedinstance-name": "インスタンス '{0}' を正常に復元しました。",
    "successfully-restored-instance-updatedinstance-name": "インスタンス '{0}' のマイグレーションスキーマの作成に失敗しました。",
    "failed-to-create-migration-schema-for-instance-instance-value-name": "'{0}' のマイグレーションスキーマを正常に作成しました。",
    "successfully-created-migration-schema-for-instance-value-name": "インスタンス '{0}' のスキーマの同期に失敗しました。",
    "failed-to-sync-schema-for-instance-instance-value-name": "インスタンス '{0}' のスキーマの同期に成功しました。",
    "successfully-synced-schema-for-instance-instance-value-name": "このインスタンスをアーカイブする",
    "archive-this-instance": "インスタンス '{0}' をアーカイブしますか？",
    "archive-instance-instance-name": "アーカイブされたインスタンスは表示されません。",
    "archived-instances-will-not-be-displayed": "このインスタンスを復元する",
    "restore-this-instance": "復元",
    "restore": "インスタンス '{0}' を通常の状態に復元しますか？",
    "restore-instance-instance-name-to-normal-state": "アカウント名",
    "account-locator": "アカウントロケーター",
    "account": "名前",
    "name": "ホストまたはソケット",
    "host-or-socket": "プロジェクトIDとインスタンスID",
    "project-id-and-instance-id": "プロジェクトID",
    "project-id": "インスタンスID",
    "instance-id": "あなたのSnowflakeアカウント名",
    "your-snowflake-account-locator": "Snowflake アカウント ロケーター",
    "port": "認証データベース",
    "authentication-database": "インスタンス名",
    "instance-name": "Snowflake Webコンソール",
    "snowflake-web-console": "外部リンク",
    "external-link": "Webコンソール",
    "web-console": "接続情報",
    "connection-info": "作成方法を表示",
    "show-how-to-create": "以下は、ユーザー 'bytebase{'@'}%' をパスワードと共に作成する例です",
    "below-is-an-example-to-create-user-bytebase-with-password": "YOUR_DB_PWD",
    "your_db_pwd": "このインスタンスは読み取り専用接続が設定されていません。追加を検討してください。",
    "no-read-only-data-source-warn-for-admin-dba": "このインスタンスは読み取り専用接続が設定されていません。DBAに追加するようにお願いしてください。",
    "no-read-only-data-source-warn-for-developer": "例: host.docker.internal {'|'} <<ip>> {'|'} <<local socket>>",
    "sentence": {
      "host": {
        "snowflake": "プロキシサーバーの場合、{'@'}PROXY_HOSTを追加し、ポートにPROXY_PORTを指定してください。"
      },
      "proxy": {
        "snowflake": "このインスタンスを管理する外部コンソールのURL（例: AWS RDSコンソール、社内のDBインスタンスコンソール）"
      },
      "console": {
        "snowflake": "データベースインスタンスの受信ファイアウォールルールを使用している場合、以下のIPアドレスを許可リストに含めて、Bytebase Cloudからのアクセスを許可してください。"
      },
      "outbound-ip-list": "BytebaseがDDLおよびDML（SELECT以外）操作を実行するために使用する接続ユーザーです。",
      "create-admin-user": "Bytebaseが読み取り専用操作（SELECTクエリなど）を実行するために使用する接続です。",
      "create-readonly-user": "Bytebaseが書き込みおよび管理操作を実行するために使用する接続ユーザーです。",
      "create-admin-user-non-sql": "Bytebaseが読み取り専用操作を実行するために使用する接続です。",
      "create-readonly-user-non-sql": "bytebase{'@'}%",
      "create-user-example": {
        "snowflake": {
          "user": "YOUR_DB_PWD",
          "password": "以下は、ユーザー 'bytebase' をパスワード {password} で {warehouse} に作成し、必要な権限を付与する例です。",
          "template": "YOUR_DB_PWD"
        },
        "mysql": {
          "password": "bytebase{'@'}%",
          "user": "以下は、ユーザー {user} をパスワード {password} で作成し、必要な権限を付与する例です。",
          "template": "以下は、ユーザー 'bytebase' をパスワード {password} で作成し、必要な権限を付与する例です。まず、ClickHouseのSQL駆動型ワークフロー {link} を有効にする必要があります。その後、次のクエリを実行してユーザーを作成してください。"
        },
        "clickhouse": {
          "template": "SQL駆動型ワークフロー",
          "sql-driven-workflow": "接続インスタンスがクラウドプロバイダーによって管理されている場合、SUPERUSERは使用できず、そのプロバイダーの管理コンソールを介してユーザーを作成する必要があります。作成されたユーザーは、プロバイダー固有の半-SUPERUSER権限を持ちます。既存のすべてのロールに対して 'GRANT role_name TO bytebase;' を使用してBytebaseに権限を付与する必要があります。そうしないと、Bytebaseは既存のデータベースやテーブルにアクセスできない場合があります。"
        },
        "postgresql": {
          "warn": "以下は、ユーザー 'bytebase' をパスワード {password} で作成し、必要な権限を付与する例です。接続先が自己ホストされている場合は、SUPERUSER を付与することができます。",
          "template": "YOUR_DB_PWD"
        },
        "redis": {
          "password": "bytebase",
          "user": "以下は、ユーザー {user} をパスワード {password} で作成し、必要な権限を付与する例です。",
          "template": "パスワードなし"
        }
      }
    },
    "no-password": "CREDENTIALS を入力または貼り付けしてください",
    "type-or-paste-credentials": "CREDENTIALS を入力または貼り付けしてください - 書き込みのみ",
    "type-or-paste-credentials-write-only": "YOUR_DB_PWD - 書き込みのみ",
    "password-write-only": "外部シークレット管理エンドポイントを指定することもできます",
    "password-type": {
      "password": "パスワード",
      "password-tip": "外部シークレット管理エンドポイントを指定することもできます",
      "external-secret-vault": "Vault (KV v2)",
      "external-secret-aws": "AWS Secrets Manager"
    },
    "external-secret-vault": {
      "vault-url": "Vault URL",
      "vault-auth-type": {
        "self": "Auth type",
        "token": {
          "self": "Token",
          "token": "Token",
          "tips": "TTL のないルート トークン。"
        },
        "approle": {
          "self": "AppRole",
          "role-id": "Auth role id",
          "secret-id": "Auth secret id",
          "secret-id-plain-text": "ロールシークレットIDのプレーンテキスト",
          "secret-id-environment": "ロールシークレットIDの環境名",
          "secret-plain-text": "プレーンテキスト",
          "secret-env-name": "環境名",
          "secret-tips": "TTL なしのラップされていないシークレット ID。 プレーン テキストを使用することも、環境ファイルまたはローカル ファイルに置くこともできます。{learn_more}"
        }
      },
      "vault-secret-engine-name": "Secret engine name",
      "vault-secret-path": "Secret path",
      "vault-secret-key": "Secret key",
      "vault-secret-engine-tips": "KV v2 エンジンのみをサポートします。"
    },
    "external-secret": {
      "secret-name": "秘密の名前",
<<<<<<< HEAD
      "key-name": "パスワードの秘密鍵"
=======
      "key-name": "秘密鍵"
>>>>>>> 9176d339
    },
    "test-connection": "無視して作成する",
    "ignore-and-create": "代わりに PostgreSQL のサンプルインスタンスを追加する",
    "add-a-postgresql-sample-instance": "PostgreSQL のサンプルインスタンスが正常に追加され、接続情報が入力されました。",
    "successfully-added-postgresql-instance": "接続情報が正しくないようです",
    "connection-info-seems-to-be-incorrect": "新しいインスタンス",
    "new-instance": "Bytebase はインスタンスに接続できません。接続情報を再確認することをお勧めします。ただし、この警告を無視しても問題ありません。作成後にインスタンスの詳細ページから接続情報を修正できます。\n\nエラーの詳細: {0}",
    "unable-to-connect": "インスタンス '{0}' が正常に作成されました。",
    "successfully-created-instance-createdinstance-name": "インスタンス '{0}' が正常に更新されました。",
    "successfully-updated-instance-instance-name": "CREATE USER および GRANT ステートメントがクリップボードにコピーされました。{engine} クライアントに貼り付けて適用してください。",
    "copy-grant-statement": "インスタンスに正常に接続しました。",
    "successfully-connected-instance": "インスタンスへの接続に失敗しました。",
    "failed-to-connect-instance": "インスタンスへの接続に失敗しました。\nDockerでBytebaseを実行している場合は、ホストアドレスに「host.docker.internal」を試してみてください。",
    "failed-to-connect-instance-localhost": "インスタンス名でフィルタリング",
    "filter-instance-name": "権限",
    "grants": "GCPプロジェクトIDとインスタンスIDの検索方法については、以下を参照してください。",
    "find-gcp-project-id-and-instance-id": "認証情報の作成方法については、以下を参照してください。",
    "create-gcp-credentials": "接続テストにのみ使用されます",
    "used-for-testing-connection": "すべてのインスタンス",
    "all": "アーカイブを強制します。関連するすべての問題が解決され、関連するすべてのシートが削除されます。",
    "force-archive-description": "同期モード",
    "sync-mode": {
      "self": "データベースに基づいて管理します",
      "database": {
        "self": "データベース全体が管理対象のオブジェクトとして扱われ、CDBとPDBは別々のデータベースと見なされます。（CDBおよび非CDBモードをサポート）",
        "description": "スキーマに基づいて管理します"
      },
      "schema": {
        "self": "各スキーマが管理対象のオブジェクトとして扱われます。（非CDBモードのみサポート）",
        "description": "スキャン間隔"
      }
    },
    "scan-interval": {
      "self": "デフォルト（無効）",
      "default-never": "Bytebaseは定期的にインスタンスのスキーマを同期し、異常を検出します。",
      "description": "最小値 {value} 分",
      "min-value": "最大接続数"
    },
    "maximum-connections": {
      "self": "デフォルト（10）",
      "default-value": "インスタンスへの接続とリソースの使用制限は、最大接続数の設定によって制御されます。",
      "description": "最大 {value} 接続",
      "max-value": "すべての環境"
    }
  },
  "environment": {
    "all": "すべての環境",
    "id": "環境ID",
    "id-description": "環境IDは環境の一意の識別子です。作成後に変更することはできません。",
    "select": "環境を選択",
    "archive": "この環境をアーカイブする",
    "archive-info": "アーカイブされた環境は表示されません。",
    "create": "環境を作成する",
    "restore": "この環境を復元する",
    "successfully-updated-environment": "環境'{name}'が正常に更新されました。",
    "production-environment": "本番環境",
    "access-control": {
      "title": "アクセス制御",
      "disable-copy-data-from-sql-editor": "SQLエディターからのデータコピーを無効にする"
    }
  },
  "quick-start": {
    "self": "クイックスタート",
    "guide": "ステップをクリックして試してみてください",
    "view-an-issue": "問題を表示する",
    "visit-project": "@:common.visit @:common.projects",
    "visit-instance": "@:common.visit @:common.instances",
    "visit-database": "@:common.visit @:common.databases",
    "visit-environment": "@:common.visit @:common.environments",
    "visit-member": "@:common.visit @:common.members",
    "use-kbar": "kbarを使用する（{shortcut}）",
    "query-data": "データをクエリする",
    "notice": {
      "title": "クイックスタートガイドを閉じました",
      "desc": "後で右上のメニューから再表示できます"
    }
  },
  "auth": {
    "sign-up": {
      "title": "アカウントを登録する",
      "admin-title": "{account}をセットアップする",
      "admin-account": "管理者アカウント",
      "create-admin-account": "管理者アカウントを作成する",
      "confirm-password": "パスワードを確認する",
      "confirm-password-placeholder": "パスワードを確認する",
      "password-mismatch": "不一致",
      "existing-user": "すでにアカウントをお持ちですか？",
      "accept-terms-and-policy": "Bytebaseの{terms}と{policy}に同意します",
      "terms-of-service": "利用規約",
      "privacy-policy": "プライバシーポリシー"
    },
    "sign-in": {
      "title": "アカウントにサインインする",
      "forget-password": "パスワードをお忘れですか？",
      "new-user": "Bytebase初めてですか？",
      "demo-note": "メール：{username} パスワード：{password}",
      "gitlab": "GitLabでログインする",
      "github": "GitHubでログインする",
      "gitlab-oauth": "GitLabログインを有効にするために管理者に連絡してください",
      "sign-in-with-idp": "{idp}でサインインする"
    },
    "password-forget": {
      "title": "パスワードをお忘れですか？",
      "selfhost": "パスワードをリセットするためにBytebase管理者に連絡してください",
      "cloud": "{link}にアクセスしてパスワードをリセットしてください",
      "return-to-sign-in": "サインインに戻る"
    },
    "password-forgot": "パスワードをお忘れですか？",
    "password-reset": {
      "title": "パスワードをリセットする",
      "content": "メールアドレスを入力してパスワードリセットリンクを送信します",
      "send-reset-link": "リセットリンクを送信する",
      "return-to-sign-in": "サインインに戻る"
    },
    "activate": {
      "title": "{type}アカウントをアクティベートする"
    }
  },
  "policy": {
    "rollout": {
      "name": "ロールアウトポリシー",
      "tip": "このポリシーは問題に対して遡及的に適用されます。",
      "info": "データベースの変更を展開するため、この設定はロールアウトに手動の承認が必要かどうかを制御します。",
      "auto": "自動ロールアウト",
      "auto-info": "すべてのチェックが合格した場合、変更は自動的にロールアウトされ実行されます。",
      "manual-by-project-owner": "プロジェクトオーナー",
      "manual-by-project-releaser": "プロジェクトリリーサー",
      "manual-by-issue-creator": "問題作成者",
      "manual-by-last-approver": "カスタム承認からの最終承認者による手動ロールアウト",
      "manual-by-dedicated-roles": "専用の役割による手動ロールアウト",
      "manual-by-dedicated-roles-info": "次の選択された役割のいずれかが「ロールアウト」ボタンをクリックできるようにし、その後変更が実行されます。",
      "manual-by-dba": "DBA",
      "manual-by-workspace-admin": "ワークスペース管理者",
      "manual-by-custom-project-roles": "カスタムプロジェクト役割"
    },
    "environment-tier": {
      "name": "環境ティア",
      "description": "この環境は他の環境とは異なる表示になります。",
      "mark-env-as-production": "本番環境としてマークする"
    }
  },
  "change-history": {
    "self": "変更履歴",
    "select": "スキーマのバージョンは、Bytebaseを介してスキーマの変更が適用されるたびに記録されます",
    "workflow": "ワークフロー",
    "change-type": "タイプ",
    "commit-info": "{author}によって{time}に作成されました",
    "no-schema-change": "このマイグレーションにはスキーマの変更はありません",
    "schema-drift": "スキーマのドリフト",
    "schema-drift-detected": "スキーマのドリフトが検出されました",
    "view-drift": "ドリフトを表示",
    "before-left-schema-choice": "スキーマを比較する",
    "left-schema-choice-prev-history-schema": "前の変更後",
    "left-schema-choice-current-history-schema-prev": "この変更前",
    "after-left-schema-choice": "この変更後",
    "show-diff": "差分を表示",
    "left-vs-right": "前の{prevLink}とこのバージョン",
    "schema-snapshot-after-change": "この変更を適用した後に記録されたスキーマのスナップショット",
    "current-schema-empty": "現在のスキーマは空です",
    "list-limit": "変更履歴を持つデータベースの場合、以下に最新の5つの履歴をリストアップします。データベース名をクリックしてすべての履歴を表示できます。",
    "no-history-in-project": "このプロジェクトのどのデータベースからも変更履歴が見つかりません。",
    "recording-info": "データベーススキーマが変更されるたびに変更履歴が記録されます。",
    "establish-baseline": "新しいベースラインを確立する",
    "refreshing-history": "履歴を更新中...",
    "config-instance": "設定インスタンス",
    "establish-baseline-description": "Bytebaseは現在のスキーマを新しいベースラインとして使用します。これにより、実際のスキーマの状態がBytebaseに記録されたスキーマの状態と一致し、報告されたスキーマのドリフトが修正されます。現在のスキーマが所望の状態を反映している場合にのみ実行する必要があります。",
    "establish-database-baseline": "\"{name}\"ベースラインを確立する",
    "instance-missing-change-schema": "インスタンス \"{name}\" に変更履歴スキーマがありません。",
    "instance-bad-connection": "インスタンス \"{name}\" に接続できませんでした。変更履歴を取得するためには、DBA に連絡して設定してください。",
    "contact-dba": "DBA に連絡して設定してください。",
    "export": "変更履歴のエクスポート",
    "need-to-select-first": "変更履歴を選択する必要があります。",
    "all-tables": "すべてのテーブル",
    "affected-tables": "影響を受けるテーブル",
    "view-full": "全体を表示"
  },
  "database": {
    "select": "データベースを選択する",
    "the-list-might-be-out-of-date-and-is-refreshed-roughly-every-10-minutes": "リストは古くなる可能性があり、おおよそ10分ごとに更新されます",
    "no-anomalies-detected": "異常は検出されません",
    "sync-status": "同期ステータス",
    "last-successful-sync": "最後の成功した同期",
    "filter-database": "データベースをフィルターする",
    "transfer-project": "プロジェクトの転送",
    "unassign": "アンアサイン",
    "unassign-alert-title": "データベースのアンアサイン",
    "unassign-alert-description": "選択されたデータベースはプロジェクトから削除されます",
    "edit-schema": "スキーマの編集",
    "edit-schema-in-vcs": "VCSでスキーマを編集する",
    "edit-labels": "ラベルの編集",
    "mixed-values-for-label": "この選択したラベルには異なる値が混在しています",
    "mixed-label-values-warning": "同じキーに対して選択したリソースの一部には異なる値が混在しています",
    "change-data": "データの変更",
    "change-data-in-vcs": "VCSでデータを変更する",
    "branch": "ブランチ",
    "branches": "ブランチ",
    "branching": "ブランチング",
    "new-branch": "新しいブランチ",
    "branch-name": "ブランチ名",
    "select-branch": "ブランチを選択する",
    "delete-this-branch": "このブランチを削除する",
    "table-detail": "テーブルの詳細",
    "batch-action-not-support-alter-schema": "一部のデータベースはスキーマの変更をサポートしていません",
    "batch-action-permission-denied": "データベースの{action}の権限がありません",
    "batch-action-disabled": "異なるプロジェクトのデータベースに対して{action}することはできません",
    "batch-action-disabled-for-unassigned": "アンアサインされたデータベースに対して{action}することはできません",
    "data-export-action-disabled": "複数のデータベースに対してデータをエクスポートすることはできません",
    "successfully-transferred-databases": "データベースが正常に転送されました",
    "successfully-transferred-updateddatabase-name-to-project-updateddatabase-project-name": "'{0}'がプロジェクト'{1}'に正常に転送されました",
    "last-sync-status": "最後の同期ステータス",
    "last-sync-status-long": "最後の同期ステータス {0} {1}",
    "gitops-enabled": "GitOps が有効になっています",
    "nullable": "Nullable",
    "expression": "式",
    "position": "位置",
    "unique": "ユニーク",
    "visible": "表示",
    "comment": "コメント",
    "engine": "エンジン",
    "row-count-estimate": "行数の推定",
    "data-size": "データサイズ",
    "index-size": "インデックスサイズ",
    "column": "カラム",
    "columns": "カラム",
    "data-type": "データ型",
    "indexes": "インデックス",
    "row-count-est": "行数の推定",
    "incorrect-project-warning": "SQLエディタは、ユーザーに利用可能なプロジェクト内のデータベースのみをクエリできます。まず、このデータベースをプロジェクトに移動してください。",
    "go-to-transfer": "転送に移動",
    "pitr": {
      "restore": "@:common.restore @:common.database",
      "no-available-backup": "利用可能なバックアップはありません",
      "point-in-time": "時点",
      "help-info": "データベースの状態を指定した時点に復元します。{link}。",
      "minimum-supported-engine-and-version": "{engine} >= {min_version} が必要です",
      "restore-to-point-in-time": "時点に復元",
      "no-earlier-than": "時点に復元することは、[{earliest}]（最も古い利用可能なバックアップ）よりも前にすることはできません。",
      "no-later-than-now": "時点に復元することは、現在時刻よりも後にすることはできません。",
      "will-overwrite-current-database": "現在のデータベースを上書きします",
      "restore-before-last-migration": "最後のマイグレーションの前のポイントに復元します",
      "restore-before-last-migration-help-info": "@:{'database.pitr.restore-before-last-migration'}. {link}。",
      "restore-to": "復元",
      "restore-to-new-db": "新しいデータベースに",
      "restore-to-in-place": "その場で"
    },
    "show-reserved-tables": "Bytebaseの予約済みテーブルを表示します",
    "show-reserved-databases": "Bytebaseの予約済みデータベースを表示します",
    "synced-at": "{time}に同期済み",
    "not-found-last-successful-sync-was": "見つかりませんでした、最後の成功した同期は{time}でした",
    "view-unassigned-databases": "未割り当てのデータベースを表示する",
    "unassigned-databases": "未割り当てのデータベース",
    "restore-database": "データベースを復元する",
    "selected-n-databases": "{n}つのデータベースが選択されました",
    "n-databases": "{n}つのデータベース",
    "select-databases-from-same-project": "同じプロジェクトからデータベースを選択してください",
    "sync-schema": {
      "title": "スキーマを同期する",
      "description": "Bytebaseは、スキーマを1つまたは複数のターゲットデータベースに同期することをサポートしています",
      "schema-history-version": "スキーマ履歴バージョン",
      "copy-schema": "スキーマのコピー",
      "select-source-schema": "ソーススキーマを選択する",
      "select-target-databases": "ターゲットデータベースを選択する",
      "select-project": "プロジェクトを選択する",
      "select-database-placeholder": "データベースを選択する（MySQL、PostgreSQL、TiDB、Oracleのみ）",
      "source-database": "ソースデータベース",
      "source-schema": "ソーススキーマ",
      "schema-version": {
        "self": "スキーマバージョン",
        "description": "スキーマバージョンは、Bytebaseを介してスキーマ変更が適用されるたびに記録されます"
      },
      "target-databases": "ターゲットデータベース",
      "with-diff": "差分あり",
      "no-diff": "差分なし",
      "message": {
        "select-a-target-database-first": "まずターゲットデータベースを選択してください",
        "no-target-databases": "ターゲットデータベースなし",
        "no-diff-found": "差分が見つかりませんでした。"
      },
      "to-database": "データベースに適用する",
      "from-database": "データベースから",
      "schema-change-preview": "'{database}'のスキーマ変更をプレビューする",
      "schema-change-preview-no-database": "スキーマ変更をプレビューする",
      "synchronize-statements": "対応する生成されたDDLステートメント",
      "synchronize-statements-description": "生成されたDDLステートメントをさらに編集できます",
      "select-from-database-and-schema-tip": "同期するデータベースとスキーマバージョンを選択してください",
      "select-to-database-tip": "適用するデータベースを選択してください",
      "no-difference-tip": "差分が見つかりませんでした。",
      "more-version": "もっと見る...",
      "character-sets-diff-found": "文字セットの間に差異があります。",
      "preview-issue": "問題をプレビューする",
      "schema-change": "スキーマ変更",
      "generated-ddl-statement": "生成されたDDLステートメント"
    },
    "sensitive": "機密情報",
    "access-denied": "このデータベースにアクセスする権限がありません。",
    "schema": {
      "select": "スキーマを選択する"
    },
    "show-missing-databases": "存在しないデータベースを表示する",
    "n-selected-m-in-total": "（選択済み{selected}、合計{total}）",
    "doesnt-match-database-name-template": "テナントのデータベース名テンプレートと一致しません",
    "doesnt-match-tenant-value": "ラベルの値と一致しません",
    "should-follow-database-name-template": "テナントのデータベース名テンプレートに従う必要があります",
    "all": "すべてのデータベース",
    "unassigned": "未割り当て",
    "show-schemaless-databases": "スキーマのないデータベースを表示します（スキーマのないデータベースにはスキーマの編集は適用されません）",
    "secret": {
      "self": "機密情報",
      "new": "新しい機密情報",
      "edit": "機密情報の編集",
      "name-placeholder": "機密情報の名前を入力してください",
      "validation": {
        "cannot-be-changed-later": "後で変更できません",
        "duplicated-name": "重複した機密情報の名前",
        "name-is-required": "機密情報の名前は必須です",
        "name-pattern-mismatch": "機密情報の名前は大文字のアルファベット、数字、または_（アンダースコア）のみを含める必要があります",
        "name-cannot-prefix-with-bytebase": "機密情報の名前は'BYTEBASE_'で始めることはできません",
        "name-cannot-start-with-number": "機密情報の名前は数字で始めることはできません"
      },
      "description-placeholder": "入力の説明",
      "value": "値",
      "value-placeholder": "入力値（書き込みのみ）",
      "delete-tips": "シークレットの削除",
      "description": "機密情報を隠すために変更スクリプトでシークレットを使用できます。詳細は{guide}を参照してください"
    },
    "transfer": {
      "source-project": "ソースプロジェクト",
      "target-project": "ターゲットプロジェクト",
      "errors": {
        "select-target-project": "ターゲットプロジェクトを選択してください",
        "select-at-least-one-database": "少なくとも1つのデータベースを選択してください"
      },
      "select-databases": "データベースを選択してください",
      "select-target-project": "ターゲットプロジェクトを選択してください"
    },
    "transfer-database-to": "データベースをソースプロジェクトからターゲットプロジェクトに転送する",
    "transfer-database-from-to": "データベースをソース プロジェクトからターゲット プロジェクトに転送する",
    "classification": {
      "self": "分類"
    },
    "recent": "最近",
    "partitioned": "パーティション",
    "partition-tables": "パーティションテーブル",
    "external-server-name": "外部サーバー名",
    "external-database-name": "外部データベース名",
    "foreign-table-detail": "外部テーブルの詳細",
    "view-definition": "ビュー定義"
  },
  "repository": {
    "our-webhook-link": "Bytebaseによって作成されたWebhookは{webhookLink}で見つけることができます。",
    "branch-observe-file-change": "Bytebaseがファイルの変更を監視するブランチ。",
    "database-group-description": "デフォルトでは、変更はプロジェクト内のすべてのデータベースに適用されます。また、データベースグループに適用することもできます。",
    "base-directory": "ベースディレクトリ",
    "base-directory-description": "Bytebaseがファイルの変更を監視するルートディレクトリ。",
    "merge-request": "マージリクエスト",
    "pull-request": "プルリクエスト",
    "git-provider": "Gitプロバイダ",
    "gitops-naming-format": "命名形式",
    "gitops-description-file-path": "データベース移行スクリプトは {fullPath} に保存されます。 データベースを変更するには、開発者は {naming} に準拠した移行スクリプトを作成します。",
    "gitops-description-branch": "スクリプトが承認され、{branch} ブランチにマージされると、Bytebase はデータベースの変更を適用するための課題を自動的に作成します。",
    "setup-wizard-guide": "プロセス中にエラーが発生した場合は、{guide}を参照してください。",
    "add-git-provider": "Gitプロバイダーを追加する",
    "choose-git-provider": "Gitプロバイダーを選択する",
    "select-repository": "リポジトリを選択する",
    "configure-deploy": "デプロイを設定する",
    "choose-git-provider-description": "データベースのスキーマスクリプト（.sql）がホストされているGitプロバイダーを選択してください。変更されたスクリプトをGitリポジトリにプッシュすると、Bytebaseは自動的にパイプラインを作成してスキーマの変更をデータベースに適用します。",
    "choose-git-provider-visit-workspace": "{workspace}の設定にアクセスして、さらにGitプロバイダーを追加してください。",
    "choose-git-provider-contact-workspace-admin": "他のGitプロバイダーを表示するには、Bytebaseワークスペースの管理者に連絡してください。Bytebaseは現在、自己ホストのGitLab EE/CEをサポートしており、後でGitLab.comとGitHub Enterpriseを追加する予定です。",
    "select-repository-attention-gitlab": "Bytebaseは、少なくとも「メンテナー」の役割を持つGitLabプロジェクトのみをリストアップします。これにより、プロジェクトのウェブフックを設定してコードプッシュイベントを監視できます。",
    "select-repository-attention-github": "Bytebaseは、管理者権限を持つGitHubリポジトリのみをリストアップします。これにより、リポジトリのウェブフックを設定してコードプッシュイベントを監視できます。",
    "select-repository-attention-bitbucket": "Bytebaseは、管理者権限を持つBitbucketリポジトリのみをリストアップします。これにより、リポジトリのウェブフックを設定してコードプッシュイベントを監視できます。",
    "select-repository-attention-azure-devops": "Bytebaseは、OAuth経由でアクセスが許可されたサードパーティアプリケーションによって組織内のAzure DevOpsリポジトリのみをリストアップします。表示されないリポジトリがある場合は、組織→組織設定→ポリシーに移動してサードパーティアプリケーションのアクセスを有効にしてください。",
    "select-repository-search": "リポジトリを検索",
    "linked": "リンクされたリポジトリ"
  },
  "workflow": {
    "gitops-workflow": "GitOpsワークフロー",
    "gitops-workflow-description": "データベース移行スクリプトは git リポジトリに保存されます。 データベースを変更するには、開発者は移行スクリプトを作成し、GitLab などの対応する VCS でレビューのために送信します。 スクリプトが承認され、構成されたブランチにマージされると、Bytebase はデータベースの変更を適用するタスクを自動的に開始します。"
  },
  "anomaly": {
    "attention-title": "異常検出",
    "attention-desc": "Bytebaseは定期的にインスタンスのスキャン間隔に基づいて異常を検出し、ここに結果を表示します。",
    "table-search-placeholder": "{type}または環境を検索",
    "table-placeholder": "おめでとうございます、{type}の異常は検出されませんでした！",
    "tooltip": "{env}には{criticalCount}件のCRITICAL、{highCount}件のHIGH、{mediumCount}件のMEDIUMの異常があります。",
    "types": {
      "connection-failure": "接続の失敗",
      "missing-migration-schema": "マイグレーションスキーマが見つかりません",
      "backup-enforcement-violation": "バックアップの強制違反",
      "missing-backup": "バックアップが見つかりません",
      "schema-drift": "スキーマのずれ"
    },
    "action": {
      "check-instance": "インスタンスのチェック",
      "view-diff": "差分の表示"
    },
    "last-seen": "最終確認日時",
    "first-seen": "初回確認日時"
  },
  "project": {
    "dashboard": {
      "modal": {
        "title": "'@:{'common.project'}' のセットアップ方法は？",
        "content": "Bytebaseプロジェクトは、他の一般的な開発ツールのプロジェクトコンセプトに似ています。\n\nプロジェクトには独自のメンバーがあり、すべての課題とデータベースは常に単一のプロジェクトに属しています。\n\nプロジェクトはリポジトリにリンクしてGitOpsワークフローを有効にするように設定することもできます。",
        "cancel": "閉じる",
        "confirm": "再表示しない"
      }
    },
    "table": {
      "key": "@:common.key",
      "name": "@:common.name"
    },
    "create-modal": {
      "project-name": "@:common.project @:common.name",
      "key": "@:common.key",
      "cancel": "@:common.cancel",
      "confirm": "@:common.create",
      "success-prompt": "プロジェクト {name} を正常に作成しました。"
    },
    "overview": {
      "view-all": "すべて表示",
      "view-all-closed": "すべて閉じる",
      "recent-activity": "最近の@.lower:{'common.activities'}",
      "in-progress": "進行中",
      "recently-closed": "最近閉じた",
      "info-slot-content": "Bytebaseは定期的にインスタンススキーマを同期します。新しく同期されたデータベースは最初にここに配置されます。ユーザーはそれらを適切なアプリケーションプロジェクトに移動する必要があります。",
      "no-db-prompt": "このプロジェクトにはデータベースがありません。上部のアクションバーから{newDb}または{transferInDb}をクリックしてデータベースを追加できます。"
    },
    "webhook": {
      "success-created-prompt": "Webhook {name} を正常に作成しました。",
      "success-updated-prompt": "Webhook {name} を正常に更新しました。",
      "success-deleted-prompt": "Webhook {name} を正常に削除しました。",
      "success-tested-prompt": "Webhookイベントのテストが成功しました。",
      "fail-tested-title": "Webhookイベントのテストに失敗しました。",
      "add-a-webhook": "Webhookの追加",
      "create-webhook": "Webhookの作成",
      "last-updated-by": "最終更新者",
      "destination": "宛先",
      "webhook-url": "Webhook URL",
      "triggering-activity": "トリガーするアクティビティ",
      "test-webhook": "Webhookのテスト",
      "no-webhook": {
        "title": "このプロジェクトにはWebhookが設定されていません。",
        "content": "Bytebaseがさまざまなイベントで外部システムに通知を投稿するために、Webhookを設定してください。"
      },
      "creation": {
        "title": "Webhookの作成",
        "desc": "{destination}チャンネルにメッセージを受け取るための対応するWebhookを作成します。",
        "how-to-protect": "Webhookを保護するためにキーワードリストを使用したい場合は、「Bytebase」をそのリストに追加できます。",
        "view-doc": "{destination}のドキュメントを表示する"
      },
      "deletion": {
        "btn-text": "このWebhookを削除する",
        "confirm-title": "Webhook '{title}'とその実行履歴をすべて削除しますか？"
      },
      "activity-item": {
        "issue-creation": {
          "title": "課題の作成",
          "label": "新しい課題が作成されたとき"
        },
        "issue-status-change": {
          "title": "課題のステータス変更",
          "label": "課題のステータスが変更されたとき"
        },
        "issue-stage-status-change": {
          "title": "課題のステージステータス変更",
          "label": "課題の包括的なステージのステータスが変更されたとき"
        },
        "issue-task-status-change": {
          "title": "課題のタスクステータス変更",
          "label": "課題の包括的なタスクのステータスが変更されたとき"
        },
        "issue-info-change": {
          "title": "課題情報の変更",
          "label": "課題の情報（担当者、タイトル、説明など）が変更されたとき"
        },
        "issue-comment-creation": {
          "title": "課題コメントの作成",
          "label": "新しい課題コメントが作成されたとき"
        },
        "issue-approval-notify": {
          "title": "承認が必要な課題",
          "label": "課題が承認待ちのとき"
        },
        "issue-task-run-status-change": {
          "title": "課題タスクの実行ステータス変更",
          "label": "課題タスクの実行ステータスが変更されたとき"
        },
        "notify-issue-approved": {
          "title": "課題が承認されたとき",
          "label": "問題の展開が必要です"
        },
        "notify-pipeline-rollout": {
          "title": "問題が展開待ちの場合",
          "label": "問題がロールアウトを待っているとき。"
        }
      }
    },
    "settings": {
      "success-updated": "プロジェクトの設定が正常に更新されました。",
      "success-member-added-prompt": "プロジェクトに正常に追加されました。",
      "success-member-deleted-prompt": "プロジェクトから{name}へのアクセスが正常に取り消されました。",
      "member-placeholder": "ユーザーを選択する",
      "manage-member": "メンバーを管理する",
      "owner": "@.upper:role.project-owner.self",
      "developer": "@.upper:role.project-member.self",
      "archive": {
        "title": "プロジェクトをアーカイブする",
        "description": "アーカイブされたプロジェクトは表示されません。",
        "btn-text": "この@.lower:{'common.project'}をアーカイブする"
      },
      "restore": {
        "title": "プロジェクトを復元する",
        "btn-text": "この@.lower:{'common.project'}を復元する"
      },
      "schema-change-type": "スキーマ変更のタイプ",
      "select-schema-change-type-ddl": "命令形 - 任意のDDLステートメントで変更を指定します。",
      "select-schema-change-type-sdl": "宣言形 - 望ましいスキーマを指定します。CREATE TABLE/INDEXのみを使用してください。",
      "schema-path-template-sdl-description": "スキーマファイルはデータベースの完全なスキーマを記述します。",
      "branch-protection-rules": {
        "self": "ブランチ保護ルール",
        "add-rule": "ルールを追加する",
        "branch-name-pattern": {
          "self": "ブランチ名のパターン",
          "description": "feature/* や *-stable などのワイルドカードをサポートします。\n空の文字列はすべてのブランチに一致します。"
        },
        "applies-to-n-branches": "{n}ブランチに適用されます | {n}ブランチに適用されます",
        "only-allow-specified-roles-to-create-branch": "指定された役割のみがブランチの作成を許可します",
        "no-protection-rule-configured": "保護ルールが設定されていません。",
        "only-apply-to-main-branches": "メインブランチにのみ適用されます"
      }
    },
    "members": {
      "description": "プロジェクトメンバーは、プロジェクト内のデータベースと課題の操作権限を決定します。プロジェクトオーナー、ワークスペース管理者、ワークスペースDBAはすべてプロジェクトの完全な権限を持っています。",
      "add-member": "メンバーを追加する",
      "revoke-member": "メンバーを取り消す",
      "revoke-access": "アクセスを取り消す",
      "grant-access": "アクセスを許可する",
      "edit": "メンバーを編集する - {member}",
      "view-by-principals": "プリンシパル別表示",
      "view-by-roles": "ロール別表示",
      "cannot-remove-last-owner": "プロジェクトの最後のオーナーを削除することはできません",
      "revoke-role-from-user": "'{role}'を'{user}'から取り消す",
      "inactive-members": "非アクティブメンバー",
      "show-inactive": "非アクティブメンバーを表示",
      "select-users": "ユーザーを選択",
      "assign-role": "ロールを割り当てる",
      "assign-reason": "(オプション) 理由",
      "never-expires": "決して",
      "expired": "期限切れ",
      "role-description": "ロールの説明",
      "role-never-expires": "このロールは期限切れしません。",
      "add-more": "追加",
      "role-name": "ロール名",
      "condition-name": "条件名",
      "users": "ユーザー",
      "roles": "ロール",
      "search-member": "メンバーを検索",
      "revoke-members": "これらのメンバーを取り消す",
      "clean-up-expired-roles": "期限切れのロールをクリーンアップする",
      "workspace-level-roles": "ワークスペースレベルの役割",
      "project-level-roles": "プロジェクトレベルの役割"
    },
    "mode": {
      "standard": "標準モード",
      "batch": "バッチモード"
    },
    "db-name-template": "テナントデータベース名テンプレート",
    "select": "プロジェクトを選択",
    "lgtm-check": {
      "self": "LGTMチェック",
      "disabled": "LGTMチェックをスキップ",
      "project-member": "プロジェクトメンバーからのLGTMを要求",
      "project-owner": "プロジェクトオーナーからのLGTMを要求"
    },
    "successfully-updated-db-name-template": "データベース名テンプレートが正常に更新されました。",
    "all": "すべてのプロジェクト",
    "key-hint": "このプロジェクトを識別するための短い説明的な英数字文字列。",
    "gitops-connector": {
      "self": "GitOps コネクタ",
      "add": "GitOpsコネクタの追加",
      "delete": "GitOpsコネクタの削除",
      "update-success": "GitOps コネクタが正常に更新されました",
      "create-success": "GitOps コネクタが正常に作成されました",
      "delete-success": "GitOps コネクタが削除されました"
    }
  },
  "gitops": {
    "setting": {
      "description": "BytebaseのGitOpsワークフローでは、開発者はマイグレーションスクリプトをVCSに保存します。プルリクエストはSQLレビューを促し、マージされたものはマイグレーション計画を開始します。管理者はVCSプロバイダを設定し、プロジェクトオーナーはプロジェクト内でVCS接続を確立します。",
      "add-git-provider": {
        "self": "Gitプロバイダを追加する",
        "description": "プロジェクトがGitOpsワークフローを有効にする前に、Bytebaseはまず対応するバージョン管理システム（VCS）と統合する必要があります。そのためには、VCSでOAuthアプリケーションとして登録する必要があります。以下にその手順を示します。また、{guide}に従っても設定できます。",
        "gitlab-self-host": "GitLab Self-Hosted",
        "gitlab-self-host-admin-requirement": "GitLabインスタンスの管理者である必要があります。",
        "gitlab-com-admin-requirement": "プロジェクトまたはグループの管理者である必要があります。",
        "github-self-host": "GitLab Self-Hosted",
        "github-com-admin-requirement": "GitHubの組織の管理者である必要があります。",
        "bitbucket-admin-requirement": "Bitbucketのワークスペースの管理者でなければなりません。",
        "azure-devops-service": "Azure DevOps サービス",
        "azure-admin-requirement": "Azure DevOpsの組織の管理者である必要があります。",
        "add-success": "Gitプロバイダー {vcs} を正常に追加しました",
        "choose": "Gitプロバイダーを選択してください",
        "basic-info": {
          "self": "基本情報",
          "gitlab-instance-url": "GitLabインスタンスのURL",
          "gitlab-instance-url-label": "VCSインスタンスのURL。このインスタンスとBytebaseが互いにネットワークで接続可能であることを確認してください。",
          "github-instance-url": "GitHubインスタンスのURL",
          "bitbucket-instance-url": "BitbucketインスタンスのURL",
          "azure-instance-url": "Azure DevOpsインスタンスのURL",
          "instance-url-error": "インスタンスのURLはhttps://またはhttp://で始まる必要があります。",
          "display-name": "表示名",
          "display-name-label": "同じGitプロバイダーを使用する異なる設定の識別に役立つオプションの表示名です。"
        },
        "access-token": {
          "self": "OAuthアプリケーション情報",
          "personal-access-token": "個人アクセストークン",
          "gitlab-personal-access-token": "専用のサービス ユーザーを作成し、メンテナー ロールと、管理対象のグループまたはプロジェクトに対する少なくとも次の権限を持つ {token} を生成します。 単一プロジェクトを管理するためにプロジェクト アクセス トークンを生成したり、グループ内のすべてのプロジェクトを管理するためにグループ アクセス トークンを生成したりできます。",
          "github-personal-access-token": "専用のサービス ユーザーを作成し、管理対象の組織またはすべてのプロジェクトのメンバー ロールを持つ {token} を生成します。",
          "bitbucket-app-access-token": "特定のサービス ユーザーを生成し、関連する組織、プロジェクト、またはリポジトリを管理するための少なくとも次の権限を持つ {app_password} を作成します。 「<bitbucket ユーザー名>:<生成されたアプリのパスワード>」を下に挿入します。",
          "bitbucket-app-password": "アプリのパスワード",
          "azure-devops-personal-access-token": "専用のサービス ユーザーを作成し、次のスコープを持つすべてのアクセス可能な組織のメンバー ロールを持つ {token} を生成します。 「組織」フィールドは「アクセス可能なすべての組織」に設定する必要があります。"
        },
        "confirm": {
          "confirm-info": "情報を確認してください",
          "confirm-description": "作成後、このGitプロバイダはプロジェクトのダッシュボードの「GitOps」タブでプロジェクトオーナーによって選択できます"
        }
      },
      "git-provider": {
        "gitlab-self-host-application-id-label": "登録されたGitLabインスタンス全体のOAuthアプリケーションのアプリケーションID",
        "gitlab-com-application-id-label": "登録されたGitLabのOAuthアプリケーションのアプリケーションID",
        "view-in-gitlab": "GitLabで表示",
        "view-in-azure": "Azureで表示",
        "gitlab-self-host-secret-label": "登録されたGitLabインスタンス全体のOAuthアプリケーションのシークレット",
        "gitlab-com-secret-label": "登録されたGitLabのOAuthアプリケーションのシークレット",
        "azure-secret-label": "登録されたAzureのOAuthアプリケーションのクライアントシークレット",
        "github-application-id-label": "登録されたGitHub組織全体のOAuthアプリケーションのクライアントID",
        "azure-application-id-label": "登録されたAzure組織全体のOAuthアプリケーションのクライアントID",
        "secret-label-github": "登録されたGitHub組織全体のOAuthアプリケーションのクライアントシークレット",
        "delete-forbidden": "このプロバイダを削除するには、まずすべてのリポジトリをリンク解除してください",
        "delete": "このGitプロバイダを削除する",
        "delete-confirm": "Gitプロバイダ\"{name}\"を削除しますか？"
      }
    }
  },
  "deployment-config": {
    "stage-n": "ステージ {n}",
    "add-selector": "セレクタを追加",
    "update-success": "デプロイメント設定が正常に更新されました。",
    "this-is-example-deployment-config": "これはデプロイメント設定の例です。編集して保存する必要があります。",
    "n-databases": "{n} データベース | {n} データベース",
    "selectors": "セレクタ",
    "add-stage": "ステージを追加",
    "confirm-to-revert": "編集内容を元に戻しますか？",
    "name-placeholder": "ステージ名...",
    "error": {
      "at-least-one-stage": "少なくとも1つのステージが必要です",
      "stage-name-required": "ステージ名は必須です",
      "at-least-one-selector": "各ステージには少なくとも1つのセレクタが必要です",
      "env-in-selector-required": "各ステージには「環境」が必要です",
      "env-selector-must-has-one-value": "「環境ID」は正確に1つの値を持つ必要があります",
      "key-required": "キーは必須です",
      "values-required": "値は必須です"
    },
    "project-has-no-deployment-config": "このプロジェクトにはまだデプロイメント設定がありません。最初に{go}してください。",
    "go-and-config": "設定に進む",
    "wont-be-deployed-explanation": "これらのデータベースはセレクタに一致しないため、デプロイされません。",
    "wont-be-deployed": "デプロイされません",
    "pipeline-generated-from-deployment-config": "デプロイメントパイプラインはプロジェクトの{deployment_config}に基づいて生成されます。",
    "preview-deployment-pipeline": "デプロイメントパイプラインのプレビュー",
    "select-database-group": "データベースグループを選択"
  },
  "data-source": {
    "role-type": "ロールタイプ",
    "successfully-deleted-data-source-name": "データソース '{0}' を正常に削除しました。",
    "create-data-source": "データソースを作成する",
    "data-source-list": "データソースリスト",
    "all-data-source": "すべてのデータソース",
    "search-name": "名前を検索",
    "search-name-database": "名前、データベースを検索",
    "successfully-created-data-source-datasource-name": "データソース '{0}' を正常に作成しました。",
    "select-database-first": "まずデータベースを選択してください",
    "select-data-source": "データソースを選択",
    "search-user": "ユーザーを検索",
    "user-list": "ユーザーリスト",
    "revoke-access": "'{1}' から '{0}' のアクセスを取り消してもよろしいですか？",
    "grant-data-source": "データソースを許可する",
    "grant-database": "データベースを許可する",
    "requested-issue": "要求された問題",
    "successfully-revoked-member-principal-name-access-from-props-datasource-name": "'{0}'のアクセスを'{1}'から正常に取り消しました。",
    "your-issue-id-e-g-1234": "あなたの問題ID（例：1234）",
    "member-principal-name-already-exists": "{0}は既に存在します",
    "successfully-granted-datasource-name-to-addedmember-principal-name": "'{0}'を'{1}'に正常に付与しました。",
    "we-also-linked-the-granted-database-to-the-requested-issue-linkedissue-name": "付与されたデータベースも要求された問題'{0}'にリンクされました。",
    "new-data-source": "新しいデータソース",
    "connection-name-string-copied-to-clipboard": "{0}の文字列がクリップボードにコピーされました。",
    "jdbc-cant-connect-to-socket-database-value-instance-host": "JDBCはソケット{0}に接続できません",
    "snowflake-keypair-tip": "キーペア認証",
    "ssl-type": {
      "ca": "@:{'data-source.ssl.ca-cert'}",
      "ca-and-key-and-cert": "@:{'data-source.ssl.ca-cert'} + @:{'data-source.ssl.client-key'} + @:{'data-source.ssl.client-cert'}",
      "none": "なし"
    },
    "ssl": {
      "ca-cert": "CA証明書",
      "client-key": "クライアントキー",
      "client-cert": "クライアント証明書"
    },
    "ssh-type": {
      "tunnel": "@:{'data-source.ssh.tunnel'}",
      "tunnel-and-private-key": "@:{'data-source.ssh.tunnel'} + @:{'data-source.ssh.private-key'}",
      "none": "なし"
    },
    "ssh": {
      "host": "サーバー",
      "port": "ポート",
      "user": "ユーザー",
      "password": "パスワード",
      "ssh-key": "SSHキー",
      "tunnel": "トンネル",
      "private-key": "プライベートキー"
    },
    "ssl-connection": "SSL接続",
    "ssh-connection": "SSH接続",
    "read-replica-host": "読み取り専用ホスト",
    "read-replica-port": "読み取り専用ポート",
    "delete-read-only-data-source": "読み取り専用データソースを削除",
    "connection-string-schema": "接続文字列スキーマ",
    "admin": "管理者",
    "read-only": "RO"
  },
  "setting": {
    "project": {
      "description": "これはBytebaseのすべてのプロジェクトをリストアップする管理者プロジェクトパネルです。",
      "show-archived": "アーカイブされたプロジェクトを表示"
    },
    "label": {
      "key": "キー",
      "values": "値",
      "value-placeholder": "ラベル値...",
      "key-placeholder": "ラベルキー..."
    }
  },
  "sql-editor": {
    "self": "SQLエディター",
    "select-connection": "接続を選択してください",
    "search-databases": "データベースを検索",
    "search-results": "検索結果",
    "loading-databases": "データベースを読み込んでいます...",
    "close-pane": "パネルを閉じる",
    "loading-data": "データを読み込んでいます...",
    "table-empty-placeholder": "クエリを実行するには実行ボタンをクリックしてください",
    "no-data-available": "データがありません",
    "download-as-file": "{file}としてダウンロード",
    "only-select-allowed": "実行できるのは{select}ステートメントのみです",
    "want-to-action": "{want}したい場合は、{action}ボタンをクリックして{reaction}してください",
    "and-submit-an-issue": "問題を報告する",
    "to-enable-admin-mode": "管理者モードを有効にするために",
    "table-schema-placeholder": "スキーマを表示するためにテーブルを選択してください",
    "notify-empty-statement": "エディターにSQLステートメントを入力してください",
    "notify-multiple-statements": "複数のSQLステートメントが検出されました。SQLエディターは最初のステートメントのみを実行します。別のステートメントを選択して個別に実行することもできます",
    "goto-edit-schema-hint": "エディターの上部からデータベース接続を選択してください",
    "notify-invalid-sql-statement": "無効なSQLステートメントです",
    "can-not-execute-query": "データを読み込んでいるときにクエリを実行できません",
    "rows": "行 | 行",
    "vertical-display": "縦型表示",
    "no-history-found": "履歴が見つかりません",
    "no-sheet-found": "シートが見つかりません",
    "search-history": "履歴を検索",
    "search-sheets": "シートを検索",
    "hint-tips": {
      "confirm-to-delete-this-history": "この履歴を削除しますか？",
      "confirm-to-close-unsaved-sheet": {
        "title": "保存されていないシートを閉じますか？",
        "content": "シートを閉じて保存されていないデータを失いますか？"
      }
    },
    "please-input-the-tab-label": "タブのラベルを入力してください",
    "copy-code": "コードをコピー",
    "copy-url": "URLをコピー",
    "notify": {
      "copy-code-succeed": "コードのコピーに成功しました",
      "copy-share-link": "共有リンクがクリップボードにコピーされました",
      "sheet-is-read-only": "共有シートは読み取り専用です"
    },
    "view-all-tabs": "すべてのタブを表示",
    "sheets": "シート",
    "connect-to-a-database": "データベースに接続する",
    "link-access": "リンクアクセス",
    "private": "プライベート",
    "private-desc": "このシートにはあなたのみがアクセスできます",
    "project-read": "プロジェクトの読み取り",
    "project-read-desc": "シート OWNER とプロジェクト OWNER の両方が読み取り/書き込み可能、他のプロジェクト メンバーは読み取り可能",
    "project-write": "プロジェクトの書き込み",
    "project-write-desc": "シート所有者とプロジェクト メンバーの両方が読み取り/書き込み可能",
    "create-read-only-data-source": "作成へ進む",
    "go-back": "戻る",
    "save-sheet": "シートを保存",
    "save-sheet-input-placeholder": "シート名を入力してください",
    "untitled-sheet": "無題のシート",
    "format": "フォーマット",
    "sql-review-result": "SQLのレビュー結果",
    "alter-table": "テーブルの変更",
    "visualize-explain": "Explainの可視化",
    "sql-execute-in-production-environment": "注意してください、本番環境のデータベースにアクセスしています",
    "rows-upper-limit": "クエリ結果の制限に達しました",
    "tab-mode": {
      "readonly": "読み取り専用",
      "admin": "管理者"
    },
    "close-sheet": "シートを閉じる",
    "connect": "接続",
    "connect-in-admin-mode": "管理者モードで接続",
    "admin-mode": {
      "self": "管理者モード"
    },
    "allow-admin-mode-only": "インスタンス{instance}は管理者モードでのみアクセスできます",
    "run-selected": "選択したクエリを実行",
    "clear-screen": "画面をクリア",
    "query-time": "クエリ時間",
    "connection-lost": "接続が切断されました。次のクエリの実行時に再接続を試みます",
    "sheet": {
      "choose-sheet": "シートを選択",
      "self": "シート",
      "connection": "接続"
    },
    "tab": {
      "unsaved": "保存されていない",
      "context-menu": {
        "actions": {
          "close": "閉じる",
          "close-others": "他を閉じる",
          "close-to-the-right": "右側を閉じる",
          "close-saved": "保存済みを閉じる",
          "close-all": "すべてを閉じる",
          "rename": "名前を変更"
        }
      }
    },
    "batch-query": {
      "batch": "バッチ",
      "select-database": "以下のデータベースを選択",
      "description": "{project}の下に追加の{count}個のバッチクエリ"
    },
    "executing-query": "クエリを実行中",
    "grouping": "グループ化",
    "previous-row": "前の行",
    "next-row": "次の行",
    "copy-success": "コピーが成功しました",
    "missing-permission-to-load-db-metadata": "データベース {db} のメタデータをロードするために必要な権限がありません。",
    "connect-in-new-tab": "新しいタブで接続する",
    "copy-name": "名前をコピーする",
    "copy-select-statement": "SELECT ステートメントをコピーする",
    "preview-table-data": "テーブルデータのプレビュー",
    "view-table-detail": "テーブルの詳細を表示する",
    "view-database-detail": "データベースの詳細を表示する",
    "copy-all-column-names": "すべての列名をコピーします",
    "view-schema-text": "スキーマテキストの表示",
    "override-current-statement": "現在のステートメントをオーバーライドする",
    "last-synced": "最終同期: {time}",
    "click-to-sync-now": "今すぐ同期するにはクリックしてください",
    "sync-in-progress": "同期中",
    "create-a-worksheet": "ワークシートを作成する",
    "select-a-database-to-start": "開始するデータベースを選択してください"
  },
  "schema-editor": {
    "self": "スキーマエディター",
    "use-tips": "データベース/テーブルをクリックして開始します。",
    "preview-issue": "プレビューの問題",
    "sync-sql-from-schema-editor": "スキーマエディターからSQLを同期する",
    "raw-sql": "生のSQL",
    "search-database-and-table": "データベースとテーブルを検索する",
    "search-table": "テーブルを検索する",
    "search-column": "列を検索する",
    "actions": {
      "create-schema": "スキーマを作成する",
      "drop-schema": "スキーマを削除する",
      "create-table": "新しいテーブル",
      "rename": "名前を変更する",
      "drop-table": "テーブルを削除する",
      "restore": "復元する",
      "add-column": "列を追加する",
      "add-from-template": "テンプレートから追加する",
      "drop-column": "列を削除する",
      "sql-preview": "SQLプレビュー",
      "reset": "リセット",
      "save": "保存"
    },
    "database": {
      "name": "名前",
      "row-count": "行数",
      "data-size": "データサイズ",
      "engine": "エンジン",
      "collation": "照合",
      "comment": "コメント"
    },
    "schema": {
      "select": "スキーマを選択する",
      "name": "スキーマ名"
    },
    "tables": "テーブル",
    "table": {
      "select": "テーブルを選択する",
      "name": "テーブル名"
    },
    "columns": "列",
    "column": {
      "select": "列を選択する",
      "name": "名前",
      "type": "タイプ",
      "default": "デフォルト",
      "comment": "コメント",
      "not-null": "非NULL",
      "primary": "プライマリ",
      "foreign-key": "外部キー",
      "classification": "分類",
      "on-update": "更新時"
    },
    "default": {
      "no-default": "デフォルトなし",
      "empty-string": "空の文字列",
      "expression": "式",
      "zero": "0",
      "true": "真",
      "false": "偽"
    },
    "nothing-changed-for-database": "データベース {database} の変更はありません",
    "message": {
      "invalid-schema-name": "無効なスキーマ名",
      "duplicated-schema-name": "重複したスキーマ名",
      "invalid-table-name": "無効なテーブル名",
      "duplicated-table-name": "重複したテーブル名",
      "invalid-column-name": "無効な列名",
      "duplicated-column-name": "重複した列名",
      "invalid-column-type": "無効な列タイプ",
      "schema-not-found": "スキーマが見つかりません",
      "failed-to-fetch-database-schema": "データベーススキーマの取得に失敗しました",
      "invalid-schema": "無効なスキーマ",
      "cannot-drop-the-last-column": "最後の列を削除することはできません",
      "cannot-change-config": "データベースの設定はスキーマと共に変更する必要があります"
    },
    "confirm-to-close": {
      "title": "閉じるを確認する",
      "description": "パネルを閉じてもよろしいですか？変更内容は失われます。"
    },
    "tenant-mode-tips": "「プレビューの問題」をクリックすると、すべての選択したテナントデータベースに変更が適用されます。",
    "edit-foreign-key": "外部キーを編集する",
    "select-reference-schema": "参照するスキーマを選択する",
    "select-reference-table": "参照するテーブルを選択してください",
    "select-reference-column": "参照する列を選択してください",
    "index": {
      "indexes": "インデックス",
      "edit-indexes": "インデックスの編集",
      "unique": "ユニーク"
    },
    "generated-ddl-is-empty": "生成されたDDLは空です"
  },
  "label": {
    "empty-label-value": "空です",
    "no-label": "ラベルがありません",
    "error": {
      "key-necessary": "キーは必須です",
      "value-necessary": "値は必須です",
      "key-duplicated": "キーが重複しています",
      "value-duplicated": "値が重複しています",
      "max-length-exceeded": "長さは{len}文字を超えることはできません",
      "max-label-count-exceeded": "ラベルは{count}個を超えることはできません",
      "cannot-edit-reserved-label": "予約されたラベル\"{key}\"は編集できません",
      "max-value-length-exceeded": "値の長さは{length}文字を超えることはできません",
      "key-format": "英数字([a-z0-9A-Z])、ハイフン(-)、アンダースコア(_)、ドット(.)のみが許可されます。また、英数字で始まり、終わる必要があります。",
      "x-is-reserved-key": "\"{key}\"はシステム予約キーです"
    },
    "placeholder": {
      "select-key": "キーを選択してください...",
      "select-value": "値を選択してください...",
      "select-values": "値を選択してください..."
    },
    "setting": {
      "description": "ラベルはデータベースのテナントを識別するためのキーと値のペアです。{link}"
    },
    "db-name-template-tips": "データベースの命名を強制するためにテンプレートを指定してください。例えば、データベースdb1がUS、Asia、Europeにジオスプリットされており、db1__US、db1__ASIA、db1__EUのような名前を強制したい場合、テンプレートは{placeholder}になります。{link}",
    "confirm-change": "'{label}'を変更してもよろしいですか？",
    "parsed-from-template": "{name}からテンプレート{template}で解析されました。",
    "cannot-transfer-template-not-match": "データベース'{name}'はこのプロジェクトに移動できません。名前がテンプレート{template}と一致しないためです。",
    "add-label": "ラベルを追加",
    "filter-by-label": "ラベルでフィルタリング"
  },
  "oauth": {
    "unknown-event": "予期しないイベントタイプ、OAuthが失敗しました。"
  },
  "subscription": {
    "try-for-free": "無料トライアル",
    "inquire-enterprise-plan": "エンタープライズプランにお問い合わせ",
    "enterprise-free-trial": "{days}日間の無料エンタープライズトライアル",
    "button": {
      "free-trial": "{days}日間の無料トライアル",
      "upgrade": "アップグレード",
      "contact-us": "お問い合わせ",
      "view-subscription": "サブスクリプションを表示"
    },
    "trial-start-modal": {
      "title": "{plan}トライアルを開始",
      "content": "{plan}トライアルが開始されました！{date}までに{plan}の機能にアクセスできます。",
      "button": "了解",
      "subscription-page": "サブスクリプションページ",
      "subscription": "これらの機能とプランについては、{page}に移動して確認できます。"
    },
    "description": "Bytebaseライセンスをアップロードしてプロ/エンタープライズ機能をアンロックできます。",
    "upload-license": "ライセンスをアップロード",
    "upgrade-trial-button": "トライアルをアップグレード",
    "request-n-days-trial": "{days}日間のトライアルをリクエスト（クレジットカード不要）",
    "request-with-qr": "QRコードをスキャン",
    "successfully-start-trial": "{days}日間の無料トライアルが正常に開始されました",
    "successfully-upgrade-trial": "無料トライアルを{plan}に正常にアップグレードしました",
    "require-subscription": "この機能には {requiredPlan} のサブスクリプションが必要です。ロックを解除するには Bytebase ライセンスを購入してください。",
    "feature-require-subscription": "{feature}には{requiredPlan}のサブスクリプションが必要です。",
    "required-plan-with-trial": "この機能には{requiredPlan}が必要です。{startTrial}",
    "trial-for-plan": "{days}日間の無料トライアルを開始できます - クレジットカード不要です。",
    "trial-for-days": "{days}日間の無料トライアルを開始できます - クレジットカード不要です。",
    "upgrade-trial": "無料トライアルをこのプランにアップグレードできます。",
    "contact-to-upgrade": "ワークスペースの管理者に連絡してプランをアップグレードしてください。",
    "upgrade-now": "今すぐアップグレード",
    "instance-assignment": {
      "license": "ライセンス",
      "assign-license": "ライセンスを割り当てる",
      "require-license": "インスタンスライセンスが必要です",
      "missing-license-attention": "この機能を有効にするには、インスタンスにライセンスを割り当てる必要があります。",
      "n-license-remain": "残り{n}",
      "manage-license": "インスタンスライセンスを管理する",
      "used-and-total-license": "割り当て済み/合計インスタンスライセンス",
      "success-notification": "ライセンスの割り当てを正常に更新しました",
      "missing-license-for-instances": "{count}個のインスタンス（{name}）が必要なライセンスがないため、この機能が利用できません。",
      "missing-license-for-feature": "{feature}を有効にするためのインスタンスライセンスが不足しています。今すぐ割り当てるためにクリックしてください。"
    },
    "update": {
      "success": {
        "title": "ライセンスの更新に成功しました",
        "description": "サブスクリプションプランでプレミアム機能が解除されました。"
      },
      "failure": {
        "title": "ライセンスの更新に失敗しました",
        "description": "ライセンスが有効かどうかを確認してください。"
      }
    },
    "plan-features": "{plan}の機能",
    "overuse-warning": "{currentPlan}での{neededPlan}は制限されます。継続的なアクセスを確保するために今すぐアップグレードしてください。",
    "overuse-modal": {
      "description": "{plan}で利用できない機能を使用しています。継続的なアクセスを確保するために今すぐアップグレードしてください。",
      "instance-count-exceeds": "インスタンス数が制限{limit}を超えています"
    },
    "features": {
      "bb-feature-external-secret-manager": {
        "title": "外部シークレットを設定する",
        "desc": "データベース パスワードの外部シークレットとして Vault またはカスタム URL を使用します。"
      },
      "bb-feature-task-schedule-time": {
        "title": "タスクスケジュール時間の設定",
        "desc": "タスクスケジュール時間の設定を使用すると、タスクを実行する特定の時間を設定できます。"
      },
      "bb-feature-instance-count": {
        "title": "インスタンス数の制限",
        "desc": "最大インスタンス数の制限に達しました。より多くのインスタンスクォータを取得するためにアップグレードしてください。",
        "remaining": "合計インスタンスクォータは{total}で、残りは{count}個です。",
        "runoutof": "インスタンスの割り当てが{total}に達しました。",
        "upgrade": "@:{'subscription.upgrade'} してインスタンスの割り当てを増やしてください。"
      },
      "bb-feature-user-count": {
        "title": "ユーザー数制限",
        "desc": "最大ユーザー数制限に達しました。無制限のユーザー割り当てを取得するには、アップグレードしてください。",
        "remaining": "総ユーザー割り当ては{total}で、残り{count}人のユーザーがあります。",
        "runoutof": "ユーザーの割り当てが{total}に達しました。",
        "upgrade": "@:{'subscription.upgrade'} して無制限のユーザー割り当てを取得してください。"
      },
      "bb-feature-multi-tenancy": {
        "title": "バッチモード",
        "desc": "異なるテナントやパーティションのデータベースのグループを一括変更します。"
      },
      "bb-feature-approval-policy": {
        "title": "展開ポリシー",
        "desc": "展開ポリシーは、スキーマ変更タスクが手動で展開が必要かどうかを制御します。"
      },
      "bb-feature-environment-tier-policy": {
        "title": "環境ティア",
        "desc": "環境を本番環境としてマークします。"
      },
      "bb-feature-sensitive-data": {
        "title": "機密データ",
        "desc": "テーブルの列を機密データとしてマークし、それらのクエリ結果を「******」として表示します。"
      },
      "bb-feature-access-control": {
        "title": "データアクセス制御",
        "desc": "ユーザーがデータクエリ結果をコピーするのを禁止するなど、データへのユーザーアクセスを制限します。"
      },
      "bb-feature-lgtm": {
        "title": "LGTMチェック",
        "desc": "問題に「LGTM」コメントがあるかどうかをチェックします。"
      },
      "bb-feature-im-approval": {
        "title": "IM承認",
        "desc": "IM統合を使用した承認の問題です。"
      },
      "bb-feature-sql-review": {
        "title": "100以上のSQLレビューチェックを解除",
        "desc": "SQLのベストプラクティスを採用し、エンジニアリング組織全体でスキーマの一貫性を強制するためのSQLリントルールを指定します。"
      },
      "bb-feature-custom-approval": {
        "title": "カスタム承認",
        "desc": "さまざまなタスクに対してリスクレベルと承認フローを設定します。"
      },
      "bb-feature-vcs-sql-review": {
        "title": "GitOpsワークフローでのSQLレビュー",
        "desc": "SQLレビューCIをVCSリポジトリのパイプラインに追加します。変更されたSQLファイルのプルリクエストでSQLレビューがトリガーされます。"
      },
      "bb-feature-rbac": {
        "title": "ロール管理",
        "desc": "ロール管理では、特定の役割（例：DBA）をメンバーに割り当てることができます。"
      },
      "bb-feature-custom-role": {
        "title": "カスタムロール",
        "desc": "カスタムロールの定義。\nこれらをプロジェクト メンバーに適用したり、カスタム承認フローで使用したりできます。"
      },
      "bb-feature-watermark": {
        "title": "ウォーターマーク",
        "desc": "ユーザー名、ID、およびメールアドレスを含むページに可視性のあるウォーターマークを表示します。"
      },
      "bb-feature-audit-log": {
        "title": "監査ログ",
        "desc": "ユーザーがワークスペースで実行した操作を記録およびクエリします。"
      },
      "bb-feature-schema-drift": {
        "title": "スキーマのドリフト",
        "desc": "スキーマの変更を検出し、スキーマのドリフトを報告します。"
      },
      "bb-feature-branding": {
        "title": "ブランディング",
        "desc": "ロゴをカスタマイズします。"
      },
      "bb-feature-online-migration": {
        "title": "オンラインマイグレーション",
        "desc": "gh-ostをベースにしています。大きなテーブルの場合、テーブルのロック時間を数時間から数秒に短縮することができます。"
      },
      "bb-feature-sync-schema-all-versions": {
        "title": "すべてのバージョンのスキーマを同期します",
        "desc": "ベースデータベースから任意の移行バージョンを選択し、ターゲットデータベースに同期します。"
      },
      "bb-feature-read-replica-connection": {
        "title": "読み取り専用データソースへの読み取り専用レプリカ接続",
        "desc": "読み取り専用データソースの読み取り専用レプリカに接続します。"
      },
      "bb-feature-instance-ssh-connection": {
        "title": "インスタンスのSSH接続",
        "desc": "SSHを介してインスタンスに接続します。"
      },
      "bb-feature-custom-instance-scan-interval": {
        "title": "カスタムインスタンスのスキャン間隔",
        "desc": "インスタンスのスキーマと異常スキャン間隔をカスタマイズします。"
      },
      "bb-feature-index-advisor": {
        "title": "インデックスアドバイザー",
        "desc": "インデックスアドバイザーは、遅いクエリで欠落しているインデックスを見つけるのに役立ちます。"
      },
      "bb-feature-sso": {
        "title": "シングルサインオン（SSO）",
        "desc": "ユーザーは、1つの資格情報セットを使用して複数のアプリケーションやウェブサイトに安全に認証できるようになります。"
      },
      "bb-feature-2fa": {
        "title": "二要素認証（2FA）",
        "desc": "二要素認証は、メンバーアカウントのセキュリティを強化します。サインイン時に、Authenticator App によって生成されたセキュリティコードの入力が必要です。"
      },
      "bb-feature-plugin-openai": {
        "title": "AI拡張",
        "desc": "OpenAIによって提供されるAI拡張SQLエディタとインデックスアドバイザー機能。"
      },
      "bb-feature-batch-query": {
        "title": "バッチクエリ",
        "desc": "SQLエディタで同じプロジェクト内の追加のデータベースをバッチクエリします。"
      },
      "bb-feature-shared-sql-script": {
        "title": "共有されたSQLスクリプト",
        "desc": "SQLスクリプトをプロジェクトのチームメンバーと共有するか、すべての人に公開することができます。"
      },
      "bb-feature-announcement": {
        "title": "お知らせ",
        "desc": "お知らせバナーを設定します。"
      },
      "bb-feature-encrypted-secrets": {
        "title": "暗号化されたシークレット",
        "desc": "データベースの秘密を保存し、問題のSQLスクリプトで使用することができます。"
      },
      "bb-feature-database-grouping": {
        "title": "データベースグループ",
        "desc": "データベースグループを使用すると、データベースグループ内のデータベースに対して一括操作を適用することができます。"
      },
      "bb-feature-disallow-signup": {
        "title": "自己サービスのサインアップを無効にする",
        "desc": "無効にすると、ユーザーは自己サービスでのサインアップができず、ワークスペースの管理者に招待される必要があります。"
      },
      "bb-feature-schema-template": {
        "title": "スキーマテンプレート",
        "desc": "フィールドテンプレートを事前に定義し、スキーマの変更時にテンプレートを適用します。"
      },
      "bb-feature-secure-token": {
        "title": "サインイン頻度",
        "desc": "サインイン頻度は、ユーザーが再度サインインする必要がある期間です。"
      },
      "bb-feature-issue-advanced-search": {
        "title": "高度な課題検索",
        "desc": "高度な課題検索で無制限の課題履歴にアクセスできます。"
      }
    }
  },
  "sheet": {
    "self": "シート",
    "my-sheets": "マイシート",
    "mine": "私のもの",
    "star": "スター",
    "unstar": "スターを外す",
    "starred": "スター付き",
    "shared": "共有",
    "actions": {
      "sync-from-vcs": "VCSからSQLスクリプトを同期する"
    },
    "notifications": {
      "duplicate-success": "\"マイシート\"に正常に複製されました"
    },
    "hint-tips": {
      "confirm-to-sync-sheet": "シートを同期しますか？",
      "confirm-to-delete-this-sheet": "このシートを削除しますか？",
      "confirm-to-duplicate-sheet": "このシートを複製しますか？"
    },
    "linked-issue": "リンクされた課題",
    "from-issue-warning": "このシートは読み取り専用モードで、課題{issue}から来ています。{oversize}",
    "content-oversize-warning": "SQLが大きすぎてインライン編集が許可されていません。",
    "sheets": "シート",
    "search-sheets": "シートを検索",
    "sheet": "シート",
    "unconnected": "接続されていません",
    "draft": "下書き"
  },
  "engine": {
    "mysql": "MySQL",
    "common": "共通"
  },
  "sql-review": {
    "title": "SQLレビュー",
    "description": "SQLレビューポリシーは、各環境に対して異なるSQLのリントルールを定義することができます。これにより、チームはSQLのベストプラクティスを採用し、異なるデータベース間でスキーマの一貫性を強制することができます。DDL/DMLの変更を試みるか、SQLエディタを使用してデータをクエリする場合、クエリは設定されたSQLレビューポリシーに対してチェックされます。",
    "disabled": "無効",
    "no-policy-set": "SQLレビューポリシーがありません",
    "create-policy": "ポリシーを作成する",
    "duplicate-policy": "SQLレビューポリシーを複製する",
    "configure-policy": "ポリシーを設定する",
    "policy-removed": "レビューポリシーを正常に削除しました。",
    "policy-created": "レビューポリシーを正常に作成しました。",
    "policy-updated": "レビューポリシーを正常に更新しました。",
    "policy-duplicated": "レビューポリシーを正常に複製しました。",
    "rules": "ルール",
    "filter": "フィルター",
    "no-permission": "レビューポリシーの作成または更新は、DBAまたは管理者のみが許可されています。",
    "disable": "無効にする",
    "enable": "有効にする",
    "delete": "SQLレビューポリシーを削除する",
    "input-then-press-enter": "値を入力してEnterキーを押して追加する",
    "not-available-for-free": "{plan}にはルールが利用できません",
    "unlock-full-feature": "100以上のSQLリントルールを解除する",
    "create": {
      "breadcrumb": "SQLレビューポリシーを作成する",
      "basic-info": {
        "name": "基本情報",
        "display-name": "表示名",
        "display-name-placeholder": "レビューポリシー名",
        "display-name-default": "SQLレビューポリシー",
        "display-name-label": "異なるレビューポリシーの識別に役立つ表示名です。",
        "environments": "環境",
        "environments-label": "選択した環境にレビューポリシーを適用します。1つの環境には1つのポリシーのみリンクできます。",
        "environments-select": "環境を選択する",
        "no-linked-environments": "リンクされた環境はありません",
        "no-available-environment": "利用可能な環境はありません",
        "no-available-environment-desc": "利用可能な環境はありません。1つの環境には1つのSQLレビューポリシーのみリンクできます。",
        "choose-template": "テンプレートを選択する"
      },
      "configure-rule": {
        "name": "ルールを設定する",
        "change-template": "テンプレートを変更する",
        "confirm-override-title": "変更を確認する",
        "confirm-override-description": "ルールが上書きされます"
      },
      "preview": {
        "name": "プレビュー"
      }
    },
    "edit-rule": {
      "self": "SQLレビュールールを編集する",
      "readonly": "SQLレビュールール"
    },
    "rule": {
      "active": "アクティブ"
    },
    "enabled-rules": "有効なルール",
    "rule-detail": "ルールの詳細",
    "view-definition": "定義を表示する",
    "other-engines": "その他のエンジン"
  },
  "debug-log": {
    "title": "サーバーから最新の{count}件のログを取得しました。",
    "no-logs": "デバッグログの詳細",
    "count-of-logs": "デバッグモードが有効です。",
    "debug-log-detail": "デバッグを有効にする",
    "enabled": "時間",
    "open-debug-mode": "メソッド",
    "table": {
      "record-ts": "リクエストパス",
      "method": "ロール",
      "request-path": "エラー",
      "role": "スタックトレース",
      "error": "<空白>",
      "stack-trace": "操作",
      "empty": "詳細を表示する",
      "operation": {
        "operation": "コピー",
        "view-details": "すべてをコピー",
        "copy": "コピーしました！",
        "copy-all": "エクスポート",
        "copied": "監査ログはありません",
        "export": "監査ログの詳細"
      }
    }
  },
  "audit-log": {
    "no-logs": "監査ログがありません",
    "audit-log-detail": "監査ログの詳細",
    "table": {
      "created-ts": "時間",
      "created-time": "作成日時",
      "updated-time": "更新日時",
      "actor": "実行者",
      "type": "監査の種類",
      "level": "監査のレベル",
      "comment": "コメント",
      "payload": "ペイロード",
      "empty": "<空白>",
      "view-details": "詳細を表示",
      "select-type": "タイプを選択"
    },
    "type": {
      "workspace": {
        "member-create": "ワークスペースメンバーを作成",
        "member-role-update": "ワークスペースメンバーの役割を更新",
        "member-activate": "ワークスペースメンバーを有効化",
        "member-deactivate": "ワークスペースメンバーを無効化"
      },
      "project": {
        "member-role-update": "プロジェクトメンバーの役割を更新",
        "database-transfer": "データベースを移動"
      },
      "sql-editor-query": "SQLエディタのクエリ",
      "sql-export": "SQLエクスポート"
    }
  },
  "onboarding-guide": {
    "create-database-guide": {
      "let-add-a-instance": "インスタンスを追加しましょう",
      "go-to-project-list-page": "プロジェクトリストページに移動",
      "click-new-project": "「新しいプロジェクト」をクリックしてプロジェクトを作成",
      "click-new-database": "「新しいデータベース」をクリックしてデータベースを作成",
      "click-approve": "「承認」をクリックして変更を実行",
      "wait-issue-finished": "変更の完了を待っています...",
      "back-to-home": "ホームに戻る",
      "finished-dialog": {
        "you-have-done": "完了しました:",
        "add-an-instance": "インスタンスを追加",
        "create-a-project": "プロジェクトを作成",
        "create-an-issue": "課題を作成",
        "create-a-new-database": "新しいデータベースを作成",
        "keep-going-with-bytebase": "Bytebaseを続けましょう！"
      }
    }
  },
  "schema-diagram": {
    "self": "スキーマダイアグラム",
    "fit-content-with-view": "表示範囲に合わせる"
  },
  "identity-provider": {
    "test-connection": "接続をテスト",
    "test-modal": {
      "title": "OAuth2接続をテスト",
      "start-test": "テストを開始するにはサインインをクリック"
    }
  },
  "sensitive-data": {
    "self": "機密データ"
  },
  "resource": {
    "environment": "環境",
    "instance": "インスタンス",
    "project": "プロジェクト",
    "idp": "アイデンティティプロバイダー",
    "role": "役割",
    "database-group": "データベースグループ",
    "schema-group": "テーブルグループ",
    "changelist": "変更リスト",
    "vcs-provider": "GitOpsプロバイダー",
    "vcs-connector": "GitOpsコネクタ"
  },
  "resource-id": {
    "self": "{resource} ID",
    "description": "{resource} IDは一意の識別子です。作成後に変更することはできません。",
    "cannot-be-changed-later": "後で変更できません。",
    "validation": {
      "duplicated": "{resource} IDは既に存在しています。別のものを選択してください。",
      "pattern": "{resource}のIDは小文字のアルファベット、数字、ハイフンのみを含むことができます。小文字で始まる必要があります。",
      "minlength": "{resource}のIDが短すぎます。少なくとも1文字以上である必要があります。",
      "overflow": "{resource}のIDが長すぎます。64文字未満である必要があります。"
    }
  },
  "multi-factor": {
    "self": "マルチファクタ認証",
    "auth-code": "認証コード",
    "recovery-code": "リカバリーコード",
    "other-methods": {
      "self": "その他の方法",
      "use-auth-app": {
        "self": "認証アプリを使用する",
        "description": "モバイルデバイス上の二要素認証（TOTP）アプリを開いて、認証コードを表示します。"
      },
      "use-recovery-code": {
        "self": "リカバリーコードを使用する",
        "description": "モバイルデバイスにアクセスできない場合は、リカバリーコードのいずれかを入力して身元を確認してください。"
      }
    }
  },
  "two-factor": {
    "self": "二要素認証",
    "description": "二要素認証は、メンバーアカウントの追加のセキュリティレイヤーを提供します。サインイン時には、認証アプリによって生成されたセキュリティコードの入力が必要です。",
    "enabled": "2FAが有効になっています",
    "setup-steps": {
      "setup-auth-app": {
        "self": "認証アプリのセットアップ",
        "description": "Google Authenticator、Microsoft Authenticator、またはAuthyなどの電話アプリを使用して、サインイン時に2FAコードを取得します。",
        "scan-qr-code": {
          "self": "QRコードをスキャンする",
          "description": "電話の認証アプリを使用してQRコードをスキャンします。スキャンできない場合は、代わりに{action}してください。",
          "enter-the-text": "テキストを入力してください"
        },
        "verify-code": "アプリからコードを確認してください"
      },
      "download-recovery-codes": {
        "self": "回復コードをダウンロードしてください",
        "tips": "回復コードをパスワードと同じくらい安全な場所に保管してください。Lastpass、1Password、またはKeeperなどのパスワードマネージャーに保存することをおすすめします。",
        "keep-safe": {
          "self": "回復コードを安全な場所に保管してください。",
          "description": "これらのコードは、二要素認証コードを紛失した場合にアカウントにアクセスするための最後の手段です。これらのコードが見つからない場合、アカウントへのアクセスが失われます。"
        }
      },
      "recovery-codes-saved": "回復コードを保存しました"
    },
    "recovery-codes": {
      "self": "回復コード",
      "description": "二要素認証コードを受け取れない場合にアカウントにアクセスするために回復コードを使用できます。"
    },
    "disable": {
      "self": "二要素認証を無効にする",
      "description": "アカウントの二要素認証を無効にしようとしています。サインイン時にAuthenticator Appによって生成されたセキュリティコードの入力は必要ありません。"
    },
    "your-two-factor-secret": {
      "self": "二要素認証の秘密",
      "description": "コードをコピーしてTOTPアプリに手動で入力してください。",
      "copy-succeed": "秘密がクリップボードにコピーされました。アプリに貼り付けてください。"
    },
    "messages": {
      "2fa-enabled": "二要素認証が有効です。",
      "2fa-disabled": "二要素認証が無効です。",
      "recovery-codes-regenerated": "リカバリーコードが再生成されました。",
      "2fa-required": "ワークスペースでは二要素認証が必要です。続行する前に有効にしてください。",
      "cannot-disable": "ワークスペースの管理者によって二要素認証の無効化が許可されていません。"
    }
  },
  "plugin": {
    "ai": {
      "examples": "例",
      "text-to-sql-placeholder": "自然言語を使用し、BytebaseがそれをSQLに変換します",
      "text-to-sql-disabled-placeholder": "OpenAI APIキーを提供することでChatSQL機能を有効にします。",
      "run-automatically": "自動的に実行する",
      "conversation": {
        "conversations": "会話",
        "untitled": "無題の会話",
        "delete": "会話を削除する",
        "rename": "会話の名前を変更する",
        "select-or-create": "会話を選択または{create}して開始します。",
        "exit-conversation-mode": "チャットモードを終了する",
        "history-conversations": "過去の会話",
        "view-history-conversations": "過去の会話を表示する",
        "new-conversation": "新しい会話を開始する",
        "no-message": "この会話にメッセージはありません",
        "tips": {
          "suggest-prompt": "プロンプトを提案しています...",
          "more": "もっと",
          "no-more": "もうありません"
        }
      },
      "preset-suggestion": {
        "1": "どの部署に最も多くの従業員がいますか？",
        "2": "各部署で最も多くの直属報告者を持つマネージャーは誰ですか？",
        "3": "各部署の男女比はどうですか？"
      },
      "statement-copied": "ステートメントがクリップボードにコピーされました",
      "dont-show-again": "再表示しない",
      "chat-sql": "ChatSQL",
      "disable-chat-sql": "ChatSQLを無効にする",
      "enable-chat-sql": "ChatSQLを有効にする"
    }
  },
  "custom-approval": {
    "self": "カスタム承認",
    "risk-rule": {
      "self": "リスクルール",
      "risk-rules": "リスクルール",
      "x-risk-rules": {
        "low": "低リスクルール",
        "moderate": "中程度のリスクルール",
        "high": "高リスクルール"
      },
      "active": "アクティブ",
      "edit-rule": "ルールを編集する",
      "delete": "リスクルールを削除する",
      "default-rules": {
        "self": "デフォルトルール",
        "description": "カスタムルールに準拠しない問題が発生した場合、デフォルトルールが実行されます。"
      },
      "risk": {
        "self": "リスク",
        "select": "リスクを選択する",
        "risk-level": {
          "0": "デフォルト",
          "100": "低",
          "200": "中程度",
          "300": "高"
        },
        "namespace": {
          "dml": "DML",
          "ddl": "DDL",
          "create_database": "データベースの作成",
          "data_export": "データのエクスポート",
          "request_query": "クエリ役割をリクエスト",
          "request_export": "エクスポーター役割をリクエスト"
        }
      },
      "template": {
        "templates": "テンプレート",
        "load": "ロード",
        "presets": {
          "environment-prod-high": "本番環境のリスクは高いと見なされます。",
          "environment-dev-low": "開発環境のリスク値は低いと見なされます。",
          "dml-in-environment-prod-10k-rows-high": "本番環境では、更新または削除する行数が10000を超える場合、リスクが高いと見なされます。",
          "create-database-in-environment-prod-moderate": "本番環境でのデータベースの作成は、中程度のリスクと見なされます。"
        },
        "load-template": "テンプレートをロードする",
        "view": "テンプレートを表示する"
      },
      "rule-name": "ルール名",
      "view-rule": "ルールを表示する",
      "source": {
        "select": "タイプを選択する",
        "self": "タイプ"
      },
      "input-rule-name": "ルール名を入力する",
      "search": "ルールを検索する"
    },
    "approval-flow": {
      "self": "承認フロー",
      "description": "各操作タイプごとに、カスタム条件、リスク、承認フローを設定します。",
      "approval-flows": "承認フロー",
      "approval-nodes": "承認ノード",
      "delete": "承認フローを削除する",
      "search": "承認フローを検索する",
      "select": "承認フローを選択する",
      "create-approval-flow": "承認フローを作成する",
      "edit-approval-flow": "承認フローを編集する",
      "node": {
        "nodes": "承認ノード",
        "description": "複数の承認者がいる場合、このノードでは1つの承認のみが必要です。",
        "order": "注文",
        "approver": "承認者",
        "group": {
          "WORKSPACE_OWNER": "ワークスペース管理者",
          "WORKSPACE_DBA": "DBA",
          "PROJECT_OWNER": "プロジェクトオーナー",
          "PROJECT_MEMBER": "プロジェクトメンバー"
        },
        "add": "ノードを追加",
        "delete": "承認ノードを削除",
        "select-approver": "承認者を選択",
        "roles": {
          "system": "システムロール",
          "custom": "カスタムロール"
        }
      },
      "presets": {
        "owner-dba": "システムは承認プロセスを定義し、最初にプロジェクトオーナーが承認し、次にDBAが承認します。",
        "owner": "システムは承認プロセスを定義し、プロジェクトオーナーの承認のみが必要です。",
        "dba": "システムは承認プロセスを定義し、DBAの承認のみが必要です。",
        "admin": "システムは承認プロセスを定義し、管理者の承認のみが必要です。",
        "owner-dba-admin": "システムは承認プロセスを定義し、最初にプロジェクトオーナーが承認し、次にDBAが承認し、最後に管理者が承認します。"
      },
      "view-approval-flow": "承認フローを表示",
      "skip": "手動承認をスキップ",
      "risk-not-configured-tips": "{link}を定義していることを確認してください。",
      "the-related-risk-rules": "関連するリスクルール",
      "external-approval": {
        "self": "外部承認",
        "delete": "外部承認ノードを削除しますか？",
        "endpoint": "エンドポイント",
        "view-node": "外部承認ノードを表示",
        "create-node": "外部承認ノードを作成",
        "edit-node": "外部承認ノードを編集"
      },
      "issue-review": {
        "sent-back": "返送されました",
        "review-sent-back-by": "レビューは {user} から返送されました"
      }
    },
    "risk": {
      "self": "リスク",
      "risk-center": "リスクセンター",
      "description": "リスクセンターは、異なる条件下での異なるデータベース操作のリスクレベルを定義します。リスクレベルは対応するカスタム承認フローを決定します。"
    },
    "workflow-center": {
      "workflow": "ワークフロー"
    },
    "rule": {
      "rules": "ルール"
    },
    "issue-review": {
      "approve-issue": "問題を承認しますか？",
      "form": {
        "placeholder": "（オプション）ノートを追加してください...",
        "note": "ノート"
      },
      "you": "あなた",
      "generating-approval-flow": "承認フローを生成中",
      "approved-issue": "問題を承認しました",
      "disallow-approve-reason": {
        "some-task-checks-didnt-pass": "一部のタスクチェックが合格しなかった",
        "some-task-checks-are-still-running": "一部のタスクチェックがまだ実行中です",
        "x-field-is-required": "{field}は必須です"
      },
      "send-back": "戻す",
      "send-back-issue": "問題を戻しますか？",
      "re-request-review": "レビューを再リクエスト",
      "re-request-review-issue": "問題のレビューを再リクエストしますか？",
      "sent-back-issue": "問題を戻しました",
      "re-requested-review": "レビューを再リクエストした問題",
      "no-one-matches-role": "役割に一致する人物がいません。プロジェクトオーナーに連絡して割り当ててください。",
      "any-n-role-can-approve": "任意の{role}が承認できます",
      "approved-by-n": "{approver}によって承認されました"
    },
    "send-back": "戻す"
  },
  "slow-query": {
    "self": "遅いクエリ",
    "slow-queries": "遅いクエリ",
    "report": "レポート",
    "last-query-time": "最後のクエリ時間",
    "database-name": "データベース名",
    "sql-statement": "SQL文",
    "total-query-count": "総クエリ数",
    "query-count-percent": "クエリ数の%",
    "max-query-time": "最大クエリ時間",
    "avg-query-time": "平均クエリ時間",
    "query-time-percent": "クエリ時間の%",
    "max-rows-examined": "最大行数の検査",
    "avg-rows-examined": "平均行数の検査",
    "max-rows-sent": "最大行数の送信",
    "avg-rows-sent": "平均行数の送信",
    "query-start-time": "クエリ開始時間",
    "rows-examined": "行数の検査",
    "rows-sent": "行数の送信",
    "lock-time": "ロック時間",
    "query-time": "クエリ時間",
    "attention-description": "Bytebaseは定期的にインスタンスから遅いクエリログを同期します。MySQLインスタンスの場合、slow_queryを有効にする必要があります。PostgreSQLインスタンスの場合、pg_stat_statementsが有効になっているデータベースのみが遅いクエリを収集します。",
    "sync-job-started": "同期ジョブが開始されました。ジョブの完了をお待ちください。",
    "detail": "遅いクエリの詳細",
    "filter": {
      "from-date": "開始日",
      "to-date": "終了日"
    },
    "advise-index": {
      "current-index": "現在のインデックス",
      "suggestion": "提案",
      "create-index": "インデックスの作成",
      "setup-openai-key-to-enable": "インデックスアドバイザーを有効にするためにOpenAIキーを設定してください"
    },
    "no-log-placeholder": {
      "admin": "データベースインスタンスから遅いクエリを取得するには「設定」ボタンをクリックするか、遅いクエリログを即時に同期するには「今すぐ同期」ボタンをクリックしてください。",
      "developer": "遅いクエリログを即時に同期するには「今すぐ同期」ボタンをクリックするか、Bytebaseの管理者/DBAに遅いクエリの設定を依頼してください。"
    }
  },
  "schema-template": {
    "self": "スキーマテンプレート",
    "field-template": {
      "self": "フィールドテンプレート",
      "description": "フィールドテンプレートを事前に定義し、スキーマ変更時にテンプレートを適用することができます。"
    },
    "column-type-restriction": {
      "self": "カラムタイプの制限",
      "description": "各データベースエンジンごとに許可されるカラムタイプを制限できます。",
      "allow-all": "すべてを許可",
      "allow-limited-types": "制限されたタイプのみを許可",
      "back-to-edit": "編集に戻る",
      "add-and-save": "追加して保存",
      "messages": {
        "unable-to-update": "制限を更新できません",
        "following-column-types-are-used": "以下のカラムタイプはフィールドテンプレートでまだ使用されています",
        "one-allowed-type-per-line": "1行に1つの許可されるデータタイプ"
      }
    },
    "table-template": {
      "self": "テーブルテンプレート",
      "description": "テーブルテンプレートを事前に定義し、スキーマ変更時にテンプレートを適用できます。"
    },
    "search-by-name-or-comment": "名前またはコメントで検索",
    "form": {
      "category": "カテゴリ",
      "category-desc": "既存のカテゴリを選択するか、新しいカテゴリを作成します",
      "unclassified": "未分類",
      "column-name": "カラム名",
      "column-type": "カラムタイプ",
      "default-value": "デフォルト",
      "comment": "コメント",
      "nullable": "NULL可能",
      "table-name": "テーブル名",
      "on-update": "更新時"
    },
    "classification": {
      "self": "データ分類",
      "select": "分類を選択",
      "search": "分類を検索"
    }
  },
  "principal": {
    "select": "ユーザーを選択"
  },
  "role": {
    "self": "ロール",
    "setting": {
      "description": "カスタムロールの定義。\nこれらをプロジェクト メンバーに適用したり、カスタム承認フローで使用したりできます。",
      "add": "ロールを追加",
      "edit": "ロールを編集",
      "title-placeholder": "ロールのタイトルを入力",
      "name-placeholder": "ロールの名前を入力",
      "description-placeholder": "ロールの説明を入力",
      "validation": {
        "duplicated": "重複した{resource}",
        "required": "{resource}は必須です",
        "pattern": "{resource}には小文字の英字、数字、ハイフンのみを含めることができます。先頭は小文字で始める必要があります。",
        "max-length": "{resource}には最大で{length}文字を含めることができます"
      },
      "delete": "ロールを削除"
    },
    "select": "ロールを選択",
    "select-roles": "ロールを選択",
    "title": "タイトル",
    "select-role": "ロールを選択",
    "expired-tip": "ロールは期限切れの可能性があります。",
    "import-from-role": "ロールからインポート",
    "workspace-roles": "ワークスペースロール",
    "project-roles": {
      "self": "プロジェクトロール",
      "apply-to-all-projects": "すべてのプロジェクトに適用"
    },
    "custom-roles": "カスタムロール",
    "workspace-admin": {
      "self": "ワークスペース管理者",
      "description": "ワークスペース管理者はワークスペース内でのすべての権限を持っています。"
    },
    "workspace-dba": {
      "self": "ワークスペースDBA",
      "description": "ワークスペースDBAはワークスペース内でのワークスペースメンバーの管理以外のすべての権限を持っています。"
    },
    "workspace-member": {
      "self": "ワークスペースメンバー",
      "description": "ワークスペースのメンバーは、ワークスペース内で特別な権限を持たない通常のユーザーです。"
    },
    "project-owner": {
      "self": "プロジェクトオーナー",
      "description": "プロジェクト内のすべての権限"
    },
    "project-developer": {
      "self": "プロジェクト開発者",
      "description": "すべてのビューア権限に加えて、データベース変更のリクエスト権限を持っています。"
    },
    "project-releaser": {
      "self": "プロジェクトリリーサー",
      "description": "すべてのビューア権限に加えて、リリース目的のデータベース変更リクエストのレビュー権限を持っています。"
    },
    "project-querier": {
      "self": "プロジェクトクエリア",
      "description": "データベースデータのクエリ権限"
    },
    "project-exporter": {
      "self": "プロジェクトエクスポーター",
      "description": "データベースデータのエクスポート権限"
    },
    "project-viewer": {
      "self": "プロジェクトビューア",
      "description": "基本的なプロジェクト情報の閲覧、データベースへのアクセス、特権リクエストの開始のための読み取り専用権限。"
    }
  },
  "database-group": {
    "self": "データベースグループ",
    "select": "データベースグループの選択",
    "create": "新しいデータベースグループ",
    "edit": "データベースグループを編集する",
    "matched-database": "マッチしたデータベース",
    "unmatched-database": "マッチしないデータベース",
    "matched-table": "マッチしたテーブル",
    "unmatched-table": "マッチしないテーブル",
    "table-group": {
      "self": "テーブルグループ",
      "create": "新しいテーブルグループ",
      "edit": "テーブルグループを編集する"
    },
    "condition": {
      "self": "条件"
    },
    "prev-editor": {
      "description": "テーブルグループ内のテーブルを一括変更するためには、SQLでそのテーブルグループを参照することができます。Bytebaseはテーブルグループ内の各テーブルに対して個別のSQLを生成します。"
    }
  },
  "export-center": {
    "self": "エクスポートセンター",
    "permission-denied": "許可が拒否されました"
  },
  "schema-designer": {
    "self": "スキーマデザイナー",
    "schema-design": "スキーマデザイン",
    "schema-design-list": "スキーマデザインリスト",
    "new-schema-design": "新しいスキーマデザイン",
    "baseline-database": "ベースラインデータベース",
    "schema-version": "スキーマバージョン",
    "personal-draft": "個人の下書き",
    "baseline-version": "ベースライン",
    "baseline-version-from-parent": "親ブランチからのベースライン",
    "new-branch": "新しいブランチ",
    "parent-branch": "親",
    "save-draft": "下書きを保存する",
    "merge-branch": "ブランチをマージする",
    "raw-sql-preview": "生のSQLプレビュー",
    "diff-editor": {
      "self": "差分エディター",
      "resolve": "解決する",
      "auto-merge-failed": "自動マージに失敗しました",
      "need-to-resolve-conflicts": "他のユーザーによってブランチが更新されました。マージする前に競合を解決する必要があります。",
      "resolve-and-merge-again": "解決して再度マージする",
      "discard-changes": "変更を破棄する",
      "action-confirm": "アクションを確認する",
      "duplicated-branch-name-found": "重複したブランチ名が見つかりました。",
      "discard-changes-confirm": "すべての変更を破棄してもよろしいですか？"
    },
    "tables": "テーブル",
    "search-tables": "テーブルを検索する",
    "use-tips": "テーブルをクリックして開始します。",
    "apply-to-database": "データベースに変更を適用する",
    "select-database-placeholder": "データベースを選択します (MySQL、PostgreSQL、TiDB、Oracle のみ)",
    "message": {
      "created-succeed": "ブランチが正常に作成されました",
      "updated-succeed": "ブランチが正常に更新されました",
      "merge-to-main-successfully": "メインにマージされました",
      "updated-time-by-user": "{time}に{user}によって更新されました"
    },
    "action": {
      "use-the-existing-branch": "既存のブランチを使用する",
      "create-new-branch": "新しいブランチを作成する"
    }
  },
  "cel": {
    "factor": {
      "affected_rows": "影響を受ける行数",
      "table_rows": "テーブルの行",
      "environment_id": "環境ID",
      "project_id": "プロジェクトID",
      "instance_id": "インスタンスID",
      "database_name": "データベース名",
      "db_engine": "DBエンジン",
      "sql_type": "SQLタイプ",
      "expiration_days": "有効期限日数",
      "export_rows": "エクスポートする行数",
      "table_name": "テーブル名",
      "column_name": "カラム名",
      "classification_level": "分類レベル",
      "resource_instance_id": "インスタンスID",
      "resource_environment_name": "環境",
      "resource_database_name": "データベース名",
      "resource_table_name": "テーブル名"
    },
    "condition": {
      "self": "条件",
      "description-tips": "条件は式を使用して構成できるルールです。たとえば、「環境がprodである」という条件は、「prod」環境で実行される問題に一致します。",
      "add": "条件を追加する",
      "add-group": "条件グループを追加する",
      "group": {
        "or": {
          "description": "以下のいずれかが真の場合..."
        },
        "and": {
          "description": "以下のすべてが真の場合..."
        },
        "tooltip": "条件グループは、演算子「And」と「Or」で接続された条件のコレクションです。"
      },
      "input-value": "入力値",
      "add-condition-in-group-placeholder": "条件を追加するには{plus}を追加してください",
      "select-value": "値を選択する",
      "input-value-press-enter": "値を入力し、Enterキーを押して確認してください",
      "add-root-condition-placeholder": "条件を追加するか、条件グループを追加するには「条件を追加」または「条件グループを追加」をクリックしてください"
    }
  },
  "changelist": {
    "self": "変更リスト",
    "changelists": "変更リスト",
    "change-center": "変更センター",
    "new": "新しい変更リスト",
    "name": "変更リスト名",
    "name-placeholder": "私の変更リスト",
    "error": {
      "project-is-required": "プロジェクトは必須です",
      "name-is-required": "変更リスト名は必須です",
      "invalid-resource-id": "無効なリソースID",
      "nothing-changed": "変更がありません",
      "sql-cannot-be-empty": "SQLが必要です",
      "select-at-least-one-change": "少なくとも1つの変更を選択してください",
      "select-at-least-one-change-to-export": "エクスポートする変更を少なくとも1つ選択してください",
      "add-at-least-one-change": "少なくとも1つの変更を追加してください",
      "select-at-least-one-database": "少なくとも1つのデータベースを選択してください",
      "you-are-not-allowed-to-perform-this-action": "この操作を実行する権限がありません"
    },
    "apply-to-database": "データベースに適用する",
    "add-change": {
      "self": "変更を追加する",
      "change-history": {
        "select-at-least-one-history-below": "以下の履歴を少なくとも1つ選択してください"
      },
      "branch": {
        "select-at-least-one-branch-below": "以下のブランチを少なくとも1つ選択してください"
      }
    },
    "change-source": {
      "self": "変更元",
      "raw-sql": "生のSQL",
      "change-history": {
        "tables": "テーブル"
      },
      "source": "ソース"
    },
    "confirm-remove-change": "この変更を削除しますか？",
    "delete-this-changelist": "この変更リストを削除しますか？",
    "confirm-delete-changelist": "データをエクスポートする"
  },
  "export-data": {
    "export-rows": "エクスポートする行数が必要です",
    "error": {
      "export-rows-required": "エクスポートする行数は0より大きくなければなりません",
      "export-rows-must-gt-zero": "エクスポート形式"
    },
    "export-format": "パスワードで暗号化する（オプション）",
    "password-optional": "エクスポートファイルを暗号化するためのパスワードを入力してください",
    "password-info": "ターゲットデータベースを選択してください"
  },
  "branch": {
    "rollout": {
      "select-target-database": "ターゲットデータベースを選択してください"
    },
    "select-tables-to-rollout": "展開するテーブルを選択してください",
    "branch-is-protected": "このブランチはブランチ保護ルールによって保護されています",
    "default-branches": "デフォルト",
    "your-branches": "あなたのブランチ",
    "active-branches": "アクティブなブランチ",
    "select-branch": "ブランチを選択してください",
    "merge-rebase": {
      "select-branches-to-merge": "マージするブランチを選択してください",
      "select-branches-to-rebase": "リベースするブランチを選択してください",
      "validating-branch": "ブランチを検証中",
      "able-to-merge": "マージ可能",
      "able-to-rebase": "リベース可能",
      "cannot-automatically-merge": "自動的にマージできません。先に{rebase_branch}してください",
      "cannot-automatically-rebase": "自動的にリベースできません。衝突を手動で解決してください",
      "go-rebase": "リベースブランチ",
      "changes-of-branch": "{branch}の変更",
      "merge-succeeded": "マージ成功",
      "rebase-succeeded": "リベース成功",
      "delete-branch-after-merged": "マージ後にブランチを削除",
      "merge-branch": "ブランチをマージ",
      "rebase-branch": "ブランチをリベース",
      "confirm-rebase": "リベースを確認しますか？",
      "conflict-not-resolved": "まだ解決されていない衝突があるようです",
      "resolve-conflicts-to-rebase": "リベースするために衝突を解決してください",
      "preview-merge-result": "merge 後に {branch} の変更をプレビューする",
      "preview-rebase-result": "rebase 後に {branch} の変更をプレビューする",
      "diffs-between": "{left} と {right} の差分",
      "base-branch": "ベースブランチ",
      "head-branch": "本店",
      "preview": "プレビュー",
      "before-merge": "マージ前",
      "after-merge": "マージ後",
      "before-rebase": "リベース前",
      "after-rebase": "リベース後",
      "post-merge-action": {
        "rebase": "ブランチをマージしてリベースする",
        "delete": "ブランチのマージと削除"
      }
    },
    "source": {
      "baseline-version": "ベースラインバージョン",
      "parent-branch": "親ブランチ",
      "self": "ソース"
    },
    "index": {
      "drop-index-confirm": "インデックスを削除しますか？"
    },
    "force-delete": "強制削除",
    "deleting-parent-branch": "親ブランチを削除しています",
    "visualized-schema": "視覚化されたスキーマ",
    "schema-text": "スキーマテキスト",
    "baseline": "ベースライン",
    "head": "頭",
    "show-diff-with-branch-baseline": "ブランチベースラインとの差分を表示"
  }
}<|MERGE_RESOLUTION|>--- conflicted
+++ resolved
@@ -1375,11 +1375,7 @@
     },
     "external-secret": {
       "secret-name": "秘密の名前",
-<<<<<<< HEAD
-      "key-name": "パスワードの秘密鍵"
-=======
       "key-name": "秘密鍵"
->>>>>>> 9176d339
     },
     "test-connection": "無視して作成する",
     "ignore-and-create": "代わりに PostgreSQL のサンプルインスタンスを追加する",
