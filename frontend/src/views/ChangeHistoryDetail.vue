--- conflicted
+++ resolved
@@ -345,15 +345,7 @@
   useInstanceV1Store,
   useSettingV1Store,
 } from "@/store";
-<<<<<<< HEAD
 import { AffectedTable } from "@/types/changeHistory";
-=======
-import {
-  databaseNamePrefix,
-  instanceNamePrefix,
-} from "@/store/modules/v1/common";
-import type { AffectedTable } from "@/types/changeHistory";
->>>>>>> 983961a8
 import { Engine } from "@/types/proto/v1/common";
 import type { ChangeHistory } from "@/types/proto/v1/database_service";
 import {
