--- conflicted
+++ resolved
@@ -305,14 +305,9 @@
 const { t } = useI18n();
 const editorStore = useSchemaEditorV1Store();
 const settingStore = useSettingV1Store();
-<<<<<<< HEAD
-const searchPattern = ref("");
 const currentTab = computed(
   () => (editorStore.currentTab || {}) as DatabaseTabContext
 );
-=======
-const currentTab = computed(() => editorStore.currentTab as DatabaseTabContext);
->>>>>>> a011821c
 const state = reactive<LocalState>({
   selectedSubtab: "table-list",
   selectedSchemaId: "",
